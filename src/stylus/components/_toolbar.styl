--- conflicted
+++ resolved
@@ -30,15 +30,12 @@
     &:last-child
       margin-right: 0
 
-<<<<<<< HEAD
   &--fixed
     position: fixed
     top: 0
     left: 0
     z-index: 6
 
-=======
->>>>>>> fe779e1d
   &__sub
     flex: 1 0 100%
     padding: 24px 0 24px 72px
