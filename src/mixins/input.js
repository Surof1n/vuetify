export default {
  data () {
    return {
      errors: [],
      focused: false,
      lazyValue: this.value,
      appendIconAlt: '',
      prependIconAlt: '',
      appendIconCbPrivate: null,
      prependIconCbPrivate: null
    }
  },

  props: {
    appendIcon: String,
    appendIconCb: Function,
    dark: Boolean,
    disabled: Boolean,
    hint: String,
    persistentHint: Boolean,
    label: String,
    light: {
      type: Boolean,
      default: true
    },
    prependIcon: String,
    prependIconCb: Function,
    required: Boolean,
    rules: {
      type: Array,
      default: () => []
    },
    value: {
      required: false
    }
  },

  computed: {
    hasError () {
      return this.errors.length !== 0
    },
    inputGroupClasses () {
      return Object.assign({
        'input-group': true,
        'input-group--focused': this.focused,
        'input-group--dirty': this.isDirty,
        'input-group--disabled': this.disabled,
        'input-group--light': this.light && !this.dark,
        'input-group--dark': this.dark,
        'input-group--error': this.hasError || this.errors.length > 0,
        'input-group--append-icon': this.appendIcon,
        'input-group--prepend-icon': this.prependIcon,
        'input-group--required': this.required
      }, this.classes)
    },
    isDirty () {
      return this.inputValue
    },
    modifiers () {
      const modifiers = {
        lazy: false,
        number: false,
        trim: false
      }

      if (!this.$vnode.data.directives) {
        return modifiers
      }

      const model = this.$vnode.data.directives.find(i => i.name === 'model')

      if (!model) {
        return modifiers
      }

      return Object.assign(modifiers, model.modifiers)
    }
  },

  mounted () {
    this.validate()
  },

  methods: {
    genLabel () {
      return this.$createElement('label', {}, this.label)
    },
    genMessages () {
      let messages = []

      if ((this.hint &&
            this.focused ||
            this.hint &&
            this.persistentHint) &&
          this.errors.length === 0
      ) {
        messages = [this.genHint()]
      } else if (this.errors.length) {
        messages = this.errors.map(i => this.genError(i))
      }

      return this.$createElement(
        'transition-group',
        {
          'class': {
            'input-group__messages': true
          },
          props: {
            tag: 'div',
            name: 'slide-y-transition'
          }
        },
        messages
      )
    },
    genHint () {
      return this.$createElement('div', {
        'class': 'input-group__hint',
        key: this.hint
      }, this.hint)
    },
    genError (error) {
      return this.$createElement(
        'div',
        {
          'class': 'input-group__error',
          key: error
        },
        error
      )
    },
    genIcon (type) {
      const icon = this[`${type}IconAlt`] || this[`${type}Icon`]
      const callback = this[`${type}IconCb`]
      const callbackPrivate = this[`${type}IconCbPrivate`]

      return this.$createElement(
        'v-icon',
        {
          'class': 'input-group__' + type + '-icon',
          'nativeOn': {
            'click': e => {
              if (typeof callbackPrivate === 'function') callbackPrivate(e)
              if (typeof callback === 'function') callback(e)
            }
          }
        },
        icon
      )
    },
    genInputGroup (input, data = {}) {
      const children = []
      const wrapperChildren = []
      const detailsChildren = []

      data = Object.assign(data, {
        'class': this.inputGroupClasses
      })

      if (this.label) {
        children.push(this.genLabel())
      }

      wrapperChildren.push(input)

      if (this.prependIcon) {
        wrapperChildren.unshift(this.genIcon('prepend'))
      }

      if (this.appendIcon) {
        wrapperChildren.push(this.genIcon('append'))
      }

      children.push(
        this.$createElement('div', {
          'class': 'input-group__input'
        }, wrapperChildren)
      )

<<<<<<< HEAD
      if (this.errors.length > 0 || this.hint) {
        detailsChildren.push(this.genMessages())
      }
=======
      detailsChildren.push(this.genMessages(h))
>>>>>>> ec239860

      if (this.counter) {
        detailsChildren.push(this.genCounter())
      }

      children.push(
        this.$createElement('div', {
          'class': 'input-group__details'
        }, detailsChildren)
      )

      return this.$createElement('div', data, children)
    },
    validate () {
      this.errors = []

      this.rules.forEach(rule => {
        const valid = typeof rule === 'function'
          ? rule(this.value)
          : rule

        if (valid !== true) {
          this.errors.push(valid)
        }
      })
    }
  }
}<|MERGE_RESOLUTION|>--- conflicted
+++ resolved
@@ -177,13 +177,7 @@
         }, wrapperChildren)
       )
 
-<<<<<<< HEAD
-      if (this.errors.length > 0 || this.hint) {
-        detailsChildren.push(this.genMessages())
-      }
-=======
-      detailsChildren.push(this.genMessages(h))
->>>>>>> ec239860
+      detailsChildren.push(this.genMessages())
 
       if (this.counter) {
         detailsChildren.push(this.genCounter())
