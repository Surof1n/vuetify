﻿import Input from '~mixins/input'

export default {
  name: 'v-text-field',

  mixins: [Input],

  inheritAttrs: false,

  data () {
    return {
      inputHeight: null
    }
  },

  props: {
    autofocus: Boolean,
    autoGrow: Boolean,
    counter: [Number, String],
    fullWidth: Boolean,
    multiLine: Boolean,
    placeholder: String,
    prefix: String,
    rows: {
      default: 5
    },
    singleLine: Boolean,
    solo: Boolean,
    suffix: String,
    textarea: Boolean,
    type: {
      type: String,
      default: 'text'
    }
  },

  computed: {
    classes () {
      return {
        'input-group--text-field': true,
        'input-group--single-line': this.singleLine,
        'input-group--solo': this.solo,
        'input-group--multi-line': this.multiLine,
        'input-group--full-width': this.fullWidth,
        'input-group--prefix': this.prefix,
        'input-group--suffix': this.suffix,
        'input-group--textarea': this.textarea
      }
    },
    count () {
      let inputLength
      if (this.inputValue) inputLength = this.inputValue.toString().length
      else inputLength = 0

      return `${inputLength} / ${this.counterLength}`
    },
    counterLength () {
      const parsedLength = parseInt(this.counter, 10)
      return isNaN(parsedLength) ? 25 : parsedLength
    },
    inputValue: {
      get () {
        return this.value
      },
      set (val) {
        this.$emit('input', val)

        this.lazyValue = val
      }
    },
    isDirty () {
      return this.lazyValue !== null &&
        typeof this.lazyValue !== 'undefined' &&
        this.lazyValue.toString().length > 0 ||
        this.placeholder
    }
  },

  watch: {
    focused (val) {
<<<<<<< HEAD
      this.hasFocused = true
=======
      !val && this.$emit('change', this.lazyValue)
>>>>>>> 4faab475
    },
    value () {
      this.lazyValue = this.value
      !this.validateOnBlur && this.validate()
      this.multiLine && this.autoGrow && this.calculateInputHeight()
    }
  },

  mounted () {
    this.$vuetify.load(() => {
      this.multiLine && this.autoGrow && this.calculateInputHeight()
      this.autofocus && this.focus()
    })
  },

  methods: {
    calculateInputHeight () {
      this.inputHeight = null

      this.$nextTick(() => {
        const height = this.$refs.input.scrollHeight
        const minHeight = this.rows * 24
        const inputHeight = height < minHeight ? minHeight : height
        this.inputHeight = inputHeight
      })
    },
    onChange (e) {
      this.lazyValue = e.target.value
      this.$emit('change', this.lazyValue || null)
    },
    onInput (e) {
      this.inputValue = e.target.value
      this.multiLine && this.autoGrow && this.calculateInputHeight()
    },
    blur (e) {
      this.$nextTick(() => {
        this.focused = false
        this.validate()
      })
      this.$emit('blur', e)
    },
    focus (e) {
      this.focused = true
      this.$refs.input.focus()
      this.$emit('focus', e)
    },
    genCounter () {
      return this.$createElement('div', {
        'class': {
          'input-group__counter': true,
          'input-group__counter--error': this.hasError
        }
      }, this.count)
    },
    genInput () {
      const tag = this.multiLine || this.textarea ? 'textarea' : 'input'

      const data = {
        style: {
          'height': this.inputHeight && `${this.inputHeight}px`
        },
        domProps: {
          autofocus: this.autofocus,
          disabled: this.disabled,
          required: this.required,
          value: this.lazyValue
        },
        attrs: {
          ...this.$attrs,
          tabindex: this.tabindex,
          'aria-label': this.$attrs && !this.$attrs.id && this.label // Label `for` will be set if we have an id
        },
        on: {
          ...this.$listeners,
          blur: this.blur,
          input: this.onInput,
          focus: this.focus
        },
        ref: 'input'
      }

      if (this.placeholder) data.domProps.placeholder = this.placeholder

      if (!this.textarea && !this.multiLine) {
        data.domProps.type = this.type
      } else {
        data.domProps.rows = this.rows
      }

      const children = [this.$createElement(tag, data)]

      this.prefix && children.unshift(this.genFix('prefix'))
      this.suffix && children.push(this.genFix('suffix'))

      return children
    },
    genFix (type) {
      return this.$createElement('span', {
        'class': `input-group--text-field__${type}`
      }, this[type])
    }
  },

  render () {
    return this.genInputGroup(this.genInput(), { attrs: { tabindex: false } })
  }
}<|MERGE_RESOLUTION|>--- conflicted
+++ resolved
@@ -1,4 +1,4 @@
-﻿import Input from '~mixins/input'
+import Input from '~mixins/input'
 
 export default {
   name: 'v-text-field',
@@ -78,11 +78,7 @@
 
   watch: {
     focused (val) {
-<<<<<<< HEAD
-      this.hasFocused = true
-=======
       !val && this.$emit('change', this.lazyValue)
->>>>>>> 4faab475
     },
     value () {
       this.lazyValue = this.value
