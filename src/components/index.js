export { default as VApp } from './VApp'
export { default as VAlert } from './VAlert'

import VAvatar from './avatars'
import VBottomNav from './bottom-navs'
import VBreadcrumbs from './breadcrumbs'
import {
  VBtn,
  VBtnToggle,
  VSpeedDial
} from './buttons'
import VCard from './cards'
import VCarousel from './carousel'
import VChip from './chips'
import VDialog from './dialogs'
import VDivider from './dividers'
import VExpansionPanel from './expansion-panel'
import VFooter from './footer'
import VGrid from './grid'
import VIcon from './icons'
import VList from './lists'
import VMenu from './menus'
import VNavigationDrawer from './navigation-drawer'
import VPagination from './pagination'
import VParallax from './parallax'
import {
  VDatePicker,
  VTimePicker
} from './pickers'
import {
  VProgressCircular,
  VProgressLinear
} from './progress'
import {
  VCheckbox,
  VRadio,
  VSwitch
} from './selection-controls'
import VSelect from './selects'
import VSlider from './sliders'
import VSnackbar from './snackbars'
import VStepper from './steppers'
import VSubheader from './subheaders'
import VDataTable from './tables'
import VTabs from './tabs'
import VTextField from './text-fields'
import VToolbar from './toolbar'
import Transitions from './transitions'
<<<<<<< HEAD

export {
  VAvatar,
  VBottomNav,
  VBreadcrumbs,
  VBtn,
  VBtnToggle,
  VSpeedDial,
  VCard,
  VCarousel,
  VChip,
  VDialog,
  VDivider,
  VExpansionPanel,
  VFooter,
  VGrid,
  VIcon,
  VList,
  VMenu,
  VNavigationDrawer,
  VPagination,
  VParallax,
  VDatePicker,
  VTimePicker,
  VProgressCircular,
  VProgressLinear,
  VCheckbox,
  VRadio,
  VSwitch,
  VSelect,
  VSlider,
  VSnackbar,
  VStepper,
  VSubheader,
  VDataTable,
  VTabs,
  VTextField,
  VToolbar,
  Transitions
}
=======
import Snackbar from './snackbars'
import Form from './form'

export default Object.assign({},
  Alerts,
  App,
  Avatars,
  BottomNav,
  Breadcrumbs,
  Buttons,
  Cards,
  Carousel,
  Chips,
  DateTime,
  Dialogs,
  Dividers,
  ExpansionPanel,
  Footer,
  Grid,
  Icons,
  Lists,
  Menu,
  NavigationDrawer,
  Toolbar,
  Pagination,
  Parallax,
  Progress,
  Select,
  SelectionControls,
  Slider,
  Subheader,
  Stepper,
  Tables,
  Tabs,
  TextFields,
  Transitions,
  Snackbar,
  Form
)
>>>>>>> 4faab475
<|MERGE_RESOLUTION|>--- conflicted
+++ resolved
@@ -16,6 +16,7 @@
 import VDivider from './dividers'
 import VExpansionPanel from './expansion-panel'
 import VFooter from './footer'
+import VForm from './form'
 import VGrid from './grid'
 import VIcon from './icons'
 import VList from './lists'
@@ -46,7 +47,6 @@
 import VTextField from './text-fields'
 import VToolbar from './toolbar'
 import Transitions from './transitions'
-<<<<<<< HEAD
 
 export {
   VAvatar,
@@ -62,6 +62,7 @@
   VDivider,
   VExpansionPanel,
   VFooter,
+  VForm,
   VGrid,
   VIcon,
   VList,
@@ -86,45 +87,4 @@
   VTextField,
   VToolbar,
   Transitions
-}
-=======
-import Snackbar from './snackbars'
-import Form from './form'
-
-export default Object.assign({},
-  Alerts,
-  App,
-  Avatars,
-  BottomNav,
-  Breadcrumbs,
-  Buttons,
-  Cards,
-  Carousel,
-  Chips,
-  DateTime,
-  Dialogs,
-  Dividers,
-  ExpansionPanel,
-  Footer,
-  Grid,
-  Icons,
-  Lists,
-  Menu,
-  NavigationDrawer,
-  Toolbar,
-  Pagination,
-  Parallax,
-  Progress,
-  Select,
-  SelectionControls,
-  Slider,
-  Subheader,
-  Stepper,
-  Tables,
-  Tabs,
-  TextFields,
-  Transitions,
-  Snackbar,
-  Form
-)
->>>>>>> 4faab475
+}