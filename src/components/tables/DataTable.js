--- conflicted
+++ resolved
@@ -159,24 +159,7 @@
         items = this.customFilter(items, this.search, this.filter)
       }
 
-<<<<<<< HEAD
-      items = items.sort((a, b) => {
-        const sortA = a[this.sorting]
-        const sortB = b[this.sorting]
-
-        if (this.desc) {
-          if (sortA < sortB) return 1
-          if (sortA > sortB) return -1
-          return 0
-        } else {
-          if (sortA < sortB) return -1
-          if (sortA > sortB) return 1
-          return 0
-        }
-      })
-=======
       items = this.customSort(items, this.computedPagination.sortBy, this.computedPagination.descending)
->>>>>>> 5e8bd3b3
 
       return this.hideActions && !this.pagination ? items : items.slice(this.pageStart, this.pageStop)
     },
@@ -235,16 +218,11 @@
     }
   },
 
-<<<<<<< HEAD
-  mounted () {
-    this.sorting = !this.sorting ? this.headers.find(h => !('sortable' in h) || h.sortable).value : this.sorting
-=======
   created () {
     const firstSortable = this.headers.find(h => !('sortable' in h) || h.sortable)
     this.defaultPagination.sortBy = firstSortable ? firstSortable.value : null
 
     this.updatePagination(Object.assign({}, this.defaultPagination, this.pagination, { totalItems: this.itemsLength }))
->>>>>>> 5e8bd3b3
   },
 
   render (h) {
