import Badge from './badge'
import ClickOutside from './click-outside'
import Resize from './resize'
import Ripple from './ripple'
import Scroll from './scroll'
import Tooltip from './tooltip'
import Touch from './touch'

<<<<<<< HEAD
export {
  Badge,
  ClickOutside,
  Ripple,
  Resize,
  Scroll,
  Tooltip,
  Touch
=======
export default function install (Vue) {
  Vue.directive('badge', Badge)
  Vue.directive('click-outside', ClickOutside)
  Vue.directive('ripple', Ripple)
  Vue.directive('resize', Resize)
  Vue.directive('tooltip', Tooltip)
  Vue.directive('touch', Touch)
>>>>>>> 3c3b5175
}<|MERGE_RESOLUTION|>--- conflicted
+++ resolved
@@ -6,7 +6,6 @@
 import Tooltip from './tooltip'
 import Touch from './touch'
 
-<<<<<<< HEAD
 export {
   Badge,
   ClickOutside,
@@ -15,13 +14,14 @@
   Scroll,
   Tooltip,
   Touch
-=======
+}
+
 export default function install (Vue) {
   Vue.directive('badge', Badge)
   Vue.directive('click-outside', ClickOutside)
   Vue.directive('ripple', Ripple)
   Vue.directive('resize', Resize)
+  Vue.directive('scroll', Scroll)
   Vue.directive('tooltip', Tooltip)
   Vue.directive('touch', Touch)
->>>>>>> 3c3b5175
 }