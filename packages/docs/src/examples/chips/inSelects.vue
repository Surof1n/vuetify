--- conflicted
+++ resolved
@@ -9,11 +9,7 @@
     prepend-icon="filter_list"
     solo
   >
-<<<<<<< HEAD
-    <template slot="selection" slot-scope="{ item, selected, select }">
-=======
-    <template v-slot:selection="data">
->>>>>>> 9af6b95f
+    <template v-slot:selection="{ item, selected, select }">
       <v-chip
         :input-value="selected"
         @click="select"
