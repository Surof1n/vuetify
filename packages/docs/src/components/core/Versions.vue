<template>
  <v-menu
    attach
    bottom
    left
    offset-y
    max-height="500"
  >
<<<<<<< HEAD
    <v-btn
      slot="activator"
      class="hidden-md-and-down"
      text
    >
      <span
        class="text-lowercase mr-1"
        v-text="version"
      />
      <v-icon class="hidden-sm-and-down">mdi-menu-down</v-icon>
    </v-btn>
=======
    <template #activator="{ on: menu }">
      <v-btn
        class="hidden-md-and-down"
        flat
        v-on="menu"
      >
        <span
          class="text-lowercase mr-1"
          v-text="version"
        />
        <v-icon class="hidden-sm-and-down">mdi-menu-down</v-icon>
      </v-btn>
    </template>
>>>>>>> 9af6b95f

    <v-card>
      <v-list dense>
        <v-subheader v-text="$t('Vuetify.AppToolbar.documentation')" />
        <core-item
          v-for="(archive, i) in archives"
          :key="`archives-${i}`"
          v-bind="archive"
          no-markdown
          @click="$ga.event('toolbar', 'click', 'versions', archive.text)"
        />
        <v-divider />
        <v-subheader v-text="$t('Vuetify.AppToolbar.releases')" />
        <core-item
          v-for="(release, i) in releases"
          :key="`releases-${i}`"
          v-bind="release"
          no-markdown
          @click="$ga.event('toolbar', 'click', 'versions', release.text)"
        />
      </v-list>
    </v-card>
  </v-menu>
</template>

<script>
  // Utilities
  import {
    mapState
  } from 'vuex'

  export default {
    computed: {
      ...mapState('app', [
        'currentVersion'
      ]),
      archives () {
        return [
          {
            icon: 'mdi-rocket',
            text: 'v2.0.0',
            subtext: this.$t('Vuetify.AppToolbar.next'),
            href: 'https://next.vuetifyjs.com'
          },
          {
            icon: 'mdi-package',
            text: 'v1.0.x',
            subtext: this.$t('Vuetify.AppToolbar.archived'),
            href: 'https://v1.vuetifyjs.com'
          },
          {
            icon: 'mdi-developer-board',
            text: this.$t('Vuetify.AppToolbar.inDev'),
            subtext: this.$t('Vuetify.AppToolbar.dev'),
            href: 'https://dev.vuetifyjs.com'
          }
        ]
      },
      releases () {
        return [
          {
            icon: 'mdi-star-box',
            href: `https://github.com/vuetifyjs/vuetify/releases/${this.version}`,
            text: this.$t('Vuetify.AppToolbar.current'),
            subtext: this.version
          }
        ]
      },
      version () {
        return `v${this.currentVersion}`
      }
    }
  }
</script><|MERGE_RESOLUTION|>--- conflicted
+++ resolved
@@ -6,19 +6,6 @@
     offset-y
     max-height="500"
   >
-<<<<<<< HEAD
-    <v-btn
-      slot="activator"
-      class="hidden-md-and-down"
-      text
-    >
-      <span
-        class="text-lowercase mr-1"
-        v-text="version"
-      />
-      <v-icon class="hidden-sm-and-down">mdi-menu-down</v-icon>
-    </v-btn>
-=======
     <template #activator="{ on: menu }">
       <v-btn
         class="hidden-md-and-down"
@@ -32,7 +19,6 @@
         <v-icon class="hidden-sm-and-down">mdi-menu-down</v-icon>
       </v-btn>
     </template>
->>>>>>> 9af6b95f
 
     <v-card>
       <v-list dense>
