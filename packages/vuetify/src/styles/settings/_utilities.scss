@use 'sass:map';
@use './variables';
@use '../tools/functions' as *;

$utilities: () !default;
@if ($utilities != false) {
  $utilities: map-deep-merge(
    (
      // Display utilities
      "overflow": (
        property: overflow,
        values: auto hidden visible,
      ),
      "overflow-x": (
        property: overflow-x,
        values: auto hidden
      ),
      "overflow-y": (
        property: overflow-y,
        values: auto hidden
      ),
      "display": (
        responsive: true,
        print: true,
        property: display,
        class: d,
        values: none inline inline-block block table table-row table-cell flex inline-flex
      ),
      "float": (
        responsive: true,
        print: true,
        property: float,
        class: float,
        values: none left right
      ),
      "float:rtl": (
        responsive: true,
        print: true,
        property: float,
        class: float,
        values: (
          end: left,
          start: right,
        )
      ),
      "float:ltr": (
        responsive: true,
        print: true,
        property: float,
        class: float,
        values: (
          end: right,
          start: left,
        )
      ),

      // Flex utilities
      "flex": (
        responsive: true,
        property: flex,
        values: (fill: 1 1 auto)
      ),
      "flex-direction": (
        responsive: true,
        property: flex-direction,
        class: flex,
        values: row column row-reverse column-reverse
      ),
      "flex-grow": (
        responsive: true,
        property: flex-grow,
        class: flex,
        values: (
          grow-0: 0,
          grow-1: 1,
        )
      ),
      "flex-shrink": (
        responsive: true,
        property: flex-shrink,
        class: flex,
        values: (
          shrink-0: 0,
          shrink-1: 1,
        )
      ),
      "flex-wrap": (
        responsive: true,
        property: flex-wrap,
        class: flex,
        values: wrap nowrap wrap-reverse
      ),
      "justify-content": (
        responsive: true,
        property: justify-content,
        class: justify,
        values: (
          start: flex-start,
          end: flex-end,
          center: center,
          space-between: space-between,
          space-around: space-around,
          space-evenly: space-evenly,
        )
      ),
      "align-items": (
        responsive: true,
        property: align-items,
        class: align,
        values: (
          start: flex-start,
          end: flex-end,
          center: center,
          baseline: baseline,
          stretch: stretch,
        )
      ),
      "align-content": (
        responsive: true,
        property: align-content,
        values: (
          start: flex-start,
          end: flex-end,
          center: center,
          space-between: space-between,
          space-around: space-around,
          stretch: stretch,
        )
      ),
      "align-self": (
        responsive: true,
        property: align-self,
        values: (
          auto: auto,
          start: flex-start,
          end: flex-end,
          center: center,
          baseline: baseline,
          stretch: stretch,
        )
      ),
      "order": (
        responsive: true,
        property: order,
        values: (
          first: -1,
          0: 0,
          1: 1,
          2: 2,
          3: 3,
          4: 4,
          5: 5,
          6: 6,
          7: 7,
          8: 8,
          9: 9,
          10: 10,
          11: 11,
          12: 12,
          last: 13,
        ),
      ),

      // Margin utilities
      "margin": (
        responsive: true,
        property: margin,
        class: ma,
        values: map.merge(variables.$spacers, (auto: auto))
      ),
      "margin-x": (
        responsive: true,
        property: margin-right margin-left,
        class: mx,
        values: map.merge(variables.$spacers, (auto: auto))
      ),
      "margin-y": (
        responsive: true,
        property: margin-top margin-bottom,
        class: my,
        values: map.merge(variables.$spacers, (auto: auto))
      ),
      "margin-top": (
        responsive: true,
        property: margin-top,
        class: mt,
        values: map.merge(variables.$spacers, (auto: auto))
      ),
      "margin-right": (
        responsive: true,
        property: margin-right,
        class: mr,
        values: map.merge(variables.$spacers, (auto: auto))
      ),
      "margin-bottom": (
        responsive: true,
        property: margin-bottom,
        class: mb,
        values: map.merge(variables.$spacers, (auto: auto))
      ),
      "margin-left": (
        responsive: true,
        property: margin-left,
        class: ml,
        values: map.merge(variables.$spacers, (auto: auto))
      ),
      "margin-start": (
        responsive: true,
        property: margin-inline-start,
        class: ms,
        values: map.merge(variables.$spacers, (auto: auto))
      ),
      "margin-end": (
        responsive: true,
        property: margin-inline-end,
        class: me,
        values: map.merge(variables.$spacers, (auto: auto))
      ),

      // Negative margin utilities
      "negative-margin": (
        responsive: true,
        property: margin,
        class: ma,
        values: variables.$negative-spacers
      ),
      "negative-margin-x": (
        responsive: true,
        property: margin-right margin-left,
        class: mx,
        values: variables.$negative-spacers
      ),
      "negative-margin-y": (
        responsive: true,
        property: margin-top margin-bottom,
        class: my,
        values: variables.$negative-spacers
      ),
      "negative-margin-top": (
        responsive: true,
        property: margin-top,
        class: mt,
        values: variables.$negative-spacers
      ),
      "negative-margin-right": (
        responsive: true,
        property: margin-right,
        class: mr,
        values: variables.$negative-spacers
      ),
      "negative-margin-bottom": (
        responsive: true,
        property: margin-bottom,
        class: mb,
        values: variables.$negative-spacers
      ),
      "negative-margin-left": (
        responsive: true,
        property: margin-left,
        class: ml,
        values: variables.$negative-spacers
      ),
      "negative-margin-start": (
        responsive: true,
        property: margin-inline-start,
        class: ms,
        values: variables.$negative-spacers
      ),
      "negative-margin-end": (
        responsive: true,
        property: margin-inline-end,
        class: me,
        values: variables.$negative-spacers
      ),

      // Padding utilities
      "padding": (
        responsive: true,
        property: padding,
        class: pa,
        values: variables.$spacers
      ),
      "padding-x": (
        responsive: true,
        property: padding-right padding-left,
        class: px,
        values: variables.$spacers
      ),
      "padding-y": (
        responsive: true,
        property: padding-top padding-bottom,
        class: py,
        values: variables.$spacers
      ),
      "padding-top": (
        responsive: true,
        property: padding-top,
        class: pt,
        values: variables.$spacers
      ),
      "padding-right": (
        responsive: true,
        property: padding-right,
        class: pr,
        values: variables.$spacers
      ),
      "padding-bottom": (
        responsive: true,
        property: padding-bottom,
        class: pb,
        values: variables.$spacers
      ),
      "padding-left": (
        responsive: true,
        property: padding-left,
        class: pl,
        values: variables.$spacers
      ),
      "padding-start": (
        responsive: true,
        property: padding-inline-start,
        class: ps,
        values: variables.$spacers
      ),
      "padding-end": (
        responsive: true,
        property: padding-inline-end,
        class: pe,
        values: variables.$spacers
      ),

      // Border radius
      "rounded": (
        property: border-radius,
        class: rounded,
        values: variables.$rounded
      ),
      "rounded-top": (
        property: border-top-left-radius border-top-right-radius,
        class: rounded-t,
        values: variables.$rounded
      ),
      "rounded-right": (
        property: border-top-right-radius border-bottom-right-radius,
        class: rounded-r,
        values: variables.$rounded
      ),
      "rounded-bottom": (
        property: border-bottom-left-radius border-bottom-right-radius,
        class: rounded-b,
        values: variables.$rounded
      ),
      "rounded-left": (
        property: border-top-left-radius border-bottom-left-radius,
        class: rounded-l,
        values: variables.$rounded
      ),
      "rounded-top-left": (
        property: border-top-left-radius,
        class: rounded-tl,
        values: variables.$rounded
      ),
      "rounded-top-right": (
        property: border-top-right-radius,
        class: rounded-tr,
        values: variables.$rounded
      ),
      "rounded-bottom-right": (
        property: border-bottom-right-radius,
        class: rounded-br,
        values: variables.$rounded
      ),
      "rounded-bottom-left": (
        property: border-bottom-left-radius,
        class: rounded-bl,
        values: variables.$rounded
      ),

      // Border
      "border": (
        property: border-width border-style border-color,
        class: border,
        values: variables.$borders
      ),
      "border-opacity": (
        property: --v-border-opacity,
        class: border-opacity,
        values: variables.$border-opacities
      ),
      "border-top": (
        property: border-top-width border-top-style border-top-color,
        class: border-t,
        values: variables.$borders
      ),
      "border-right": (
        property: border-right-width border-right-style border-right-color,
        class: border-r,
        values: variables.$borders
      ),
      "border-bottom": (
        property: border-bottom-width border-bottom-style border-bottom-color,
        class: border-b,
        values: variables.$borders
      ),
      "border-left": (
        property: border-left-width border-left-style border-left-color,
        class: border-l,
        values: variables.$borders
      ),
      "border-style": (
        property: border-style,
        class: border,
        values: solid dashed dotted double none
      ),

      // Text
      "text-align": (
        responsive: true,
        property: text-align,
        class: text,
        values: left right center justify start end
      ),
      "text-decoration": (
        property: text-decoration,
        class: text-decoration,
        values: line-through none overline underline
      ),
      "white-space": (
        property: white-space,
        class: text,
        values: (
          wrap: normal,
          no-wrap: nowrap,
          pre: pre,
          pre-line: pre-line,
          pre-wrap: pre-wrap,
        )
      ),
      "overflow-wrap": (
        property: overflow-wrap word-break, // word-break for IE & < Edge 18
        class: text,
        values: (break: break-word)
      ),
      "text-opacity": (
        property: opacity,
        class: text,
        values: (
          high-emphasis: var(--v-high-emphasis-opacity),
          medium-emphasis: var(--v-medium-emphasis-opacity),
          disabled: var(--v-disabled-opacity)
        )
      ),
      "text-overflow": (
        property: white-space overflow text-overflow,
        class: text,
        values: (truncate: nowrap hidden ellipsis)
      ),
      "text-transform": (
        property: text-transform,
        class: text,
        values: none capitalize lowercase uppercase
      ),
      "typography": (
        responsive: true,
        property: (
          font-size,
          font-weight,
          line-height,
          letter-spacing,
          font-family,
          text-transform
        ),
        class: text,
        unimportant: (
          font-weight,
          line-height
        ),
        values: variables.$flat-typography
      ),
      // Position
      "position": (
        property: position,
        class: position,
        values: static relative fixed absolute sticky
      ),
      "fill-height": (
        property: height,
        class: fill,
        values: (
          height: 100%
        )
      )
    ),
<<<<<<< HEAD
    "text-overflow": (
      property: white-space overflow text-overflow,
      class: text,
      values: (truncate: nowrap hidden ellipsis)
    ),
    "text-transform": (
      property: text-transform,
      class: text,
      values: none capitalize lowercase uppercase
    ),
    "typography": (
      responsive: true,
      property: (
        font-size,
        font-weight,
        line-height,
        letter-spacing,
        font-family,
        text-transform
      ),
      class: text,
      unimportant: (
        font-weight,
        line-height
      ),
      values: $flat-typography
    ),
    // Position
    "position": (
      property: position,
      class: position,
      values: static relative fixed absolute sticky
    ),
    // Sizing
    "height": (
      property: height,
      class: h,
      values: (
        auto: auto,
        screen: 100vh,
        0: 0,
        25: 25%,
        50: 50%,
        75: 75%,
        100: 100%
      )
    ),
    "width": (
      property: width,
      class: w,
      values: (
        auto: auto,
        0: 0,
        25: 25%,
        50: 50%,
        75: 75%,
        100: 100%
      )
    )
  ),
  $utilities
);
=======
    $utilities
  );
} @else {
  $utilities: ();
}
>>>>>>> 561295ce
<|MERGE_RESOLUTION|>--- conflicted
+++ resolved
@@ -483,81 +483,42 @@
         class: position,
         values: static relative fixed absolute sticky
       ),
+      // Sizing
       "fill-height": (
         property: height,
         class: fill,
         values: (
           height: 100%
         )
+      ),
+      "height": (
+        property: height,
+        class: h,
+        values: (
+          auto: auto,
+          screen: 100vh,
+          0: 0,
+          25: 25%,
+          50: 50%,
+          75: 75%,
+          100: 100%
+        )
+      ),
+      "width": (
+        property: width,
+        class: w,
+        values: (
+          auto: auto,
+          0: 0,
+          25: 25%,
+          50: 50%,
+          75: 75%,
+          100: 100%
+        )
       )
     ),
-<<<<<<< HEAD
-    "text-overflow": (
-      property: white-space overflow text-overflow,
-      class: text,
-      values: (truncate: nowrap hidden ellipsis)
-    ),
-    "text-transform": (
-      property: text-transform,
-      class: text,
-      values: none capitalize lowercase uppercase
-    ),
-    "typography": (
-      responsive: true,
-      property: (
-        font-size,
-        font-weight,
-        line-height,
-        letter-spacing,
-        font-family,
-        text-transform
-      ),
-      class: text,
-      unimportant: (
-        font-weight,
-        line-height
-      ),
-      values: $flat-typography
-    ),
-    // Position
-    "position": (
-      property: position,
-      class: position,
-      values: static relative fixed absolute sticky
-    ),
-    // Sizing
-    "height": (
-      property: height,
-      class: h,
-      values: (
-        auto: auto,
-        screen: 100vh,
-        0: 0,
-        25: 25%,
-        50: 50%,
-        75: 75%,
-        100: 100%
-      )
-    ),
-    "width": (
-      property: width,
-      class: w,
-      values: (
-        auto: auto,
-        0: 0,
-        25: 25%,
-        50: 50%,
-        75: 75%,
-        100: 100%
-      )
-    )
-  ),
-  $utilities
-);
-=======
     $utilities
   );
 } @else {
   $utilities: ();
-}
->>>>>>> 561295ce
+}