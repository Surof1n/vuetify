/* eslint-disable sonarjs/no-identical-functions */
/// <reference types="../../../../types/cypress" />

import { VBtn, VForm, VTextField } from '@/components'
import type { SubmitEventPromise } from '@/composables'
import type { FormValidationResult } from '@/composables/form'
import type { ComputedRef } from 'vue'
import { ref } from 'vue'
import { Application } from '../../../../cypress/templates'

describe('VForm', () => {
  it('should emit when inputs are updated', () => {
    cy.mount(() => (
      <Application>
        <VForm>
          <VTextField
            label="Name"
            rules={[
              v =>
                v.length > 10 || 'Name should be longer than 10 characters',
            ]}
          ></VTextField>
        </VForm>
      </Application>
    ))

    cy.get('.v-text-field').type('Something')

    cy.vue().then(wrapper => {
      const emits = wrapper
        .findComponent('.v-form')
        .emitted('update:modelValue')

      expect(emits).to.deep.equal([[false]])
    })

    cy.get('.v-text-field').type(' and something else')

    cy.vue().then(wrapper => {
      const emits = wrapper
        .findComponent('.v-form')
        .emitted('update:modelValue')

      expect(emits).to.deep.equal([[false], [true]])
    })
  })

  it('should only emit true if all inputs are explicitly valid', () => {
    cy.mount(() => (
      <Application>
        <VForm>
          <VTextField
            label="Name"
            rules={[
              v =>
                v.length < 10 || 'Name should be longer than 10 characters',
            ]}
          ></VTextField>
          <VTextField
            label="Email"
            rules={[
              v =>
                v.length < 10 || 'E-mail should be longer than 10 characters',
            ]}
          ></VTextField>
        </VForm>
      </Application>
    ))

    cy.get('.v-text-field').eq(0).type('Valid')

    cy.vue().then(wrapper => {
      const emits = wrapper
        .findComponent('.v-form')
        .emitted('update:modelValue')

      expect(emits).to.be.undefined
    })

    cy.get('.v-text-field').eq(1).type('Valid')

    cy.vue().then(wrapper => {
      const emits = wrapper
        .findComponent('.v-form')
        .emitted('update:modelValue')

      expect(emits).to.deep.equal([[true]])
    })
  })

  it('should expose validate function', () => {
    const form = ref()
    cy.mount(() => (
      <Application>
        <VForm ref={form}>
          <VTextField
            label="Name"
            rules={[v => !!v || 'Name required']}
          ></VTextField>
        </VForm>
      </Application>
    ))

    cy.get('.v-form').then(async () => {
      const { valid } = await form.value.validate()
      expect(valid).to.equal(false)
    })

    cy.get('.v-text-field').should('have.class', 'v-input--error')
  })

  it('should expose reset function', () => {
    const form = ref()
    cy.mount(() => (
      <Application>
        <VForm ref={form}>
          <VTextField
            label="Name"
            rules={[
              v =>
                v.length > 10 || 'Name should be longer than 10 characters',
            ]}
          ></VTextField>
        </VForm>
      </Application>
    ))

    cy.get('.v-text-field')
      .type('Something')
      .should('have.class', 'v-input--error')

    cy.vue().then(wrapper => {
      const emits = wrapper
        .findComponent('.v-form')
        .emitted('update:modelValue')

      expect(emits).to.deep.equal([[false]])
    })

    cy.get('.v-form').then(() => {
      form.value.reset()
    })

    cy.get('.v-text-field')
      .should('have.not.class', 'v-input--error')
      .find('input')
      .should('have.value', '')

    cy.vue().then(wrapper => {
      const emits = wrapper
        .findComponent('.v-form')
        .emitted('update:modelValue')

      expect(emits).to.deep.equal([[false], [null]])
    })
  })

  it('should expose resetValidation function', () => {
    const form = ref()
    cy.mount(() => (
      <Application>
        <VForm ref={form}>
          <VTextField
            label="Name"
            rules={[
              v =>
                v.length > 10 || 'Name should be longer than 10 characters',
            ]}
          ></VTextField>
        </VForm>
      </Application>
    ))

    cy.get('.v-text-field')
      .type('Something')
      .should('have.class', 'v-input--error')

    cy.vue().then(wrapper => {
      const emits = wrapper
        .findComponent('.v-form')
        .emitted('update:modelValue')

      expect(emits).to.deep.equal([[false]])
    })

    cy.get('.v-form').then(() => {
      form.value.resetValidation()
    })

    cy.get('.v-text-field').should('have.not.class', 'v-input--error').find('input').should('have.value', 'Something')

    cy.vue().then(wrapper => {
      const emits = wrapper.findComponent('.v-form').emitted('update:modelValue')

      expect(emits).to.deep.equal([[false], [null]])
    })
  })

  it('should not submit form if validation fails', () => {
    cy.mount(() => (
      <VForm action="/action">
        <VTextField rules={[v => !!v || 'Field required']} />
        <VBtn type="submit">Submit</VBtn>
      </VForm>
    ))

    cy.get('.v-btn').click().url().should('not.contain', '/action')
    cy.get('.v-text-field')
      .should('have.class', 'v-input--error')
      .find('.v-messages')
      .should('have.text', 'Field required')
  })

  it('should be reactivity at error messages', () => {
    const form = ref()
    cy.mount(() => (
      <Application>
        <VForm is-reactive-errors ref={form}>
          {{
            default: ({
              errorMessages,
            }: {
              errorMessages: ComputedRef<FormValidationResult[]>
            }) => (
              <div>
                <VTextField
                  label="Name"
                  rules={[
                    v =>
                      v.length > 10 || 'Name should be longer than 10 characters',
                    v =>
                      v.length < 15 || 'Name should not be longer than 15 characters',
                  ]}
                ></VTextField>,
                <div class="errors">
                  {errorMessages.value.map(item => item.errorMessages.join(', '))}
                </div>
              </div>
            ),
          }}
        </VForm>
      </Application>
    ))
    cy.get('.v-text-field')
      .type('Something')
      .should('have.class', 'v-input--error')

    cy.get('.v-form .errors').should('have.text', 'Name should be longer than 10 characters')

    cy.get('.v-text-field')
      .type(' and Something')
      .should('have.class', 'v-input--error')

    cy.get('.v-form .errors').should('have.text', 'Name should not be longer than 15 characters')

    cy.get('.v-text-field').clear().should('have.class', 'v-input--error')

    cy.get('.v-form .errors').should('have.text', 'Name should be longer than 10 characters')

    cy.get('.v-text-field').type('Valid value').should('not.have.class', 'v-input--error')

    cy.get('.v-form .errors').should('have.text', '')
  })

  it('should emit a SubmitEventPromise', () => {
    cy.mount(() => (
      <Application>
        <VForm action="/action" onSubmit={onSubmit}>
          <VTextField modelValue="foo" rules={[v => !!v || 'Field required']} />
          <VBtn type="submit">Submit</VBtn>
        </VForm>
      </Application>
    ))

    function onSubmit (e: SubmitEventPromise) {
      e.preventDefault()
    }

    cy.get('.v-btn').click().url().should('not.contain', '/action')
    cy.vue().then(async wrapper => {
<<<<<<< HEAD
      const emits = wrapper
        .findComponent('.v-form')
        .emitted<SubmitEventPromise[]>('submit')

      expect(await emits?.[0][0]).to.deep.equal({
        valid: true,
        errorMessages: [],
      })
=======
      const emits = wrapper.findComponent('.v-form').emitted('submit')

      expect(await emits[0][0]).to.deep.equal({ valid: true, errors: [] })
>>>>>>> 757edb31
    })
  })

  // TODO: This test has to be the last one,
  // because subsequent tests in the same file
  // will break due to the page change
  it('should submit form if validation passes', () => {
    cy.mount(() => (
      <VForm action="/action">
        <VTextField modelValue="foo" rules={[v => !!v || 'Field required']} />
        <VBtn type="submit">Submit</VBtn>
      </VForm>
    ))

    cy.get('.v-btn').click().url().should('contain', '/action')
  })
})<|MERGE_RESOLUTION|>--- conflicted
+++ resolved
@@ -278,7 +278,7 @@
 
     cy.get('.v-btn').click().url().should('not.contain', '/action')
     cy.vue().then(async wrapper => {
-<<<<<<< HEAD
+
       const emits = wrapper
         .findComponent('.v-form')
         .emitted<SubmitEventPromise[]>('submit')
@@ -287,11 +287,6 @@
         valid: true,
         errorMessages: [],
       })
-=======
-      const emits = wrapper.findComponent('.v-form').emitted('submit')
-
-      expect(await emits[0][0]).to.deep.equal({ valid: true, errors: [] })
->>>>>>> 757edb31
     })
   })
 
