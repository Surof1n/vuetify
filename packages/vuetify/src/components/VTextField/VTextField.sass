@forward './variables'
@use 'sass:selector'
@use '../../styles/settings'
@use './variables' as *

/* region BLOCK */
.v-text-field
  input
    flex: $text-field-input-flex
    opacity: 0
    transition: $text-field-input-transition

    &:focus,
    &:active
      outline: none

    // Remove Firefox red outline
    &:invalid
      box-shadow: none

  .v-field
    cursor: text

  .v-field__input
    @at-root #{selector.append('.v-text-field--prefixed', &)}
      --v-field-padding-start: #{$text-field-input-padding-start}

    @at-root #{selector.append('.v-text-field--suffixed', &)}
      --v-field-padding-end: #{$text-field-input-padding-end}

  .v-input__details
    padding-inline-start: $text-field-details-padding-inline
    padding-inline-end: $text-field-details-padding-inline

  .v-field--active
<<<<<<< HEAD
    input.v-field__input,
    .v-text-field__prefix,
    .v-text-field__suffix
=======
    input
>>>>>>> c50bc0be
      opacity: 1

  .v-field--single-line
    input
      transition: none

/* endregion */
/* region ELEMENTS */
.v-text-field
  &__prefix,
  &__suffix
    align-items: center
    color: $text-field-affix-color
    cursor: default
    display: flex
    opacity: 0
    padding-top: var(--v-field-padding-top)
    transition: inherit
    white-space: nowrap

    .v-field--active &
      opacity: 1

    .v-field--disabled &
      color: $text-field-disabled-affix-color

  &__prefix
    padding-inline-start: var(--v-field-padding-start)

  &__suffix
    padding-inline-end: var(--v-field-padding-end)

/* endregion */
/* region MODIFIERS */
.v-text-field
  &--flush-details
    .v-input__details
      padding: 0

<<<<<<< HEAD
  .v-field
    cursor: text

    &--single-line
      input
        transition: none

  .v-input__details
    padding-inline-start: $text-field-details-padding-inline
    padding-inline-end: $text-field-details-padding-inline

  input.v-field__input
    flex: 1
    opacity: 0
    transition: .15s opacity settings.$standard-easing

    &:focus,
    &:active
      outline: none

    // Remove Firefox red outline
    &:invalid
      box-shadow: none

  .v-field--disabled
    .v-text-field__prefix,
    .v-text-field__suffix
      color: $text-field-disabled-affix-color
=======
  &--persistent-placeholder
    input
      opacity: 1
/* endregion */
>>>>>>> c50bc0be
<|MERGE_RESOLUTION|>--- conflicted
+++ resolved
@@ -33,13 +33,7 @@
     padding-inline-end: $text-field-details-padding-inline
 
   .v-field--active
-<<<<<<< HEAD
-    input.v-field__input,
-    .v-text-field__prefix,
-    .v-text-field__suffix
-=======
     input
->>>>>>> c50bc0be
       opacity: 1
 
   .v-field--single-line
@@ -79,38 +73,7 @@
     .v-input__details
       padding: 0
 
-<<<<<<< HEAD
-  .v-field
-    cursor: text
-
-    &--single-line
-      input
-        transition: none
-
-  .v-input__details
-    padding-inline-start: $text-field-details-padding-inline
-    padding-inline-end: $text-field-details-padding-inline
-
-  input.v-field__input
-    flex: 1
-    opacity: 0
-    transition: .15s opacity settings.$standard-easing
-
-    &:focus,
-    &:active
-      outline: none
-
-    // Remove Firefox red outline
-    &:invalid
-      box-shadow: none
-
-  .v-field--disabled
-    .v-text-field__prefix,
-    .v-text-field__suffix
-      color: $text-field-disabled-affix-color
-=======
   &--persistent-placeholder
     input
       opacity: 1
-/* endregion */
->>>>>>> c50bc0be
+/* endregion */