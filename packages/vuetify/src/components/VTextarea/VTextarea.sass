@forward './variables'
@use 'sass:math'
@use 'sass:selector'
@use '../../styles/settings'
@use '../../styles/tools'
@use './variables' as *
@use '../VInput/variables' as *

.v-textarea
<<<<<<< HEAD
  --v-textarea-base-height: var(--v-input-control-height)
=======
  .v-field--active
    textarea
      opacity: 1
>>>>>>> 471614c6

  .v-field__input
    flex: 1 1 auto
    line-height: $textarea-line-height
    outline: none
    mask-image: linear-gradient(to bottom, transparent, transparent calc(var(--v-field-padding-top, 0) / 1.25), black var(--v-field-padding-top, 0))

  &--auto-grow
    .v-field__input
      overflow: hidden

  &--no-resize
    .v-field__input
      resize: none

  &__sizer
    visibility: hidden
    position: absolute
    top: 0
    left: 0
    height: 0 !important
<<<<<<< HEAD
    min-height: 0 !important
    pointer-events: none
=======
    pointer-events: none

  textarea
    flex: 1
    opacity: 0
    transition: .15s opacity settings.$standard-easing

    &:focus,
    &:active
      outline: none

    // Remove Firefox red outline
    &:invalid
      box-shadow: none
>>>>>>> 471614c6
<|MERGE_RESOLUTION|>--- conflicted
+++ resolved
@@ -7,13 +7,11 @@
 @use '../VInput/variables' as *
 
 .v-textarea
-<<<<<<< HEAD
   --v-textarea-base-height: var(--v-input-control-height)
-=======
+
   .v-field--active
     textarea
       opacity: 1
->>>>>>> 471614c6
 
   .v-field__input
     flex: 1 1 auto
@@ -35,10 +33,7 @@
     top: 0
     left: 0
     height: 0 !important
-<<<<<<< HEAD
     min-height: 0 !important
-    pointer-events: none
-=======
     pointer-events: none
 
   textarea
@@ -52,5 +47,4 @@
 
     // Remove Firefox red outline
     &:invalid
-      box-shadow: none
->>>>>>> 471614c6
+      box-shadow: none