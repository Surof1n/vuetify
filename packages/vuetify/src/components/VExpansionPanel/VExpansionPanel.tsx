--- conflicted
+++ resolved
@@ -12,13 +12,8 @@
 import { makeLazyProps } from '@/composables/lazy'
 
 // Utilities
-<<<<<<< HEAD
-import { computed, inject, provide } from 'vue'
-import { defineComponent } from '@/util'
-=======
 import { computed, provide } from 'vue'
 import { defineComponent, useRender } from '@/util'
->>>>>>> d1c8e579
 
 export const VExpansionPanel = defineComponent({
   name: 'VExpansionPanel',
@@ -57,11 +52,6 @@
 
     provide(VExpansionPanelSymbol, groupItem)
 
-    useRender(() => {
-      const hasText = !!(slots.text || props.text)
-      const hasTitle = !!(slots.title || props.title)
-
-<<<<<<< HEAD
     const slotProps = computed(() => ({
       open: groupItem.isSelected.value,
       disabled: groupItem.disabled.value,
@@ -72,27 +62,12 @@
       color: props.color,
     }))
 
-    return () => (
-      <props.tag
-        class={[
-          'v-expansion-panel',
-          {
-            'v-expansion-panel--active': groupItem.isSelected.value,
-            'v-expansion-panel--before-active': isBeforeSelected.value,
-            'v-expansion-panel--after-active': isAfterSelected.value,
-            'v-expansion-panel--disabled': groupItem.disabled.value,
-          },
-          roundedClasses.value,
-          backgroundColorClasses.value,
-        ]}
-        style={ backgroundColorStyles.value }
-        aria-expanded={ groupItem.isSelected.value }
-      >
-        <div
-=======
+    useRender(() => {
+      const hasText = !!(slots.text || props.text)
+      const hasTitle = !!(slots.title || props.title)
+
       return (
         <props.tag
->>>>>>> d1c8e579
           class={[
             'v-expansion-panel',
             {
@@ -104,11 +79,6 @@
             roundedClasses.value,
             backgroundColorClasses.value,
           ]}
-<<<<<<< HEAD
-        />
-        { slots.default?.(slotProps.value) ?? (
-          <>
-=======
           style={ backgroundColorStyles.value }
           aria-expanded={ groupItem.isSelected.value }
         >
@@ -118,30 +88,30 @@
               ...elevationClasses.value,
             ]}
           />
+          { slots.default?.(slotProps.value) ?? (
+            <>
+              { hasTitle && (
+                <VExpansionPanelTitle
+                  collapseIcon={ props.collapseIcon }
+                  color={ props.color }
+                  expandIcon={ props.expandIcon }
+                  hideActions={ props.hideActions }
+                  ripple={ props.ripple }
+                  disabled={ groupItem.disabled.value }
+                  open={ groupItem.isSelected.value }
+                  onUpdate:open={ groupItem.toggle }
+                >
+                  { slots.title ? slots.title() : props.title }
+                </VExpansionPanelTitle>
+              ) }
 
-          { hasTitle && (
->>>>>>> d1c8e579
-            <VExpansionPanelTitle
-              collapseIcon={ props.collapseIcon }
-              color={ props.color }
-              expandIcon={ props.expandIcon }
-              hideActions={ props.hideActions }
-              ripple={ props.ripple }
-              disabled={ groupItem.disabled.value }
-              open={ groupItem.isSelected.value }
-              onUpdate:open={ groupItem.toggle }
-            >
-              { slots.title ? slots.title() : props.title }
-            </VExpansionPanelTitle>
-          ) }
-
-          { hasText && (
-            <VExpansionPanelText eager={ props.eager }>
-              { slots.text ? slots.text() : props.text }
-            </VExpansionPanelText>
-          ) }
-
-          { slots.default?.() }
+              { hasText && (
+                <VExpansionPanelText eager={ props.eager }>
+                  { slots.text ? slots.text() : props.text }
+                </VExpansionPanelText>
+              )}
+            </>
+          )}
         </props.tag>
       )
     })
