// Styles
import './VBtn.sass'

// Components
import { VBtnToggleSymbol } from '@/components/VBtnToggle/VBtnToggle'
import { VIcon } from '@/components/VIcon'

// Composables
import { makeBorderProps, useBorder } from '@/composables/border'
import { makeDensityProps, useDensity } from '@/composables/density'
import { makeDimensionProps, useDimension } from '@/composables/dimensions'
import { makeElevationProps, useElevation } from '@/composables/elevation'
import { makeGroupItemProps, useGroupItem } from '@/composables/group'
import { makePositionProps, usePosition } from '@/composables/position'
import { makeRoundedProps, useRounded } from '@/composables/rounded'
import { makeRouterProps, useLink } from '@/composables/router'
import { makeSizeProps, useSize } from '@/composables/size'
import { makeTagProps } from '@/composables/tag'
import { makeThemeProps, provideTheme } from '@/composables/theme'
import { genOverlays, makeVariantProps, useVariant } from '@/composables/variant'

// Directives
import { Ripple } from '@/directives/ripple'

// Utilities
import { computed } from 'vue'
import { defineComponent } from '@/util'

export const VBtn = defineComponent({
  name: 'VBtn',

  directives: { Ripple },

  props: {
    flat: Boolean,
    icon: [Boolean, String],
    prependIcon: String,
    appendIcon: String,

    block: Boolean,
    stacked: Boolean,

    ripple: {
      type: Boolean,
      default: true,
    },

    ...makeBorderProps(),
    ...makeRoundedProps(),
    ...makeDensityProps(),
    ...makeDimensionProps(),
    ...makeElevationProps(),
    ...makeGroupItemProps(),
    ...makePositionProps(),
    ...makeRouterProps(),
    ...makeSizeProps(),
    ...makeTagProps({ tag: 'button' }),
    ...makeThemeProps(),
    ...makeVariantProps({ variant: 'contained' } as const),
  },

  setup (props, { attrs, slots }) {
    const { themeClasses } = provideTheme(props)
    const { borderClasses } = useBorder(props)
    const { colorClasses, colorStyles, variantClasses } = useVariant(props)
    const { densityClasses } = useDensity(props)
    const { dimensionStyles } = useDimension(props)
    const { elevationClasses } = useElevation(props)
    const { positionClasses, positionStyles } = usePosition(props)
    const { roundedClasses } = useRounded(props)
    const { sizeClasses } = useSize(props)
    const group = useGroupItem(props, VBtnToggleSymbol, false)
    const link = useLink(props, attrs)
    const isDisabled = computed(() => group?.disabled.value || props.disabled)
    const isElevated = computed(() => {
      return props.variant === 'contained' && !(props.disabled || props.flat || props.border)
    })

    return () => {
      const Tag = (link.isLink.value) ? 'a' : props.tag
<<<<<<< HEAD
      const hasPrepend = !props.icon && (props.prependIcon || slots.prepend)
=======
      const hasColor = !group || group.isSelected.value
>>>>>>> d1c8e579

      return (
        <Tag
          type={ Tag === 'a' ? undefined : 'button' }
          class={[
            'v-btn',
            group?.selectedClass.value,
            {
              'v-btn--active': link.isExactActive?.value,
              'v-btn--block': props.block,
              'v-btn--disabled': isDisabled.value,
              'v-btn--elevated': isElevated.value,
              'v-btn--flat': props.flat,
              'v-btn--icon': !!props.icon,
              'v-btn--stacked': props.stacked,
            },
            themeClasses.value,
            borderClasses.value,
            hasColor ? colorClasses.value : undefined,
            densityClasses.value,
            elevationClasses.value,
            positionClasses.value,
            roundedClasses.value,
            sizeClasses.value,
            variantClasses.value,
          ]}
          style={[
            hasColor ? colorStyles.value : undefined,
            dimensionStyles.value,
            positionStyles.value,
          ]}
          disabled={ isDisabled.value || undefined }
          href={ link.href.value }
          v-ripple={[
            !isDisabled.value && props.ripple,
            null,
            props.icon ? ['center'] : null,
          ]}
          onClick={ isDisabled.value || link.navigate || group?.toggle }
        >
          { genOverlays(true, 'v-btn') }

          { hasPrepend && (slots.prepend ? slots.prepend() : (
            <VIcon
              class="v-btn__icon"
              icon={ props.prependIcon }
              left={ !props.stacked }
            />
          )) }

          { typeof props.icon === 'boolean'
            ? slots.default?.()
            : (
              <VIcon
                class="v-btn__icon"
                icon={ props.icon }
                size={ props.size }
              />
            )
          }

          { !props.icon && props.appendIcon && (
            <VIcon
              class="v-btn__icon"
              icon={ props.appendIcon }
              right={ !props.stacked }
            />
          ) }
        </Tag>
      )
    }
  },
})

export type VBtn = InstanceType<typeof VBtn><|MERGE_RESOLUTION|>--- conflicted
+++ resolved
@@ -78,11 +78,8 @@
 
     return () => {
       const Tag = (link.isLink.value) ? 'a' : props.tag
-<<<<<<< HEAD
+      const hasColor = !group || group.isSelected.value
       const hasPrepend = !props.icon && (props.prependIcon || slots.prepend)
-=======
-      const hasColor = !group || group.isSelected.value
->>>>>>> d1c8e579
 
       return (
         <Tag
