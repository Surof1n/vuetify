import type { TouchStoredHandlers } from './directives/touch'
import type { ComponentPublicInstance, FunctionalComponent, VNode } from 'vue'

import { IconProps } from '@/composables/icons'

declare global {
  interface HTMLCollection {
    [Symbol.iterator] (): IterableIterator<Element>
  }

  interface Element {
    _clickOutside?: {
      lastMousedownWasOutside: boolean
      onClick: EventListener
      onMousedown: EventListener
    }
    _onResize?: {
      handler: () => void
      options: AddEventListenerOptions
    }
    _ripple?: {
      enabled?: boolean
      centered?: boolean
      class?: string
      circle?: boolean
      touched?: boolean
      isTouch?: boolean
      showTimer?: number
      showTimerCommit?: (() => void) | null
    }
    _observe?: {
      init: boolean
      observer: IntersectionObserver
    }
    _mutate?: {
      observer: MutationObserver
    }
    _onScroll?: {
      handler: EventListenerOrEventListenerObject
      options: AddEventListenerOptions
      target?: EventTarget
    }
    _touchHandlers?: {
      [_uid: number]: TouchStoredHandlers
    }
<<<<<<< HEAD

    getElementsByClassName(classNames: string): NodeListOf<HTMLElement>
=======
    _transitionInitialStyles?: {
      position: string
      top: string
      left: string
      width: string
      height: string
    }
>>>>>>> dee0d591
  }

  interface WheelEvent {
    path?: EventTarget[]
  }

  interface UIEvent {
    initUIEvent (
      typeArg: string,
      canBubbleArg: boolean,
      cancelableArg: boolean,
      viewArg: Window,
      detailArg: number,
    ): void
  }

  function parseInt(s: string | number, radix?: number): number
  function parseFloat(string: string | number): number

  export type Dictionary<T> = Record<string, T>

  export type Writable<T> = {
    -readonly [P in keyof T]: T[P];
  }

  export const __VUETIFY_VERSION__: string
  export const __REQUIRED_VUE__: string

  namespace JSX {
    interface Element extends VNode {}
    interface IntrinsicAttributes {
      [name: string]: any
    }
  }
}

declare module 'vue' {
  export type JSXComponent<Props = any> = { new (): ComponentPublicInstance<Props> } | FunctionalComponent<Props>
}

declare module '@vue/runtime-core' {
  export interface ComponentInternalInstance {
    ctx: Record<string, unknown>
  }
}

declare module '@vue/runtime-dom' {
  export interface HTMLAttributes {
    style: any
  }
}<|MERGE_RESOLUTION|>--- conflicted
+++ resolved
@@ -43,10 +43,6 @@
     _touchHandlers?: {
       [_uid: number]: TouchStoredHandlers
     }
-<<<<<<< HEAD
-
-    getElementsByClassName(classNames: string): NodeListOf<HTMLElement>
-=======
     _transitionInitialStyles?: {
       position: string
       top: string
@@ -54,7 +50,8 @@
       width: string
       height: string
     }
->>>>>>> dee0d591
+
+    getElementsByClassName(classNames: string): NodeListOf<HTMLElement>
   }
 
   interface WheelEvent {
