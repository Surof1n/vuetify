import { describe, expect, it } from '@jest/globals'

// Directives
import ClickOutside from '../'
import { wait } from '../../../../test'

function bootstrap (args?: object) {
  const el = document.createElement('div')

  const binding = {
    value: {
      handler: jest.fn(),
      ...args,
    },
  } as any
  const vnode = { context: { _uid: 1 } } as any

<<<<<<< HEAD
  let clickHandler: any
  let mousedownHandler: any
  jest.spyOn(window.document.body, 'addEventListener').mockImplementation((eventName, eventHandler, options) => {
=======
  let clickHandler
  let mousedownHandler
  jest.spyOn(window.document, 'addEventListener').mockImplementation((eventName, eventHandler, options) => {
>>>>>>> b786cdd1
    if (eventName === 'click') clickHandler = eventHandler
    if (eventName === 'mousedown') mousedownHandler = eventHandler
  })
  jest.spyOn(window.document, 'removeEventListener')

<<<<<<< HEAD
  ClickOutside.mounted(el as HTMLElement, binding as any)
=======
  ClickOutside.inserted(el as HTMLElement, binding, vnode)
>>>>>>> b786cdd1

  return {
    binding,
    vnode,
    callback: binding.value.handler,
    el: el as HTMLElement,
    clickHandler,
    mousedownHandler,
  }
}

describe('v-click-outside', () => {
  it('should register and unregister handler', () => {
    const { clickHandler, el, binding, vnode } = bootstrap()
    expect(window.document.addEventListener).toHaveBeenCalledWith('click', clickHandler, true)

<<<<<<< HEAD
    ClickOutside.unmounted(el)
    expect(window.document.body.removeEventListener).toHaveBeenCalledWith('click', clickHandler, true)
=======
    ClickOutside.unbind(el, binding, vnode)
    expect(window.document.removeEventListener).toHaveBeenCalledWith('click', clickHandler, true)
>>>>>>> b786cdd1
  })

  it('should call the callback when closeConditional returns true', async () => {
    const { clickHandler, callback } = bootstrap({ closeConditional: () => true })
    const event = { target: document.createElement('div') }

    clickHandler(event)
    await wait()
    expect(callback).toHaveBeenCalledWith(event)
  })

  it('should not call the callback when closeConditional returns false', async () => {
    const { clickHandler, callback, el } = bootstrap({ closeConditional: () => false })

    clickHandler({ target: el })
    await wait()
    expect(callback).not.toHaveBeenCalled()
  })

  it('should not call the callback when closeConditional is not provided', async () => {
    const { clickHandler, callback, el } = bootstrap()

    clickHandler({ target: el })
    await wait()
    expect(callback).not.toHaveBeenCalled()
  })

  it('should not call the callback when clicked in element', async () => {
    const { clickHandler, callback, el } = bootstrap({ closeConditional: () => true })

    clickHandler({ target: el })
    await wait()
    expect(callback).not.toHaveBeenCalledWith()
  })

  it('should not call the callback when clicked in elements', async () => {
    const { clickHandler, callback, el } = bootstrap({
      closeConditional: () => true,
      include: () => [el],
    })

    clickHandler({ target: document.createElement('div') })
    await wait()
    expect(callback).not.toHaveBeenCalledWith()
  })

  it('should not call the callback when event is not fired by user action', async () => {
    const { clickHandler, callback } = bootstrap({ closeConditional: () => true })

    clickHandler({ isTrusted: false })
    await wait()
    expect(callback).not.toHaveBeenCalledWith()

    clickHandler({ pointerType: false })
    await wait()
    expect(callback).not.toHaveBeenCalledWith()
  })

  it('should not call the callback when mousedown was on the element', async () => {
    const { clickHandler, mousedownHandler, callback, el } = bootstrap({ closeConditional: () => true })
    const mousedownEvent = { target: el }
    const clickEvent = { target: document.createElement('div') }

    mousedownHandler(mousedownEvent)
    clickHandler(clickEvent)
    await wait()
    expect(callback).not.toHaveBeenCalledWith(clickEvent)
  })
})<|MERGE_RESOLUTION|>--- conflicted
+++ resolved
@@ -12,32 +12,23 @@
       handler: jest.fn(),
       ...args,
     },
+    instance: {
+      $: { uid: 1 },
+    },
   } as any
-  const vnode = { context: { _uid: 1 } } as any
 
-<<<<<<< HEAD
   let clickHandler: any
   let mousedownHandler: any
-  jest.spyOn(window.document.body, 'addEventListener').mockImplementation((eventName, eventHandler, options) => {
-=======
-  let clickHandler
-  let mousedownHandler
   jest.spyOn(window.document, 'addEventListener').mockImplementation((eventName, eventHandler, options) => {
->>>>>>> b786cdd1
     if (eventName === 'click') clickHandler = eventHandler
     if (eventName === 'mousedown') mousedownHandler = eventHandler
   })
   jest.spyOn(window.document, 'removeEventListener')
 
-<<<<<<< HEAD
-  ClickOutside.mounted(el as HTMLElement, binding as any)
-=======
-  ClickOutside.inserted(el as HTMLElement, binding, vnode)
->>>>>>> b786cdd1
+  ClickOutside.mounted(el as HTMLElement, binding)
 
   return {
     binding,
-    vnode,
     callback: binding.value.handler,
     el: el as HTMLElement,
     clickHandler,
@@ -47,16 +38,11 @@
 
 describe('v-click-outside', () => {
   it('should register and unregister handler', () => {
-    const { clickHandler, el, binding, vnode } = bootstrap()
+    const { clickHandler, el, binding } = bootstrap()
     expect(window.document.addEventListener).toHaveBeenCalledWith('click', clickHandler, true)
 
-<<<<<<< HEAD
-    ClickOutside.unmounted(el)
-    expect(window.document.body.removeEventListener).toHaveBeenCalledWith('click', clickHandler, true)
-=======
-    ClickOutside.unbind(el, binding, vnode)
+    ClickOutside.unmounted(el, binding)
     expect(window.document.removeEventListener).toHaveBeenCalledWith('click', clickHandler, true)
->>>>>>> b786cdd1
   })
 
   it('should call the callback when closeConditional returns true', async () => {
