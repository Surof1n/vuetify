import { describe, expect, it } from '@jest/globals'

// Libraries
import { h } from 'vue'

// Directives
import Intersect from '../'

describe('v-intersect', () => {
  it('should bind event on mounted', () => {
    const callback = jest.fn()
    const vnode = h('div')
    const el = document.createElement('div')
    document.body.appendChild(el)

<<<<<<< HEAD
    Intersect.mounted(
      el,
      {
        value: callback,
        modifiers: { quiet: true },
      } as any,
      vnode,
      null
    )
=======
    Intersect.inserted(el, {
      value: callback,
      modifiers: { quiet: true },
    } as any, { context: { _uid: 1 } } as any)
>>>>>>> b786cdd1

    expect((el as any)._observe).toBeTruthy()
    expect(callback).not.toHaveBeenCalled()

    document.body.removeChild(el)

<<<<<<< HEAD
    Intersect.unmounted(el, {}, vnode, vnode)

    expect((el as any)._observe).toBeUndefined()
=======
    Intersect.unbind(el, {
      value: callback,
      modifiers: { quiet: true },
    } as any, { context: { _uid: 1 } } as any)

    expect((el as any)._observe[1]).toBeFalsy()
>>>>>>> b786cdd1
  })

  it('should invoke callback once and unmount', () => {
    const vnode = h('div')
    const el = document.createElement('div')

    document.body.appendChild(el)

    const callback = jest.fn()

    Intersect.mounted(el, {
      value: callback,
      modifiers: { once: true },
<<<<<<< HEAD
    } as any, vnode, null)
=======
    } as any, { context: { _uid: 1 } } as any)
>>>>>>> b786cdd1

    expect(callback).toHaveBeenCalledTimes(0)
    expect((el as any)._observe[1]).toBeTruthy()

    ;(el as any)._observe[1].observer.callback([{ isIntersecting: false }])

    expect(callback).toHaveBeenCalledTimes(1)
    expect((el as any)._observe[1]).toBeTruthy()

    ;(el as any)._observe[1].observer.callback([{ isIntersecting: true }])

    expect(callback).toHaveBeenCalledTimes(2)
<<<<<<< HEAD
    expect((el as any)._observe).toBeUndefined()
=======
    expect((el as any)._observe[1]).toBeFalsy()
>>>>>>> b786cdd1
  })
})<|MERGE_RESOLUTION|>--- conflicted
+++ resolved
@@ -13,40 +13,31 @@
     const el = document.createElement('div')
     document.body.appendChild(el)
 
-<<<<<<< HEAD
     Intersect.mounted(
       el,
       {
         value: callback,
         modifiers: { quiet: true },
+        instance: {
+          $: { uid: 1 },
+        },
       } as any,
       vnode,
       null
     )
-=======
-    Intersect.inserted(el, {
-      value: callback,
-      modifiers: { quiet: true },
-    } as any, { context: { _uid: 1 } } as any)
->>>>>>> b786cdd1
 
     expect((el as any)._observe).toBeTruthy()
     expect(callback).not.toHaveBeenCalled()
 
     document.body.removeChild(el)
 
-<<<<<<< HEAD
-    Intersect.unmounted(el, {}, vnode, vnode)
+    Intersect.unmounted(el, {
+      instance: {
+        $: { uid: 1 },
+      },
+    } as any, vnode, vnode)
 
-    expect((el as any)._observe).toBeUndefined()
-=======
-    Intersect.unbind(el, {
-      value: callback,
-      modifiers: { quiet: true },
-    } as any, { context: { _uid: 1 } } as any)
-
-    expect((el as any)._observe[1]).toBeFalsy()
->>>>>>> b786cdd1
+    expect((el as any)._observe[1]).toBeUndefined()
   })
 
   it('should invoke callback once and unmount', () => {
@@ -60,11 +51,10 @@
     Intersect.mounted(el, {
       value: callback,
       modifiers: { once: true },
-<<<<<<< HEAD
+      instance: {
+        $: { uid: 1 },
+      },
     } as any, vnode, null)
-=======
-    } as any, { context: { _uid: 1 } } as any)
->>>>>>> b786cdd1
 
     expect(callback).toHaveBeenCalledTimes(0)
     expect((el as any)._observe[1]).toBeTruthy()
@@ -77,10 +67,6 @@
     ;(el as any)._observe[1].observer.callback([{ isIntersecting: true }])
 
     expect(callback).toHaveBeenCalledTimes(2)
-<<<<<<< HEAD
-    expect((el as any)._observe).toBeUndefined()
-=======
-    expect((el as any)._observe[1]).toBeFalsy()
->>>>>>> b786cdd1
+    expect((el as any)._observe[1]).toBeUndefined()
   })
 })