--- conflicted
+++ resolved
@@ -11,17 +11,15 @@
     const el = document.createElement('div')
     document.body.appendChild(el)
 
-    Intersect.mounted(el, {
-      value: callback,
-<<<<<<< HEAD
-      modifiers: { quiet: true } } as any,
+    Intersect.mounted(
+      el,
+      {
+        value: callback,
+        modifiers: { quiet: true }
+      } as any,
       vnode,
       null
     )
-=======
-      modifiers: { quiet: true },
-    } as any)
->>>>>>> 17dc7787
 
     expect((el as any)._observe).toBeTruthy()
     expect(callback).not.toHaveBeenCalled()
