--- conflicted
+++ resolved
@@ -1,9 +1,4 @@
-<<<<<<< HEAD
 import type { DirectiveBinding } from 'vue'
-=======
-import { VNodeDirective } from 'vue/types/vnode'
-import { DirectiveOptions, VNode } from 'vue'
->>>>>>> b786cdd1
 
 interface ScrollDirectiveBinding extends Omit<DirectiveBinding, 'modifiers'> {
   value: EventListener | {
@@ -15,13 +10,8 @@
   }
 }
 
-<<<<<<< HEAD
 function mounted (el: HTMLElement, binding: ScrollDirectiveBinding) {
   const { self = false } = binding.modifiers ?? {}
-=======
-function inserted (el: HTMLElement, binding: ScrollVNodeDirective, vnode: VNode) {
-  const { self = false } = binding.modifiers || {}
->>>>>>> b786cdd1
   const value = binding.value
   const options = (typeof value === 'object' && value.options) || { passive: true }
   const handler = typeof value === 'function' || 'handleEvent' in value ? value : value.handler
@@ -37,7 +27,7 @@
   target.addEventListener('scroll', handler, options)
 
   el._onScroll = Object(el._onScroll)
-  el._onScroll![vnode.context!._uid] = {
+  el._onScroll![binding.instance!.$.uid] = {
     handler,
     options,
     // Don't reference self
@@ -45,24 +35,19 @@
   }
 }
 
-<<<<<<< HEAD
-function unmounted (el: HTMLElement) {
-  if (!el._onScroll) return
-=======
-function unbind (el: HTMLElement, binding: ScrollVNodeDirective, vnode: VNode) {
-  if (!el._onScroll?.[vnode.context!._uid]) return
->>>>>>> b786cdd1
+function unmounted (el: HTMLElement, binding: ScrollDirectiveBinding) {
+  if (!el._onScroll?.[binding.instance!.$.uid]) return
 
-  const { handler, options, target = el } = el._onScroll[vnode.context!._uid]!
+  const { handler, options, target = el } = el._onScroll[binding.instance!.$.uid]!
 
   target.removeEventListener('scroll', handler, options)
-  delete el._onScroll[vnode.context!._uid]
+  delete el._onScroll[binding.instance!.$.uid]
 }
 
 function updated (el: HTMLElement, binding: ScrollDirectiveBinding) {
   if (binding.value === binding.oldValue) return
 
-  unmounted(el)
+  unmounted(el, binding)
   mounted(el, binding)
 }
 
