--- conflicted
+++ resolved
@@ -30,11 +30,8 @@
   (app: App, options: VuetifyUseOptions): void
 }
 
-<<<<<<< HEAD
 export function useVuetify (): Framework
-=======
 export { Presets, VuetifyPreset, UserVuetifyPreset } from './services/presets';
->>>>>>> 74a9092e
 
 export type ComponentOrPack = Component & {
   // eslint-disable-next-line camelcase
