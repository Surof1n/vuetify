--- conflicted
+++ resolved
@@ -191,7 +191,6 @@
     expect(wrapper.vm.$vuetify.application.top).toBe(56)
   })
 
-<<<<<<< HEAD
   it('should return different heights for scroll-{toolbar}-off-screen', async () => {
     const app = mount(VApp)
     const wrapper = mount(VToolbar, {
@@ -210,7 +209,8 @@
     wrapper.setProps({ scrollToolbarOffScreen: true })
 
     expect(wrapper.vm.computedTransform).toBe(-56)
-=======
+  })
+
   it('should have a custom extension height', () => {
     const wrapper = mount(VToolbar, {
       propsData: { tabs: true }
@@ -250,6 +250,5 @@
     await scrollWindow(500)
 
     expect(wrapper.vm.isActive).toBe(true)
->>>>>>> 7df69b1b
   })
 })