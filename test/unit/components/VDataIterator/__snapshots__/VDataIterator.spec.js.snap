--- conflicted
+++ resolved
@@ -35,7 +35,7 @@
                     <div class="v-input__append-inner">
                       <div class="v-input__icon v-input__icon--append">
                         <i aria-hidden="true"
-                           class="icon material-icons"
+                           class="v-icon material-icons"
                         >
                           arrow_drop_down
                         </i>
@@ -46,79 +46,43 @@
                 <div class="menu__content"
                      style="max-height: 200px; min-width: 16px; max-width: auto; top: 12px; left: 12px; z-index: 0; display: none;"
                 >
-<<<<<<< HEAD
                   <div class="v-select-list v-card"
                        style="height: auto;"
                   >
-                    <div class="list">
-                      <div>
-                        <a class="list__tile list__tile--link list__tile--active primary--text">
-                          <div class="list__tile__content">
-                            <div class="list__tile__title">
+                    <div class="v-list">
+                      <div>
+                        <a class="v-list__tile v-list__tile--link v-list__tile--active primary--text">
+                          <div class="v-list__tile__content">
+                            <div class="v-list__tile__title">
                               5
                             </div>
                           </div>
                         </a>
                       </div>
                       <div>
-                        <a class="list__tile list__tile--link">
-                          <div class="list__tile__content">
-                            <div class="list__tile__title">
+                        <a class="v-list__tile v-list__tile--link">
+                          <div class="v-list__tile__content">
+                            <div class="v-list__tile__title">
                               10
                             </div>
                           </div>
                         </a>
                       </div>
                       <div>
-                        <a class="list__tile list__tile--link">
-                          <div class="list__tile__content">
-                            <div class="list__tile__title">
+                        <a class="v-list__tile v-list__tile--link">
+                          <div class="v-list__tile__content">
+                            <div class="v-list__tile__title">
                               25
                             </div>
                           </div>
                         </a>
                       </div>
                       <div>
-                        <a class="list__tile list__tile--link">
-                          <div class="list__tile__content">
-                            <div class="list__tile__title">
+                        <a class="v-list__tile v-list__tile--link">
+                          <div class="v-list__tile__content">
+                            <div class="v-list__tile__title">
                               All
                             </div>
-=======
-                  <div class="v-list">
-                    <div>
-                      <a class="v-list__tile v-list__tile--link">
-                        <div class="v-list__tile__content">
-                          <div class="v-list__tile__title">
-                            5
-                          </div>
-                        </div>
-                      </a>
-                    </div>
-                    <div>
-                      <a class="v-list__tile v-list__tile--link">
-                        <div class="v-list__tile__content">
-                          <div class="v-list__tile__title">
-                            10
-                          </div>
-                        </div>
-                      </a>
-                    </div>
-                    <div>
-                      <a class="v-list__tile v-list__tile--link">
-                        <div class="v-list__tile__content">
-                          <div class="v-list__tile__title">
-                            25
-                          </div>
-                        </div>
-                      </a>
-                    </div>
-                    <div>
-                      <a class="v-list__tile v-list__tile--link">
-                        <div class="v-list__tile__content">
-                          <div class="v-list__tile__title">
-                            All
->>>>>>> 8ac7de34
                           </div>
                         </a>
                       </div>
@@ -127,18 +91,8 @@
                 </div>
               </div>
             </div>
-<<<<<<< HEAD
             <div class="v-text-field__details">
             </div>
-=======
-            <i aria-hidden="true"
-               class="v-icon material-icons input-group__append-icon input-group__icon-cb"
-            >
-              arrow_drop_down
-            </i>
-          </div>
-          <div class="input-group__details">
->>>>>>> 8ac7de34
           </div>
         </div>
       </div>
@@ -225,7 +179,7 @@
                     <div class="v-input__append-inner">
                       <div class="v-input__icon v-input__icon--append">
                         <i aria-hidden="true"
-                           class="icon material-icons"
+                           class="v-icon material-icons"
                         >
                           arrow_drop_down
                         </i>
@@ -236,79 +190,43 @@
                 <div class="menu__content"
                      style="max-height: 200px; min-width: 16px; max-width: auto; top: 12px; left: 12px; z-index: 0; display: none;"
                 >
-<<<<<<< HEAD
                   <div class="v-select-list v-card"
                        style="height: auto;"
                   >
-                    <div class="list">
-                      <div>
-                        <a class="list__tile list__tile--link list__tile--active primary--text">
-                          <div class="list__tile__content">
-                            <div class="list__tile__title">
+                    <div class="v-list">
+                      <div>
+                        <a class="v-list__tile v-list__tile--link v-list__tile--active primary--text">
+                          <div class="v-list__tile__content">
+                            <div class="v-list__tile__title">
                               5
                             </div>
                           </div>
                         </a>
                       </div>
                       <div>
-                        <a class="list__tile list__tile--link">
-                          <div class="list__tile__content">
-                            <div class="list__tile__title">
+                        <a class="v-list__tile v-list__tile--link">
+                          <div class="v-list__tile__content">
+                            <div class="v-list__tile__title">
                               10
                             </div>
                           </div>
                         </a>
                       </div>
                       <div>
-                        <a class="list__tile list__tile--link">
-                          <div class="list__tile__content">
-                            <div class="list__tile__title">
+                        <a class="v-list__tile v-list__tile--link">
+                          <div class="v-list__tile__content">
+                            <div class="v-list__tile__title">
                               25
                             </div>
                           </div>
                         </a>
                       </div>
                       <div>
-                        <a class="list__tile list__tile--link">
-                          <div class="list__tile__content">
-                            <div class="list__tile__title">
+                        <a class="v-list__tile v-list__tile--link">
+                          <div class="v-list__tile__content">
+                            <div class="v-list__tile__title">
                               All
                             </div>
-=======
-                  <div class="v-list">
-                    <div>
-                      <a class="v-list__tile v-list__tile--link">
-                        <div class="v-list__tile__content">
-                          <div class="v-list__tile__title">
-                            5
-                          </div>
-                        </div>
-                      </a>
-                    </div>
-                    <div>
-                      <a class="v-list__tile v-list__tile--link">
-                        <div class="v-list__tile__content">
-                          <div class="v-list__tile__title">
-                            10
-                          </div>
-                        </div>
-                      </a>
-                    </div>
-                    <div>
-                      <a class="v-list__tile v-list__tile--link">
-                        <div class="v-list__tile__content">
-                          <div class="v-list__tile__title">
-                            25
-                          </div>
-                        </div>
-                      </a>
-                    </div>
-                    <div>
-                      <a class="v-list__tile v-list__tile--link">
-                        <div class="v-list__tile__content">
-                          <div class="v-list__tile__title">
-                            All
->>>>>>> 8ac7de34
                           </div>
                         </a>
                       </div>
@@ -317,18 +235,8 @@
                 </div>
               </div>
             </div>
-<<<<<<< HEAD
             <div class="v-text-field__details">
             </div>
-=======
-            <i aria-hidden="true"
-               class="v-icon material-icons input-group__append-icon input-group__icon-cb"
-            >
-              arrow_drop_down
-            </i>
-          </div>
-          <div class="input-group__details">
->>>>>>> 8ac7de34
           </div>
         </div>
       </div>
@@ -406,7 +314,7 @@
                     <div class="v-input__append-inner">
                       <div class="v-input__icon v-input__icon--append">
                         <i aria-hidden="true"
-                           class="icon material-icons"
+                           class="v-icon material-icons"
                         >
                           arrow_drop_down
                         </i>
@@ -417,79 +325,43 @@
                 <div class="menu__content"
                      style="max-height: 200px; min-width: 16px; max-width: auto; top: 12px; left: 12px; z-index: 0; display: none;"
                 >
-<<<<<<< HEAD
                   <div class="v-select-list v-card"
                        style="height: auto;"
                   >
-                    <div class="list">
-                      <div>
-                        <a class="list__tile list__tile--link list__tile--active primary--text">
-                          <div class="list__tile__content">
-                            <div class="list__tile__title">
+                    <div class="v-list">
+                      <div>
+                        <a class="v-list__tile v-list__tile--link v-list__tile--active primary--text">
+                          <div class="v-list__tile__content">
+                            <div class="v-list__tile__title">
                               5
                             </div>
                           </div>
                         </a>
                       </div>
                       <div>
-                        <a class="list__tile list__tile--link">
-                          <div class="list__tile__content">
-                            <div class="list__tile__title">
+                        <a class="v-list__tile v-list__tile--link">
+                          <div class="v-list__tile__content">
+                            <div class="v-list__tile__title">
                               10
                             </div>
                           </div>
                         </a>
                       </div>
                       <div>
-                        <a class="list__tile list__tile--link">
-                          <div class="list__tile__content">
-                            <div class="list__tile__title">
+                        <a class="v-list__tile v-list__tile--link">
+                          <div class="v-list__tile__content">
+                            <div class="v-list__tile__title">
                               25
                             </div>
                           </div>
                         </a>
                       </div>
                       <div>
-                        <a class="list__tile list__tile--link">
-                          <div class="list__tile__content">
-                            <div class="list__tile__title">
+                        <a class="v-list__tile v-list__tile--link">
+                          <div class="v-list__tile__content">
+                            <div class="v-list__tile__title">
                               All
                             </div>
-=======
-                  <div class="v-list">
-                    <div>
-                      <a class="v-list__tile v-list__tile--link">
-                        <div class="v-list__tile__content">
-                          <div class="v-list__tile__title">
-                            5
-                          </div>
-                        </div>
-                      </a>
-                    </div>
-                    <div>
-                      <a class="v-list__tile v-list__tile--link">
-                        <div class="v-list__tile__content">
-                          <div class="v-list__tile__title">
-                            10
-                          </div>
-                        </div>
-                      </a>
-                    </div>
-                    <div>
-                      <a class="v-list__tile v-list__tile--link">
-                        <div class="v-list__tile__content">
-                          <div class="v-list__tile__title">
-                            25
-                          </div>
-                        </div>
-                      </a>
-                    </div>
-                    <div>
-                      <a class="v-list__tile v-list__tile--link">
-                        <div class="v-list__tile__content">
-                          <div class="v-list__tile__title">
-                            All
->>>>>>> 8ac7de34
                           </div>
                         </a>
                       </div>
@@ -498,18 +370,8 @@
                 </div>
               </div>
             </div>
-<<<<<<< HEAD
             <div class="v-text-field__details">
             </div>
-=======
-            <i aria-hidden="true"
-               class="v-icon material-icons input-group__append-icon input-group__icon-cb"
-            >
-              arrow_drop_down
-            </i>
-          </div>
-          <div class="input-group__details">
->>>>>>> 8ac7de34
           </div>
         </div>
       </div>
@@ -591,7 +453,7 @@
                     <div class="v-input__append-inner">
                       <div class="v-input__icon v-input__icon--append">
                         <i aria-hidden="true"
-                           class="icon material-icons"
+                           class="v-icon material-icons"
                         >
                           arrow_drop_down
                         </i>
@@ -602,79 +464,43 @@
                 <div class="menu__content"
                      style="max-height: 200px; min-width: 16px; max-width: auto; top: 12px; left: 12px; z-index: 0; display: none;"
                 >
-<<<<<<< HEAD
                   <div class="v-select-list v-card"
                        style="height: auto;"
                   >
-                    <div class="list">
-                      <div>
-                        <a class="list__tile list__tile--link list__tile--active primary--text">
-                          <div class="list__tile__content">
-                            <div class="list__tile__title">
+                    <div class="v-list">
+                      <div>
+                        <a class="v-list__tile v-list__tile--link v-list__tile--active primary--text">
+                          <div class="v-list__tile__content">
+                            <div class="v-list__tile__title">
                               5
                             </div>
                           </div>
                         </a>
                       </div>
                       <div>
-                        <a class="list__tile list__tile--link">
-                          <div class="list__tile__content">
-                            <div class="list__tile__title">
+                        <a class="v-list__tile v-list__tile--link">
+                          <div class="v-list__tile__content">
+                            <div class="v-list__tile__title">
                               10
                             </div>
                           </div>
                         </a>
                       </div>
                       <div>
-                        <a class="list__tile list__tile--link">
-                          <div class="list__tile__content">
-                            <div class="list__tile__title">
+                        <a class="v-list__tile v-list__tile--link">
+                          <div class="v-list__tile__content">
+                            <div class="v-list__tile__title">
                               25
                             </div>
                           </div>
                         </a>
                       </div>
                       <div>
-                        <a class="list__tile list__tile--link">
-                          <div class="list__tile__content">
-                            <div class="list__tile__title">
+                        <a class="v-list__tile v-list__tile--link">
+                          <div class="v-list__tile__content">
+                            <div class="v-list__tile__title">
                               All
                             </div>
-=======
-                  <div class="v-list">
-                    <div>
-                      <a class="v-list__tile v-list__tile--link">
-                        <div class="v-list__tile__content">
-                          <div class="v-list__tile__title">
-                            5
-                          </div>
-                        </div>
-                      </a>
-                    </div>
-                    <div>
-                      <a class="v-list__tile v-list__tile--link">
-                        <div class="v-list__tile__content">
-                          <div class="v-list__tile__title">
-                            10
-                          </div>
-                        </div>
-                      </a>
-                    </div>
-                    <div>
-                      <a class="v-list__tile v-list__tile--link">
-                        <div class="v-list__tile__content">
-                          <div class="v-list__tile__title">
-                            25
-                          </div>
-                        </div>
-                      </a>
-                    </div>
-                    <div>
-                      <a class="v-list__tile v-list__tile--link">
-                        <div class="v-list__tile__content">
-                          <div class="v-list__tile__title">
-                            All
->>>>>>> 8ac7de34
                           </div>
                         </a>
                       </div>
@@ -683,18 +509,8 @@
                 </div>
               </div>
             </div>
-<<<<<<< HEAD
             <div class="v-text-field__details">
             </div>
-=======
-            <i aria-hidden="true"
-               class="v-icon material-icons input-group__append-icon input-group__icon-cb"
-            >
-              arrow_drop_down
-            </i>
-          </div>
-          <div class="input-group__details">
->>>>>>> 8ac7de34
           </div>
         </div>
       </div>
