<<<<<<< HEAD
=======
/*!
* Vuetify v0.12.5
* Forged by John Leider
* Released under the MIT License.
*/   
(function webpackUniversalModuleDefinition(root, factory) {
	if(typeof exports === 'object' && typeof module === 'object')
		module.exports = factory();
	else if(typeof define === 'function' && define.amd)
		define([], factory);
	else if(typeof exports === 'object')
		exports["Vuetify"] = factory();
	else
		root["Vuetify"] = factory();
})(this, function() {
return /******/ (function(modules) { // webpackBootstrap
/******/ 	// The module cache
/******/ 	var installedModules = {};
/******/
/******/ 	// The require function
/******/ 	function __webpack_require__(moduleId) {
/******/
/******/ 		// Check if module is in cache
/******/ 		if(installedModules[moduleId])
/******/ 			return installedModules[moduleId].exports;
/******/
/******/ 		// Create a new module (and put it into the cache)
/******/ 		var module = installedModules[moduleId] = {
/******/ 			i: moduleId,
/******/ 			l: false,
/******/ 			exports: {}
/******/ 		};
/******/
/******/ 		// Execute the module function
/******/ 		modules[moduleId].call(module.exports, module, module.exports, __webpack_require__);
/******/
/******/ 		// Flag the module as loaded
/******/ 		module.l = true;
/******/
/******/ 		// Return the exports of the module
/******/ 		return module.exports;
/******/ 	}
/******/
/******/
/******/ 	// expose the modules object (__webpack_modules__)
/******/ 	__webpack_require__.m = modules;
/******/
/******/ 	// expose the module cache
/******/ 	__webpack_require__.c = installedModules;
/******/
/******/ 	// identity function for calling harmony imports with the correct context
/******/ 	__webpack_require__.i = function(value) { return value; };
/******/
/******/ 	// define getter function for harmony exports
/******/ 	__webpack_require__.d = function(exports, name, getter) {
/******/ 		if(!__webpack_require__.o(exports, name)) {
/******/ 			Object.defineProperty(exports, name, {
/******/ 				configurable: false,
/******/ 				enumerable: true,
/******/ 				get: getter
/******/ 			});
/******/ 		}
/******/ 	};
/******/
/******/ 	// getDefaultExport function for compatibility with non-harmony modules
/******/ 	__webpack_require__.n = function(module) {
/******/ 		var getter = module && module.__esModule ?
/******/ 			function getDefault() { return module['default']; } :
/******/ 			function getModuleExports() { return module; };
/******/ 		__webpack_require__.d(getter, 'a', getter);
/******/ 		return getter;
/******/ 	};
/******/
/******/ 	// Object.prototype.hasOwnProperty.call
/******/ 	__webpack_require__.o = function(object, property) { return Object.prototype.hasOwnProperty.call(object, property); };
/******/
/******/ 	// __webpack_public_path__
/******/ 	__webpack_require__.p = "/dist/";
/******/
/******/ 	// Load entry module and return exports
/******/ 	return __webpack_require__(__webpack_require__.s = 136);
/******/ })
/************************************************************************/
/******/ ([
/* 0 */
/***/ function(module, exports, __webpack_require__) {

"use strict";
/* harmony export (immutable) */ exports["c"] = createSimpleFunctional;
/* harmony export (immutable) */ exports["b"] = createSimpleTransition;
/* harmony export (immutable) */ exports["a"] = directiveConfig;
/* harmony export (immutable) */ exports["d"] = closestParentTag;
/* harmony export (immutable) */ exports["f"] = addOnceEventListener;
/* unused harmony export browserTransform */
/* unused harmony export debounce */
/* harmony export (immutable) */ exports["e"] = getObjectValueByPath;
function createSimpleFunctional (c, el) {
  if ( el === void 0 ) el = 'div';

  return {
    functional: true,

    render: function (h, ref) {
      var data = ref.data;
      var children = ref.children;

      data.staticClass = data.staticClass ? (c + " " + (data.staticClass)) : c

      return h(el, data, children)
    }
  }
}

function createSimpleTransition (name) {
  return {
    functional: true,

    render: function render (h, context) {
      var origin = (context.data.attrs || context.data.props || {}).origin || 'top center 0'
      context.data = context.data || {}
      context.data.props = { name: name }
      context.data.on = context.data.on || {}

      context.data.on.beforeEnter = function (el) {
        el.style.transformOrigin = origin
        el.style.webkitTransformOrigin = origin
      }

      return h('transition', context.data, context.children)
    }
  }
}

function directiveConfig (binding, defaults) {
  if ( defaults === void 0 ) defaults = {};

  return Object.assign({},
    defaults,
    binding.modifiers,
    { value: binding.arg },
    binding.value || {}
  )
}

function closestParentTag (tag) {
  var parent = this.$parent

  while (parent) {
    if (!parent.$options._componentTag) { return null }
    if (parent.$options._componentTag === tag) { return parent }

    parent = parent.$parent
  }

  return null
}

function addOnceEventListener (el, event, cb) {
  var once = function () {
    cb()
    el.removeEventListener(event, once, false)
  }

  el.addEventListener(event, once, false)
}

function browserTransform (el, value) {
  [
    'transform',
    'webkitTransform'
  ].forEach(function (i) {
    el.style[i] = value
  })
}

// Returns a function, that, as long as it continues to be invoked, will not
// be triggered. The function will be called after it stops being called for
// N milliseconds. If `execAsap` is passed, trigger the function on the
// leading edge, instead of the trailing.
//
// Example:
// var calculateLayout = function () { ... }
// window.addEventListner('resize', debounce(calculateLayout, 300)
function debounce (func, threshold, execAsap) {
  var timeout

  return function debounced () {
    var obj = this
    var args = arguments

    function delayed () {
      if (!execAsap) { func.apply(obj, args) }
      timeout = null
    }

    if (timeout) { clearTimeout(timeout) }
    else if (execAsap) { func.apply(obj, args) }

    timeout = setTimeout(delayed, threshold || 100)
  }
}

function getObjectValueByPath (obj, path) {
  // credit: http://stackoverflow.com/questions/6491463/accessing-nested-javascript-objects-with-string-key#comment55278413_6491621
  if (!path || path.constructor !== String) { return }
  path = path.replace(/\[(\w+)\]/g, '.$1') // convert indexes to properties
  path = path.replace(/^\./, '')           // strip a leading dot
  var a = path.split('.')
  for (var i = 0, n = a.length; i < n; ++i) {
    var k = a[i]
    if (obj.constructor === Object && k in obj) {
      obj = obj[k]
    } else {
      return
    }
  }
  return obj
}


/***/ },
/* 1 */
/***/ function(module, exports, __webpack_require__) {

"use strict";
/* harmony default export */ exports["a"] = {
  props: {
    dark: {
      type: Boolean,
      default: true
    },
    light: {
      type: Boolean,
      default: false
    }
  }
};


/***/ },
/* 2 */
/***/ function(module, exports, __webpack_require__) {

"use strict";
/* harmony default export */ exports["a"] = {
  data: function data () {
    return {
      isActive: !!this.value
    }
  },

  props: {
    value: {
      required: false
    }
  },

  watch: {
    value: function value (val) {
      this.isActive = !!val
    },
    isActive: function isActive (val) {
      this.$emit('input', val)
    }
  }
};


/***/ },
/* 3 */
/***/ function(module, exports) {

module.exports = function normalizeComponent (
  rawScriptExports,
  compiledTemplate,
  scopeId,
  cssModules
) {
  var esModule
  var scriptExports = rawScriptExports = rawScriptExports || {}

  // ES6 modules interop
  var type = typeof rawScriptExports.default
  if (type === 'object' || type === 'function') {
    esModule = rawScriptExports
    scriptExports = rawScriptExports.default
  }

  // Vue.extend constructor export interop
  var options = typeof scriptExports === 'function'
    ? scriptExports.options
    : scriptExports

  // render functions
  if (compiledTemplate) {
    options.render = compiledTemplate.render
    options.staticRenderFns = compiledTemplate.staticRenderFns
  }

  // scopedId
  if (scopeId) {
    options._scopeId = scopeId
  }

  // inject cssModules
  if (cssModules) {
    var computed = options.computed || (options.computed = {})
    Object.keys(cssModules).forEach(function (key) {
      var module = cssModules[key]
      computed[key] = function () { return module }
    })
  }

  return {
    esModule: esModule,
    exports: scriptExports,
    options: options
  }
}


/***/ },
/* 4 */
/***/ function(module, exports, __webpack_require__) {

"use strict";
/* harmony default export */ exports["a"] = {
  props: {
    primary: Boolean,
    secondary: Boolean,
    success: Boolean,
    info: Boolean,
    warning: Boolean,
    error: Boolean
  }
};


/***/ },
/* 5 */
/***/ function(module, exports, __webpack_require__) {

"use strict";
/* harmony default export */ exports["a"] = {
  props: {
    append: Boolean,
    disabled: Boolean,
    exact: Boolean,
    href: [String, Object],
    to: [String, Object],
    nuxt: Boolean,
    replace: Boolean,
    ripple: Boolean,
    router: Boolean,
    tag: String,
    target: String
  },

  methods: {
    click: function click () {},
    generateRouteLink: function generateRouteLink () {
      var exact = this.exact
      var tag
      var options = this.to || this.href

      var data = {
        attrs: {},
        class: this.classes,
        props: {},
        directives: [{
          name: 'ripple',
          value: this.ripple || false
        }]
      }

      if (!this.exact) {
        exact = this.href === '/' ||
          this.to === '/' ||
          (this.href === Object(this.href) && this.href.path === '/') ||
          (this.to === Object(this.to) && this.to.path === '/')
      }

      if (options && this.router) {
        tag = this.nuxt ? 'nuxt-link' : 'router-link'
        data.props.to = options
        data.props.exact = exact
        data.props.activeClass = this.activeClass
        data.props.append = this.append
        data.props.replace = this.replace
        data.nativeOn = { click: this.click }
      } else {
        tag = this.tag || 'a'

        if (tag === 'a') {
          data.attrs.href = options || 'javascript:;'
          if (this.target) { data.attrs.target = this.target }
        }

        data.on = { click: this.click }
      }

      return { tag: tag, data: data }
    }
  }
};


/***/ },
/* 6 */
/***/ function(module, exports, __webpack_require__) {

"use strict";
/* harmony import */ var __WEBPACK_IMPORTED_MODULE_0__themeable__ = __webpack_require__(1);


/* harmony default export */ exports["a"] = {
  mixins: [__WEBPACK_IMPORTED_MODULE_0__themeable__["a" /* default */]],

  data: function data () {
    return {
      errors: [],
      focused: false,
      tabFocused: false,
      lazyValue: this.value
    }
  },

  props: {
    appendIcon: String,
    appendIconCb: Function,
    disabled: Boolean,
    hint: String,
    hideDetails: Boolean,
    persistentHint: Boolean,
    label: String,
    prependIcon: String,
    prependIconCb: Function,
    required: Boolean,
    rules: {
      type: Array,
      default: function () { return []; }
    },
    tabindex: {
      default: 0
    },
    value: {
      required: false
    },
    placeholder: String
  },

  computed: {
    hasError: function hasError () {
      return this.errors.length !== 0
    },
    inputGroupClasses: function inputGroupClasses () {
      return Object.assign({
        'input-group': true,
        'input-group--focused': this.focused,
        'input-group--dirty': this.isDirty,
        'input-group--tab-focused': this.tabFocused,
        'input-group--disabled': this.disabled,
        'input-group--light': this.light || !this.dark,
        'input-group--dark': !this.light && this.dark,
        'input-group--error': this.hasError || this.errors.length > 0,
        'input-group--append-icon': this.appendIcon,
        'input-group--prepend-icon': this.prependIcon,
        'input-group--required': this.required,
        'input-group--hide-details': this.hideDetails,
        'input-group--placeholder': !!this.placeholder
      }, this.classes)
    },
    isDirty: function isDirty () {
      return this.inputValue
    },
    modifiers: function modifiers () {
      var modifiers = {
        lazy: false,
        number: false,
        trim: false
      }

      if (!this.$vnode.data.directives) {
        return modifiers
      }

      var model = this.$vnode.data.directives.find(function (i) { return i.name === 'model'; })

      if (!model) {
        return modifiers
      }

      return Object.assign(modifiers, model.modifiers)
    }
  },

  watch: {
    rules: function rules () {
      this.validate()
    }
  },

  mounted: function mounted () {
    this.validate()
  },

  methods: {
    genLabel: function genLabel () {
      var data = {}

      if (this.id) { data.attrs = { for: this.id } }

      return this.$createElement('label', data, this.label)
    },
    toggle: function toggle () {},
    genMessages: function genMessages () {
      var this$1 = this;

      var messages = []

      if ((this.hint &&
            this.focused ||
            this.hint &&
            this.persistentHint) &&
          this.errors.length === 0
      ) {
        messages = [this.genHint()]
      } else if (this.errors.length) {
        messages = this.errors.map(function (i) { return this$1.genError(i); })
      }

      return this.$createElement(
        'transition-group',
        {
          'class': 'input-group__messages',
          props: {
            tag: 'div',
            name: 'slide-y-transition'
          }
        },
        messages
      )
    },
    genHint: function genHint () {
      return this.$createElement('div', {
        'class': 'input-group__hint',
        key: this.hint
      }, this.hint)
    },
    genError: function genError (error) {
      return this.$createElement(
        'div',
        {
          'class': 'input-group__error',
          key: error
        },
        error
      )
    },
    genIcon: function genIcon (type) {
      var icon = this[(type + "Icon")]
      var cb = this[(type + "IconCb")]
      var hasCallback = typeof cb === 'function'

      return this.$createElement(
        'v-icon',
        {
          'class': ( obj = {
            'input-group__icon-cb': hasCallback
          }, obj[("input-group__" + type + "-icon")] = true, obj ),
          on: {
            click: function (e) {
              hasCallback && cb(e)
            }
          }
        },
        icon
      )
      var obj;
    },
    genInputGroup: function genInputGroup (input, data) {
      var this$1 = this;
      if ( data === void 0 ) data = {};

      var children = []
      var wrapperChildren = []
      var detailsChildren = []

      data = Object.assign({}, {
        'class': this.inputGroupClasses,
        attrs: {
          tabindex: this.tabindex
        },
        on: {
          blur: function () { return (this$1.tabFocused = false); },
          click: function () { return (this$1.tabFocused = false); },
          keyup: function (e) {
            if ([9, 16].includes(e.keyCode)) {
              this$1.tabFocused = true
            }

            if (e.keyCode === 13) {
              this$1.toggle()
            }
          }
        }
      }, data)

      if (this.label) {
        children.push(this.genLabel())
      }

      wrapperChildren.push(input)

      if (this.prependIcon) {
        wrapperChildren.unshift(this.genIcon('prepend'))
      }

      if (this.appendIcon) {
        wrapperChildren.push(this.genIcon('append'))
      }

      children.push(
        this.$createElement('div', {
          'class': 'input-group__input'
        }, wrapperChildren)
      )

      detailsChildren.push(this.genMessages())
      this.counter && detailsChildren.push(this.genCounter())

      children.push(
        this.$createElement('div', {
          'class': 'input-group__details'
        }, detailsChildren)
      )

      return this.$createElement('div', data, children)
    },
    validate: function validate () {
      var this$1 = this;

      this.errors = []

      this.rules.forEach(function (rule) {
        var valid = typeof rule === 'function'
          ? rule(this$1.value)
          : rule

        if (valid !== true) {
          this$1.errors.push(valid)
        }
      })
    }
  }
};


/***/ },
/* 7 */
/***/ function(module, exports, __webpack_require__) {

"use strict";
/* harmony default export */ exports["a"] = {
  data: function data () {
    return {
      isBooted: false
    }
  },

  watch: {
    isActive: function isActive () {
      this.isBooted = true
    }
  }
};


/***/ },
/* 8 */
/***/ function(module, exports, __webpack_require__) {

"use strict";
/* harmony import */ var __WEBPACK_IMPORTED_MODULE_0__contextualable__ = __webpack_require__(4);
/* harmony import */ var __WEBPACK_IMPORTED_MODULE_1__input__ = __webpack_require__(6);



/* harmony default export */ exports["a"] = {
  mixins: [__WEBPACK_IMPORTED_MODULE_0__contextualable__["a" /* default */], __WEBPACK_IMPORTED_MODULE_1__input__["a" /* default */]],

  model: {
    prop: 'inputValue',
    event: 'change'
  },

  props: {
    inputValue: [Array, Boolean, String],
    falseValue: String,
    trueValue: String
  },

  computed: {
    isActive: function isActive () {
      if ((Array.isArray(this.inputValue))
      ) {
        return this.inputValue.indexOf(this.value) !== -1
      }

      if (!this.trueValue || !this.falseValue) {
        return this.value
          ? this.value === this.inputValue
          : Boolean(this.inputValue)
      }

      return this.inputValue === this.trueValue
    }
  },

  watch: {
    indeterminate: function indeterminate (val) {
      this.inputDeterminate = val
    }
  },

  methods: {
    genLabel: function genLabel () {
      return this.$createElement('label', { on: { click: this.toggle }}, this.label)
    },
    toggle: function toggle () {
      if (this.disabled) {
        return
      }

      var input = this.inputValue
      if (Array.isArray(input)) {
        var i = input.indexOf(this.value)

        if (i === -1) {
          input.push(this.value)
        } else {
          input.splice(i, 1)
        }
      } else if (this.trueValue || this.falseValue) {
        input = input === this.trueValue ? this.falseValue : this.trueValue
      } else if (this.value) {
        input = this.value === this.inputValue
          ? null
          : this.value
      } else {
        input = !input
      }

      this.$emit('change', input)
    }
  }
};


/***/ },
/* 9 */
/***/ function(module, exports, __webpack_require__) {

"use strict";
/* harmony import */ var __WEBPACK_IMPORTED_MODULE_0__util_helpers__ = __webpack_require__(0);


/* harmony default export */ exports["a"] = {
  methods: {
    enter: function enter (el, done) {
      el.style.overflow = 'hidden'
      el.style.height = null
      el.style.display = 'block'
      var height = (el.clientHeight) + "px"
      el.style.height = 0

      setTimeout(function () {
        el.style.height = height
        __webpack_require__.i(__WEBPACK_IMPORTED_MODULE_0__util_helpers__["f" /* addOnceEventListener */])(el, 'transitionend', done)
      }, 50)
    },
    afterEnter: function afterEnter (el) {
      el.style.height = 'auto'
      el.style.overflow = null
    },
    leave: function leave (el, done) {
      el.style.overflow = 'hidden'
      el.style.height = (el.clientHeight) + "px"

      setTimeout(function () { return (el.style.height = 0); }, 50)

      __webpack_require__.i(__WEBPACK_IMPORTED_MODULE_0__util_helpers__["f" /* addOnceEventListener */])(el, 'transitionend', done)
    }
  }
};


/***/ },
/* 10 */
/***/ function(module, exports, __webpack_require__) {

"use strict";
/* harmony import */ var __WEBPACK_IMPORTED_MODULE_0__util_helpers__ = __webpack_require__(0);


/* harmony default export */ exports["a"] = {
  data: function data () {
    return {
      overlay: null
    }
  },

  props: {
    hideOverlay: Boolean
  },

  methods: {
    genOverlay: function genOverlay () {
      var this$1 = this;

      if (!this.isActive || this.hideOverlay) { return }

      var overlay = document.createElement('div')
      overlay.className = 'overlay'
      if (this.absolute) { overlay.className += ' overlay--absolute' }

      this.$el.parentNode.insertBefore(overlay, this.$el.nextSibling)

      setTimeout(function () {
        overlay.className += ' overlay--active'
        this$1.overlay = overlay
      }, 0)
    },
    removeOverlay: function removeOverlay () {
      var this$1 = this;

      if (!this.overlay) { return }

      __webpack_require__.i(__WEBPACK_IMPORTED_MODULE_0__util_helpers__["f" /* addOnceEventListener */])(this.overlay, 'transitionend', function () {
        this$1.overlay && this$1.overlay.remove()
        this$1.overlay = null
      })

      this.overlay.className = this.overlay.className.replace('overlay--active', '')
    }
  }
};


/***/ },
/* 11 */
/***/ function(module, exports, __webpack_require__) {

"use strict";
/* harmony default export */ exports["a"] = {
  data: function data () {
    return {
      isSaving: false
    }
  },

  props: {
    actions: Boolean,
    landscape: Boolean,
    noTitle: Boolean,
    scrollable: Boolean,
    value: {
      required: true
    },
    light: {
      type: Boolean,
      default: true
    },
    dark: Boolean,
  },

  methods: {
    save: function save () {},
    cancel: function cancel () {},
    genSlot: function genSlot () {
      return this.$scopedSlots.default({
        save: this.save,
        cancel: this.cancel
      })
    }
  }
};


/***/ },
/* 12 */
/***/ function(module, exports, __webpack_require__) {

"use strict";
/* harmony import */ var __WEBPACK_IMPORTED_MODULE_0__alerts_index__ = __webpack_require__(17);
/* harmony import */ var __WEBPACK_IMPORTED_MODULE_1__app_index__ = __webpack_require__(19);
/* harmony import */ var __WEBPACK_IMPORTED_MODULE_2__avatars_index__ = __webpack_require__(20);
/* harmony import */ var __WEBPACK_IMPORTED_MODULE_3__breadcrumbs_index__ = __webpack_require__(25);
/* harmony import */ var __WEBPACK_IMPORTED_MODULE_4__buttons_index__ = __webpack_require__(28);
/* harmony import */ var __WEBPACK_IMPORTED_MODULE_5__cards_index__ = __webpack_require__(31);
/* harmony import */ var __WEBPACK_IMPORTED_MODULE_6__carousel_index__ = __webpack_require__(32);
/* harmony import */ var __WEBPACK_IMPORTED_MODULE_7__chips_index__ = __webpack_require__(34);
/* harmony import */ var __WEBPACK_IMPORTED_MODULE_8__pickers_index__ = __webpack_require__(67);
/* harmony import */ var __WEBPACK_IMPORTED_MODULE_9__dialogs_index__ = __webpack_require__(36);
/* harmony import */ var __WEBPACK_IMPORTED_MODULE_10__dividers_index__ = __webpack_require__(37);
/* harmony import */ var __WEBPACK_IMPORTED_MODULE_11__expansion_panel_index__ = __webpack_require__(39);
/* harmony import */ var __WEBPACK_IMPORTED_MODULE_12__footer_index__ = __webpack_require__(40);
/* harmony import */ var __WEBPACK_IMPORTED_MODULE_13__forms_index__ = __webpack_require__(45);
/* harmony import */ var __WEBPACK_IMPORTED_MODULE_14__grid_index__ = __webpack_require__(46);
/* harmony import */ var __WEBPACK_IMPORTED_MODULE_15__icons_index__ = __webpack_require__(48);
/* harmony import */ var __WEBPACK_IMPORTED_MODULE_16__lists_index__ = __webpack_require__(53);
/* harmony import */ var __WEBPACK_IMPORTED_MODULE_17__menus_index__ = __webpack_require__(55);
/* harmony import */ var __WEBPACK_IMPORTED_MODULE_18__navigation_drawer_index__ = __webpack_require__(62);
/* harmony import */ var __WEBPACK_IMPORTED_MODULE_19__toolbar_index__ = __webpack_require__(102);
/* harmony import */ var __WEBPACK_IMPORTED_MODULE_20__pagination_index__ = __webpack_require__(63);
/* harmony import */ var __WEBPACK_IMPORTED_MODULE_21__parallax_index__ = __webpack_require__(64);
/* harmony import */ var __WEBPACK_IMPORTED_MODULE_22__progress_index__ = __webpack_require__(74);
/* harmony import */ var __WEBPACK_IMPORTED_MODULE_23__selects_index__ = __webpack_require__(76);
/* harmony import */ var __WEBPACK_IMPORTED_MODULE_24__sliders_index__ = __webpack_require__(80);
/* harmony import */ var __WEBPACK_IMPORTED_MODULE_25__subheaders_index__ = __webpack_require__(87);
/* harmony import */ var __WEBPACK_IMPORTED_MODULE_26__steppers_index__ = __webpack_require__(86);
/* harmony import */ var __WEBPACK_IMPORTED_MODULE_27__tables_index__ = __webpack_require__(90);
/* harmony import */ var __WEBPACK_IMPORTED_MODULE_28__tabs_index__ = __webpack_require__(99);
/* harmony import */ var __WEBPACK_IMPORTED_MODULE_29__transitions_index__ = __webpack_require__(103);
/* harmony import */ var __WEBPACK_IMPORTED_MODULE_30__snackbars_index__ = __webpack_require__(82);
/* harmony import */ var __WEBPACK_IMPORTED_MODULE_31__bottom_nav_index__ = __webpack_require__(22);

































/* harmony default export */ exports["a"] = Object.assign({},
  __WEBPACK_IMPORTED_MODULE_0__alerts_index__["a" /* default */],
  __WEBPACK_IMPORTED_MODULE_1__app_index__["a" /* default */],
  __WEBPACK_IMPORTED_MODULE_2__avatars_index__["a" /* default */],
  __WEBPACK_IMPORTED_MODULE_3__breadcrumbs_index__["a" /* default */],
  __WEBPACK_IMPORTED_MODULE_4__buttons_index__["a" /* default */],
  __WEBPACK_IMPORTED_MODULE_5__cards_index__["a" /* default */],
  __WEBPACK_IMPORTED_MODULE_6__carousel_index__["a" /* default */],
  __WEBPACK_IMPORTED_MODULE_7__chips_index__["a" /* default */],
  __WEBPACK_IMPORTED_MODULE_8__pickers_index__["a" /* default */],
  __WEBPACK_IMPORTED_MODULE_9__dialogs_index__["a" /* default */],
  __WEBPACK_IMPORTED_MODULE_10__dividers_index__["a" /* default */],
  __WEBPACK_IMPORTED_MODULE_11__expansion_panel_index__["a" /* default */],
  __WEBPACK_IMPORTED_MODULE_12__footer_index__["a" /* default */],
  __WEBPACK_IMPORTED_MODULE_13__forms_index__["a" /* default */],
  __WEBPACK_IMPORTED_MODULE_14__grid_index__["a" /* default */],
  __WEBPACK_IMPORTED_MODULE_15__icons_index__["a" /* default */],
  __WEBPACK_IMPORTED_MODULE_16__lists_index__["a" /* default */],
  __WEBPACK_IMPORTED_MODULE_17__menus_index__["a" /* default */],
  __WEBPACK_IMPORTED_MODULE_18__navigation_drawer_index__["a" /* default */],
  __WEBPACK_IMPORTED_MODULE_19__toolbar_index__["a" /* default */],
  __WEBPACK_IMPORTED_MODULE_20__pagination_index__["a" /* default */],
  __WEBPACK_IMPORTED_MODULE_21__parallax_index__["a" /* default */],
  __WEBPACK_IMPORTED_MODULE_22__progress_index__["a" /* default */],
  __WEBPACK_IMPORTED_MODULE_23__selects_index__["a" /* default */],
  __WEBPACK_IMPORTED_MODULE_24__sliders_index__["a" /* default */],
  __WEBPACK_IMPORTED_MODULE_25__subheaders_index__["a" /* default */],
  __WEBPACK_IMPORTED_MODULE_26__steppers_index__["a" /* default */],
  __WEBPACK_IMPORTED_MODULE_27__tables_index__["a" /* default */],
  __WEBPACK_IMPORTED_MODULE_28__tabs_index__["a" /* default */],
  __WEBPACK_IMPORTED_MODULE_29__transitions_index__["a" /* default */],
  __WEBPACK_IMPORTED_MODULE_30__snackbars_index__["a" /* default */],
  __WEBPACK_IMPORTED_MODULE_31__bottom_nav_index__["a" /* default */]
);


/***/ },
/* 13 */
/***/ function(module, exports, __webpack_require__) {

"use strict";
/* harmony import */ var __WEBPACK_IMPORTED_MODULE_0__badge__ = __webpack_require__(104);
/* harmony import */ var __WEBPACK_IMPORTED_MODULE_1__click_outside__ = __webpack_require__(105);
/* harmony import */ var __WEBPACK_IMPORTED_MODULE_2__ripple__ = __webpack_require__(106);
/* harmony import */ var __WEBPACK_IMPORTED_MODULE_3__tooltip__ = __webpack_require__(107);





/* harmony default export */ exports["a"] = {
  Badge: __WEBPACK_IMPORTED_MODULE_0__badge__["a" /* default */],
  ClickOutside: __WEBPACK_IMPORTED_MODULE_1__click_outside__["a" /* default */],
  Ripple: __WEBPACK_IMPORTED_MODULE_2__ripple__["a" /* default */],
  Tooltip: __WEBPACK_IMPORTED_MODULE_3__tooltip__["a" /* default */]
};


/***/ },
/* 14 */
/***/ function(module, exports, __webpack_require__) {

"use strict";
function load (cb, i) {
  if ( i === void 0 ) i = 0;

  if (i > 4) { return }

  if (document.readyState === 'complete') {
    return setTimeout(cb, 0)
  }

  if (document.readyState === 'interactive') {
    return setTimeout(function () { return load(cb, i + 1); }, 150)
  }

  document.addEventListener('DOMContentLoaded', cb)
}

/* harmony default export */ exports["a"] = load;


/***/ },
/* 15 */
/***/ function(module, exports) {

// removed by extract-text-webpack-plugin

/***/ },
/* 16 */
/***/ function(module, exports, __webpack_require__) {

"use strict";
/* harmony import */ var __WEBPACK_IMPORTED_MODULE_0__mixins_toggleable__ = __webpack_require__(2);
/* harmony import */ var __WEBPACK_IMPORTED_MODULE_1__mixins_contextualable__ = __webpack_require__(4);



/* harmony default export */ exports["a"] = {
  name: 'alert',

  mixins: [__WEBPACK_IMPORTED_MODULE_1__mixins_contextualable__["a" /* default */], __WEBPACK_IMPORTED_MODULE_0__mixins_toggleable__["a" /* default */]],

  props: {
    dismissible: Boolean,
    hideIcon: Boolean,
    icon: String
  },

  computed: {
    classes: function classes () {
      return {
        'alert': true,
        'alert--dismissible': this.dismissible,
        'alert--error': this.error,
        'alert--info': this.info,
        'alert--success': this.success,
        'alert--warning': this.warning,
        'alert--primary': this.primary,
        'alert--secondary': this.secondary
      }
    },

    mdIcon: function mdIcon () {
      switch (true) {
        case Boolean(this.icon):
          return this.icon
        case this.error:
          return 'warning'
        case this.info:
          return 'info'
        case this.success:
          return 'check_circle'
        case this.warning:
          return 'priority_high'
      }
    }
  },

  render: function render (h) {
    var this$1 = this;

    var children = [h('div', this.$slots.default)]

    !this.hideIcon && this.mdIcon && children.unshift(h('v-icon', {
      'class': 'alert__icon',
      props: { large: true }
    }, this.mdIcon))

    if (this.dismissible) {
      children.push(h('a', {
        'class': 'alert__dismissible',
        domProps: { href: 'javascript:;' },
        on: { click: function () { return (this$1.$emit('input', false)); } }
      }, [h('v-icon', { props: { right: true, large: true }}, 'cancel')]))
    }

    return h('div', {
      'class': this.classes,
      directives: [{
        name: 'show',
        value: this.isActive
      }]
    }, children)
  }
};


/***/ },
/* 17 */
/***/ function(module, exports, __webpack_require__) {

"use strict";
/* harmony import */ var __WEBPACK_IMPORTED_MODULE_0__Alert__ = __webpack_require__(16);


/* harmony default export */ exports["a"] = {
  Alert: __WEBPACK_IMPORTED_MODULE_0__Alert__["a" /* default */]
};


/***/ },
/* 18 */
/***/ function(module, exports, __webpack_require__) {

"use strict";
/* harmony default export */ exports["a"] = {
  functional: true,

  props: {
    light: {
      type: Boolean,
      default: true
    },
    dark: Boolean,
    id: {
      type: String,
      default: 'app'
    }
  },

  render: function render (h, ref) {
    var props = ref.props;
    var data = ref.data;
    var children = ref.children;

    data.staticClass = data.staticClass ? ("application " + (data.staticClass) + " ") : 'application '

    var classes = {
      'application--dark': props.dark,
      'application--light': props.light && !props.dark
    }

    data.staticClass += Object.keys(classes).filter(function (k) { return classes[k]; }).join(' ')

    var toolbar = children.find(function (c) { return c.tag === 'nav'; })
    var footer = children.find(function (c) { return c.tag === 'footer'; })

    if (toolbar) { data.staticClass += ' application--toolbar' }
    if (footer) {
      data.staticClass += ' application--footer'

      if (footer.data.staticClass.indexOf('--fixed') !== -1 ||
        footer.data.staticClass.indexOf('--absolute') !== -1
      ) { data.staticClass += ' application--footer-fixed' }
    }

    data.attrs = { 'data-app': true }
    data.domProps = { id: props.id }

    return h('div', data, children)
  }
};


/***/ },
/* 19 */
/***/ function(module, exports, __webpack_require__) {

"use strict";
/* harmony import */ var __WEBPACK_IMPORTED_MODULE_0__util_helpers__ = __webpack_require__(0);
/* harmony import */ var __WEBPACK_IMPORTED_MODULE_1__App__ = __webpack_require__(18);



var AppBar = __webpack_require__.i(__WEBPACK_IMPORTED_MODULE_0__util_helpers__["c" /* createSimpleFunctional */])('app__bar')

/* harmony default export */ exports["a"] = {
  App: __WEBPACK_IMPORTED_MODULE_1__App__["a" /* default */],
  AppBar: AppBar
};


/***/ },
/* 20 */
/***/ function(module, exports, __webpack_require__) {

"use strict";
/* harmony import */ var __WEBPACK_IMPORTED_MODULE_0__util_helpers__ = __webpack_require__(0);


var Avatar = __webpack_require__.i(__WEBPACK_IMPORTED_MODULE_0__util_helpers__["c" /* createSimpleFunctional */])('avatar')

/* harmony default export */ exports["a"] = {
  Avatar: Avatar
};


/***/ },
/* 21 */
/***/ function(module, exports, __webpack_require__) {

"use strict";
  /* harmony default export */ exports["a"] = {
    functional: true,

    props: {
      absolute: Boolean,
      shift: Boolean,
      value: { required: false }
    },

    render: function render (h, ref) {
      var data = ref.data;
      var props = ref.props;
      var children = ref.children;

      data.staticClass = data.staticClass ? ("bottom-nav " + (data.staticClass)) : 'bottom-nav'

      if (props.absolute) { data.staticClass += ' bottom-nav--absolute' }
      if (props.shift) { data.staticClass += ' bottom-nav--shift' }
      if (props.value) { data.staticClass += ' bottom-nav--active' }

      return h('div', data, children)
    }
  };


/***/ },
/* 22 */
/***/ function(module, exports, __webpack_require__) {

"use strict";
/* harmony import */ var __WEBPACK_IMPORTED_MODULE_0__BottomNav__ = __webpack_require__(21);


/* harmony default export */ exports["a"] = {
  BottomNav: __WEBPACK_IMPORTED_MODULE_0__BottomNav__["a" /* default */]
};


/***/ },
/* 23 */
/***/ function(module, exports, __webpack_require__) {

"use strict";
/* harmony default export */ exports["a"] = {
  name: 'breadcrumbs',

  provide: function provide () {
    return {
      divider: this.divider
    }
  },

  props: {
    divider: {
      type: String,
      default: '/'
    },
    icons: Boolean
  },

  computed: {
    classes: function classes () {
      return {
        'breadcrumbs': true,
        'breadcrumbs--with-icons': this.icons
      }
    }
  },

  render: function render (h) {
    return h('ul', {
      'class': this.classes,
      props: { items: this.items }
    }, this.$slots.default)
  }
};


/***/ },
/* 24 */
/***/ function(module, exports, __webpack_require__) {

"use strict";
/* harmony import */ var __WEBPACK_IMPORTED_MODULE_0__mixins_route_link__ = __webpack_require__(5);


/* harmony default export */ exports["a"] = {
  name: 'breadcrumbs-item',

  mixins: [__WEBPACK_IMPORTED_MODULE_0__mixins_route_link__["a" /* default */]],

  inject: ['divider'],

  props: {
    activeClass: {
      type: String,
      default: 'breadcrumbs__item--active'
    }
  },

  computed: {
    classes: function classes () {
      return {
        'breadcrumbs__item': true,
        'breadcrumbs__item--disabled': this.disabled
      }
    }
  },

  render: function render (h) {
    var ref = this.generateRouteLink();
    var tag = ref.tag;
    var data = ref.data;

    return h('li', {
      attrs: { 'data-divider': this.divider }
    }, [
      h(tag, data, this.$slots.default)
    ])
  }
};


/***/ },
/* 25 */
/***/ function(module, exports, __webpack_require__) {

"use strict";
/* harmony import */ var __WEBPACK_IMPORTED_MODULE_0__Breadcrumbs__ = __webpack_require__(23);
/* harmony import */ var __WEBPACK_IMPORTED_MODULE_1__BreadcrumbsItem__ = __webpack_require__(24);



/* harmony default export */ exports["a"] = {
  Breadcrumbs: __WEBPACK_IMPORTED_MODULE_0__Breadcrumbs__["a" /* default */],
  BreadcrumbsItem: __WEBPACK_IMPORTED_MODULE_1__BreadcrumbsItem__["a" /* default */]
};


/***/ },
/* 26 */
/***/ function(module, exports, __webpack_require__) {

"use strict";
/* harmony import */ var __WEBPACK_IMPORTED_MODULE_0__mixins_contextualable__ = __webpack_require__(4);
/* harmony import */ var __WEBPACK_IMPORTED_MODULE_1__mixins_toggleable__ = __webpack_require__(2);
/* harmony import */ var __WEBPACK_IMPORTED_MODULE_2__mixins_route_link__ = __webpack_require__(5);
/* harmony import */ var __WEBPACK_IMPORTED_MODULE_3__mixins_themeable__ = __webpack_require__(1);





/* harmony default export */ exports["a"] = {
  name: 'btn',

  mixins: [__WEBPACK_IMPORTED_MODULE_0__mixins_contextualable__["a" /* default */], __WEBPACK_IMPORTED_MODULE_2__mixins_route_link__["a" /* default */], __WEBPACK_IMPORTED_MODULE_1__mixins_toggleable__["a" /* default */], __WEBPACK_IMPORTED_MODULE_3__mixins_themeable__["a" /* default */]],

  props: {
    activeClass: {
      type: String,
      default: 'btn--active'
    },
    block: Boolean,
    default: Boolean,
    flat: Boolean,
    floating: Boolean,
    icon: Boolean,
    large: Boolean,
    loading: Boolean,
    outline: Boolean,
    ripple: {
      type: [Boolean, Object],
      default: true
    },
    round: Boolean,
    small: Boolean,
    tag: {
      type: String,
      default: 'button'
    },
    type: {
      type: String,
      default: 'button'
    }
  },

  computed: {
    classes: function classes () {
      return {
        'btn': true,
        'btn--active': this.isActive,
        'btn--block': this.block,
        'btn--dark': !this.light && this.dark,
        'btn--default': this.default,
        'btn--disabled': this.disabled,
        'btn--flat': this.flat,
        'btn--floating': this.floating,
        'btn--icon': this.icon,
        'btn--large': this.large,
        'btn--light': this.light || !this.dark,
        'btn--loader': this.loading,
        'btn--outline': this.outline,
        'btn--raised': !this.flat,
        'btn--round': this.round,
        'btn--small': this.small,
        'primary': this.primary && !this.outline,
        'secondary': this.secondary && !this.outline,
        'success': this.success && !this.outline,
        'info': this.info && !this.outline,
        'warning': this.warning && !this.outline,
        'error': this.error && !this.outline,
        'primary--text': this.primary && (this.outline || this.flat),
        'secondary--text': this.secondary && (this.outline || this.flat),
        'success--text': this.success && (this.outline || this.flat),
        'info--text': this.info && (this.outline || this.flat),
        'warning--text': this.warning && (this.outline || this.flat),
        'error--text': this.error && (this.outline || this.flat)
      }
    }
  },

  methods: {
    genContent: function genContent (h) {
      return h('span', { 'class': 'btn__content' }, [this.$slots.default])
    },
    genLoader: function genLoader (h) {
      var children = []

      if (!this.$slots.loader) {
        children.push(h('v-progress-circular', {
          props: {
            indeterminate: true,
            size: 26
          }
        }))
      } else {
        children.push(this.$slots.loader)
      }

      return h('span', { 'class': 'btn__loading' }, children)
    }
  },

  render: function render (h) {
    var ref = this.generateRouteLink();
    var tag = ref.tag;
    var data = ref.data;
    var children = []

    if (tag === 'button') {
      data.attrs.type = this.type
    }

    children.push(this.genContent(h))

    if (this.loading) {
      children.push(this.genLoader(h))
    }

    return h(tag, data, children)
  }
};


/***/ },
/* 27 */
/***/ function(module, exports, __webpack_require__) {

"use strict";
/* harmony import */ var __WEBPACK_IMPORTED_MODULE_0__mixins_contextualable__ = __webpack_require__(4);
/* harmony import */ var __WEBPACK_IMPORTED_MODULE_1__mixins_toggleable__ = __webpack_require__(2);
/* harmony import */ var __WEBPACK_IMPORTED_MODULE_2__mixins_route_link__ = __webpack_require__(5);
/* harmony import */ var __WEBPACK_IMPORTED_MODULE_3__mixins_themeable__ = __webpack_require__(1);





/* harmony default export */ exports["a"] = {
  name: 'fab',

  mixins: [__WEBPACK_IMPORTED_MODULE_0__mixins_contextualable__["a" /* default */], __WEBPACK_IMPORTED_MODULE_2__mixins_route_link__["a" /* default */], __WEBPACK_IMPORTED_MODULE_1__mixins_toggleable__["a" /* default */], __WEBPACK_IMPORTED_MODULE_3__mixins_themeable__["a" /* default */]],

  data: function () { return ({
    changeTimeout: {},
    isChanging: false
  }); },

  props: {
    activeClass: {
      type: String,
      default: 'fab--active'
    },
    default: Boolean,
    flat: Boolean,
    lateral: Boolean,
    loading: Boolean,
    outline: Boolean,
    hidden: Boolean,
    ripple: {
      type: [Boolean, Object],
      default: true
    },
    mini: Boolean,
    tag: {
      type: String,
      default: 'button'
    },
    type: {
      type: String,
      default: 'button'
    }
  },

  computed: {
    classes: function classes () {
      return {
        'fab': true,
        'fab--dark': this.dark && !this.light,
        'fab--light': this.light,
        'fab--small': this.mini,
        'fab--hidden': this.hidden,
        'fab--lateral': this.lateral,
        'fab--is-changing': this.isChanging,
        'primary': this.primary && !this.outline,
        'secondary': this.secondary && !this.outline,
        'success': this.success && !this.outline,
        'info': this.info && !this.outline,
        'warning': this.warning && !this.outline,
        'error': this.error && !this.outline,
        'primary--text': this.primary && (this.outline || this.flat),
        'secondary--text': this.secondary && (this.outline || this.flat),
        'success--text': this.success && (this.outline || this.flat),
        'info--text': this.info && (this.outline || this.flat),
        'warning--text': this.warning && (this.outline || this.flat),
        'error--text': this.error && (this.outline || this.flat)
      }
    }
  },

  methods: {
    changeAction: function changeAction () {
      var this$1 = this;

      this.isChanging = true
      clearTimeout(this.changeTimeout)
      this.changeTimeout = setTimeout(function () { return (this$1.isChanging = false); }, 600)
    },
    genContent: function genContent (h) {
      return h('span', { 'class': 'fab__content' }, [this.$slots.default])
    },
    genLoader: function genLoader (h) {
      var children = []

      if (!this.$slots.loader) {
        children.push(h('v-progress-circular', {
          props: {
            indeterminate: true,
            size: 26
          }
        }))
      } else {
        children.push(this.$slots.loader)
      }

      return h('span', { 'class': 'fab__loading' }, children)
    }
  },

  render: function render (h) {
    var ref = this.generateRouteLink();
    var tag = ref.tag;
    var data = ref.data;
    var children = []

    if (tag === 'button') {
      data.attrs.type = this.type
    }

    children.push(this.genContent(h))

    if (this.loading) {
      children.push(this.genLoader(h))
    }

    return h(tag, data, children)
  }
};


/***/ },
/* 28 */
/***/ function(module, exports, __webpack_require__) {

"use strict";
/* harmony import */ var __WEBPACK_IMPORTED_MODULE_0__Button__ = __webpack_require__(26);
/* harmony import */ var __WEBPACK_IMPORTED_MODULE_1__ButtonDropdown_vue__ = __webpack_require__(118);
/* harmony import */ var __WEBPACK_IMPORTED_MODULE_1__ButtonDropdown_vue___default = __webpack_require__.n(__WEBPACK_IMPORTED_MODULE_1__ButtonDropdown_vue__);
/* harmony import */ var __WEBPACK_IMPORTED_MODULE_2__ButtonToggle_vue__ = __webpack_require__(119);
/* harmony import */ var __WEBPACK_IMPORTED_MODULE_2__ButtonToggle_vue___default = __webpack_require__.n(__WEBPACK_IMPORTED_MODULE_2__ButtonToggle_vue__);
/* harmony import */ var __WEBPACK_IMPORTED_MODULE_3__FAB__ = __webpack_require__(27);





/* harmony default export */ exports["a"] = {
  Btn: __WEBPACK_IMPORTED_MODULE_0__Button__["a" /* default */],
  BtnDropdown: __WEBPACK_IMPORTED_MODULE_1__ButtonDropdown_vue___default.a,
  BtnToggle: __WEBPACK_IMPORTED_MODULE_2__ButtonToggle_vue___default.a,
  Fab: __WEBPACK_IMPORTED_MODULE_3__FAB__["a" /* default */]
};


/***/ },
/* 29 */
/***/ function(module, exports, __webpack_require__) {

"use strict";
/* harmony default export */ exports["a"] = {
  functional: true,

  name: 'card',

  props: {
    flat: Boolean,
    height: {
      type: String,
      default: 'auto'
    },
    horizontal: Boolean,
    img: String,
    hover: Boolean,
    raised: Boolean
  },

  render: function render (h, ref) {
    var data = ref.data;
    var props = ref.props;
    var children = ref.children;
    var style = ref.style;

    data.staticClass = data.staticClass ? ("card " + (data.staticClass)) : 'card'
    data.style = style || {}
    data.style.height = props.height

    if (props.horizontal) { data.staticClass += ' card--horizontal' }
    if (props.hover) { data.staticClass += ' card--hover' }
    if (props.raised) { data.staticClass += ' card--raised' }
    if (props.flat) { data.staticClass += ' card--flat' }

    if (props.img) {
      data.style.background = "url(" + (props.img) + ") center center / cover no-repeat"
    }

    return h('div', data, children)
  }
};


/***/ },
/* 30 */
/***/ function(module, exports, __webpack_require__) {

"use strict";
/* harmony default export */ exports["a"] = {
  functional: true,

  props: {
    actions: Boolean,
    height: {
      type: String,
      default: 'auto'
    },
    img: String,
    stackedActions: Boolean
  },

  render: function render (h, ref) {
    var props = ref.props;
    var data = ref.data;
    var children = ref.children;

    data.staticClass = data.staticClass ? ("card__row " + (data.staticClass)) : 'card__row'
    data.style = data.style || {}
    data.style.height = props.height

    if (props.img) { data.style.background = "url(" + (props.img) + ") center center / cover no-repeat" }
    if (props.actions) {
      data.ref = 'actions'
      data.staticClass += ' card__row--actions'
    }

    return h('div', data, children)
  }
};


/***/ },
/* 31 */
/***/ function(module, exports, __webpack_require__) {

"use strict";
/* harmony import */ var __WEBPACK_IMPORTED_MODULE_0__Card__ = __webpack_require__(29);
/* harmony import */ var __WEBPACK_IMPORTED_MODULE_1__CardRow__ = __webpack_require__(30);
/* harmony import */ var __WEBPACK_IMPORTED_MODULE_2__util_helpers__ = __webpack_require__(0);




var CardColumn = __webpack_require__.i(__WEBPACK_IMPORTED_MODULE_2__util_helpers__["c" /* createSimpleFunctional */])('card__column')
var CardText = __webpack_require__.i(__WEBPACK_IMPORTED_MODULE_2__util_helpers__["c" /* createSimpleFunctional */])('card__text')
var CardTitle = __webpack_require__.i(__WEBPACK_IMPORTED_MODULE_2__util_helpers__["c" /* createSimpleFunctional */])('card__title')

/* harmony default export */ exports["a"] = {
  Card: __WEBPACK_IMPORTED_MODULE_0__Card__["a" /* default */],
  CardRow: __WEBPACK_IMPORTED_MODULE_1__CardRow__["a" /* default */],
  CardColumn: CardColumn,
  CardText: CardText,
  CardTitle: CardTitle
};


/***/ },
/* 32 */
/***/ function(module, exports, __webpack_require__) {

"use strict";
/* harmony import */ var __WEBPACK_IMPORTED_MODULE_0__Carousel_vue__ = __webpack_require__(120);
/* harmony import */ var __WEBPACK_IMPORTED_MODULE_0__Carousel_vue___default = __webpack_require__.n(__WEBPACK_IMPORTED_MODULE_0__Carousel_vue__);
/* harmony import */ var __WEBPACK_IMPORTED_MODULE_1__CarouselItem_vue__ = __webpack_require__(121);
/* harmony import */ var __WEBPACK_IMPORTED_MODULE_1__CarouselItem_vue___default = __webpack_require__.n(__WEBPACK_IMPORTED_MODULE_1__CarouselItem_vue__);



/* harmony default export */ exports["a"] = {
  Carousel: __WEBPACK_IMPORTED_MODULE_0__Carousel_vue___default.a,
  CarouselItem: __WEBPACK_IMPORTED_MODULE_1__CarouselItem_vue___default.a
};


/***/ },
/* 33 */
/***/ function(module, exports, __webpack_require__) {

"use strict";
/* harmony import */ var __WEBPACK_IMPORTED_MODULE_0__mixins_toggleable__ = __webpack_require__(2);


/* harmony default export */ exports["a"] = {
  name: 'chip',

  mixins: [__WEBPACK_IMPORTED_MODULE_0__mixins_toggleable__["a" /* default */]],

  props: {
    close: Boolean,
    label: Boolean,
    outline: Boolean,
    small: Boolean,
    value: {
      type: Boolean,
      default: true
    }
  },

  computed: {
    classes: function classes () {
      return {
        'chip': true,
        'chip--label': this.label,
        'chip--outline': this.outline,
        'chip--small': this.small,
        'chip--removable': this.close
      }
    }
  },

  render: function render (h) {
    var this$1 = this;

    var children = [this.$slots.default]
    var data = {
      'class': this.classes,
      attrs: {
        tabindex: -1
      },
      directives: [{
        name: 'show',
        value: this.isActive
      }]
    }

    if (this.close) {
      var icon = h('v-icon', { props: { right: true }}, 'cancel')

      children.push(h('a', {
        'class': 'chip__close',
        domProps: { href: 'javascript:;' },
        on: {
          click: function (e) {
            e.preventDefault()

            this$1.$emit('input', false)
          }
        }
      }, [icon]))
    }

    return h('span', data, children)
  }
};


/***/ },
/* 34 */
/***/ function(module, exports, __webpack_require__) {

"use strict";
/* harmony import */ var __WEBPACK_IMPORTED_MODULE_0__Chip__ = __webpack_require__(33);


/* harmony default export */ exports["a"] = {
  Chip: __WEBPACK_IMPORTED_MODULE_0__Chip__["a" /* default */]
};


/***/ },
/* 35 */
/***/ function(module, exports, __webpack_require__) {

"use strict";
/* harmony import */ var __WEBPACK_IMPORTED_MODULE_0__mixins_bootable__ = __webpack_require__(7);
/* harmony import */ var __WEBPACK_IMPORTED_MODULE_1__mixins_overlayable__ = __webpack_require__(10);
/* harmony import */ var __WEBPACK_IMPORTED_MODULE_2__mixins_toggleable__ = __webpack_require__(2);




/* harmony default export */ exports["a"] = {
  name: 'dialog',

  mixins: [__WEBPACK_IMPORTED_MODULE_0__mixins_bootable__["a" /* default */], __WEBPACK_IMPORTED_MODULE_1__mixins_overlayable__["a" /* default */], __WEBPACK_IMPORTED_MODULE_2__mixins_toggleable__["a" /* default */]],

  props: {
    disabled: Boolean,
    persistent: Boolean,
    fullscreen: Boolean,
    lazy: Boolean,
    origin: {
      type: String,
      default: 'center center'
    },
    width: {
      type: [String, Number],
      default: 290
    },
    scrollable: Boolean,
    transition: {
      type: [String, Boolean],
      default: 'v-dialog-transition'
    }
  },

  computed: {
    classes: function classes () {
      return {
        'dialog': true,
        'dialog--active': this.isActive,
        'dialog--persistent': this.persistent,
        'dialog--fullscreen': this.fullscreen,
        'dialog--stacked-actions': this.stackedActions && !this.fullscreen,
        'dialog--scrollable': this.scrollable
      }
    },
    computedTransition: function computedTransition () {
      return !this.transition
        ? 'transition'
        : this.transition
    }
  },

  watch: {
    isActive: function isActive (val) {
      if (val) {
        !this.fullscreen && !this.hideOverlay && this.genOverlay()
      } else {
        this.removeOverlay()
      }
    }
  },

  methods: {
    closeConditional: function closeConditional (e) {
      // close dialog if !persistent and clicked outside
      return !this.persistent
    }
  },

  render: function render (h) {
    var this$1 = this;

    var children = []
    var data = {
      'class': this.classes,
      ref: 'dialog',
      directives: [
        { name: 'click-outside', value: this.closeConditional },
        { name: 'show', value: this.isActive }
      ]
    }

    if (!this.fullscreen) {
      data.style = {
        width: isNaN(this.width) ? this.width : ((this.width) + "px")
      }
    }

    if (this.$slots.activator) {
      children.push(h('div', {
        'class': 'dialog__activator',
        on: {
          click: function (e) {
            e.stopPropagation()
            if (!this$1.disabled) { this$1.isActive = !this$1.isActive }
          }
        }
      }, [this.$slots.activator]))
    }

    var dialog = h(this.computedTransition, {
      props: { origin: this.origin }
    }, [h('div', data, [this.$slots.default])])

    children.push(h('div', {
      'class': 'dialog__content'
    }, [dialog]))

    return h('div', {
      'class': 'dialog__container'
    }, children)
  }
};


/***/ },
/* 36 */
/***/ function(module, exports, __webpack_require__) {

"use strict";
/* harmony import */ var __WEBPACK_IMPORTED_MODULE_0__Dialog__ = __webpack_require__(35);


/* harmony default export */ exports["a"] = {
  Dialog: __WEBPACK_IMPORTED_MODULE_0__Dialog__["a" /* default */]
};


/***/ },
/* 37 */
/***/ function(module, exports, __webpack_require__) {

"use strict";
var Divider = {
  functional: true,

  props: {
    dark: Boolean,
    inset: Boolean,
    light: Boolean
  },

  render: function render (h, ref) {
    var props = ref.props;
    var data = ref.data;
    var children = ref.children;

    data.staticClass = data.staticClass ? ("divider " + (data.staticClass)) : 'divider'

    if (props.inset) { data.staticClass += ' divider--inset' }
    if (props.light) { data.staticClass += ' divider--light' }
    if (props.dark) { data.staticClass += ' divider--dark' }

    return h('hr', data)
  }
}

/* harmony default export */ exports["a"] = {
  Divider: Divider
};


/***/ },
/* 38 */
/***/ function(module, exports, __webpack_require__) {

"use strict";
/* harmony default export */ exports["a"] = {
  name: 'expansion-panel',

  props: {
    expand: Boolean
  },

  computed: {
    params: function params () {
      return {
        expand: this.expand
      }
    }
  },

  render: function render (h) {
    return h('ul', {
      'class': 'expansion-panel'
    }, this.$slots.default)
  }
};


/***/ },
/* 39 */
/***/ function(module, exports, __webpack_require__) {

"use strict";
/* harmony import */ var __WEBPACK_IMPORTED_MODULE_0__ExpansionPanel__ = __webpack_require__(38);
/* harmony import */ var __WEBPACK_IMPORTED_MODULE_1__ExpansionPanelContent_vue__ = __webpack_require__(122);
/* harmony import */ var __WEBPACK_IMPORTED_MODULE_1__ExpansionPanelContent_vue___default = __webpack_require__.n(__WEBPACK_IMPORTED_MODULE_1__ExpansionPanelContent_vue__);



/* harmony default export */ exports["a"] = {
  ExpansionPanel: __WEBPACK_IMPORTED_MODULE_0__ExpansionPanel__["a" /* default */],
  ExpansionPanelContent: __WEBPACK_IMPORTED_MODULE_1__ExpansionPanelContent_vue___default.a
};


/***/ },
/* 40 */
/***/ function(module, exports, __webpack_require__) {

"use strict";
var Footer = {
  functional: true,

  props: {
    absolute: Boolean,
    fixed: Boolean
  },

  render: function render (h, ref) {
    var data = ref.data;
    var props = ref.props;
    var children = ref.children;

    data.staticClass = data.staticClass ? ("footer " + (data.staticClass)) : 'footer'

    if (props.absolute) { data.staticClass += ' footer--absolute' }
    if (props.fixed) { data.staticClass += ' footer--fixed' }

    return h('footer', data, children)
  }
}

/* harmony default export */ exports["a"] = {
  Footer: Footer
};


/***/ },
/* 41 */
/***/ function(module, exports, __webpack_require__) {

"use strict";
/* harmony import */ var __WEBPACK_IMPORTED_MODULE_0__mixins_checkbox__ = __webpack_require__(8);


/* harmony default export */ exports["a"] = {
  name: 'checkbox',

  mixins: [__WEBPACK_IMPORTED_MODULE_0__mixins_checkbox__["a" /* default */]],

  data: function data () {
    return {
      inputDeterminate: this.indeterminate
    }
  },

  props: {
    indeterminate: Boolean
  },

  computed: {
    classes: function classes () {
      return {
        'checkbox': true,
        'input-group--selection-controls': true,
        'input-group--active': this.isActive,
        'primary--text': this.primary,
        'secondary--text': this.secondary,
        'error--text': this.error,
        'success--text': this.success,
        'info--text': this.info,
        'warning--text': this.warning
      }
    },
    icon: function icon () {
      if (this.inputDeterminate) {
        return 'indeterminate_check_box'
      } else if (this.isActive) {
        return 'check_box'
      } else {
        return 'check_box_outline_blank'
      }
    }
  },

  render: function render (h) {
    var transition = h('v-fade-transition', [
      h('v-icon', {
        'class': {
          'icon--checkbox': this.icon === 'check_box'
        },
        key: this.icon
      }, this.icon)
    ])

    var ripple = h('div', {
      'class': 'input-group--selection-controls__ripple',
      on: { click: this.toggle },
      directives: [{
        name: 'ripple',
        value: { center: true }
      }]
    })

    return this.genInputGroup([transition, ripple])
  }
};


/***/ },
/* 42 */
/***/ function(module, exports, __webpack_require__) {

"use strict";
/* harmony import */ var __WEBPACK_IMPORTED_MODULE_0__mixins_contextualable__ = __webpack_require__(4);
/* harmony import */ var __WEBPACK_IMPORTED_MODULE_1__mixins_input__ = __webpack_require__(6);



/* harmony default export */ exports["a"] = {
  name: 'radio',

  mixins: [__WEBPACK_IMPORTED_MODULE_0__mixins_contextualable__["a" /* default */], __WEBPACK_IMPORTED_MODULE_1__mixins_input__["a" /* default */]],

  model: {
    prop: 'inputValue',
    event: 'change'
  },

  props: {
    inputValue: [String, Number]
  },

  computed: {
    isActive: function isActive () {
      return this.inputValue === this.value
    },
    classes: function classes () {
      return {
        'radio': true,
        'input-group--selection-controls': true,
        'input-group--active': this.isActive,
        'primary--text': this.primary,
        'secondary--text': this.secondary,
        'error--text': this.error,
        'success--text': this.success,
        'info--text': this.info,
        'warning--text': this.warning
      }
    },

    icon: function icon () {
      return this.isActive ? 'radio_button_checked' : 'radio_button_unchecked'
    }
  },

  methods: {
    genLabel: function genLabel () {
      return this.$createElement('label', { on: { click: this.toggle }}, this.label)
    },
    toggle: function toggle () {
      if (!this.disabled) {
        this.$emit('change', this.value)
      }
    }
  },

  render: function render (h) {
    var transition = h('v-fade-transition', {}, [
      h('v-icon', {
        'class': {
          'icon--radio': this.isActive
        },
        key: this.icon
      }, this.icon)
    ])

    var ripple = h('div', {
      'class': 'input-group--selection-controls__ripple',
      on: { click: this.toggle },
      directives: [
        {
          name: 'ripple',
          value: { center: true }
        }
      ]
    })

    return this.genInputGroup([transition, ripple])
  }
};


/***/ },
/* 43 */
/***/ function(module, exports, __webpack_require__) {

"use strict";
/* harmony import */ var __WEBPACK_IMPORTED_MODULE_0__mixins_checkbox__ = __webpack_require__(8);


/* harmony default export */ exports["a"] = {
  name: 'switch',

  mixins: [__WEBPACK_IMPORTED_MODULE_0__mixins_checkbox__["a" /* default */]],

  computed: {
    classes: function classes () {
      return {
        'input-group--selection-controls switch': true
      }
    },
    rippleClasses: function rippleClasses () {
      return {
        'input-group--selection-controls__ripple': true,
        'input-group--selection-controls__ripple--active': this.isActive
      }
    },
    containerClasses: function containerClasses () {
      return {
        'input-group--selection-controls__container': true,
        'input-group--selection-controls__container--light': this.light,
        'input-group--selection-controls__container--dark': this.dark,
        'input-group--selection-controls__container--disabled': this.disabled,
        'primary--text': this.primary,
        'secondary--text': this.secondary,
        'error--text': this.error,
        'success--text': this.success,
        'info--text': this.info,
        'warning--text': this.warning
      }
    },
    toggleClasses: function toggleClasses () {
      return {
        'input-group--selection-controls__toggle': true,
        'input-group--selection-controls__toggle--active': this.isActive
      }
    }
  },

  render: function render (h) {
    var ripple = h('div', {
      'class': this.rippleClasses,
      on: { click: this.toggle },
      directives: [
        {
          name: 'ripple',
          value: { center: true }
        }
      ]
    })

    var container = h('div', {
      'class': this.containerClasses
    }, [
      h('div', { 'class': this.toggleClasses }),
      ripple
    ])

    return this.genInputGroup([
      container,
      h('label', { on: { click: this.toggle }}, this.label)
    ])
  }
};


/***/ },
/* 44 */
/***/ function(module, exports, __webpack_require__) {

"use strict";
/* harmony import */ var __WEBPACK_IMPORTED_MODULE_0__mixins_input__ = __webpack_require__(6);


/* harmony default export */ exports["a"] = {
  name: 'text-field',

  mixins: [__WEBPACK_IMPORTED_MODULE_0__mixins_input__["a" /* default */]],

  data: function data () {
    return {
      hasFocused: false,
      inputHeight: null
    }
  },

  props: {
    autofocus: Boolean,
    autoGrow: Boolean,
    counter: Boolean,
    fullWidth: Boolean,
    id: String,
    name: String,
    maxlength: [Number, String],
    max: [Number, String],
    min: [Number, String],
    step: [Number, String],
    multiLine: Boolean,
    prefix: String,
    readonly: Boolean,
    rows: {
      default: 5
    },
    singleLine: Boolean,
    suffix: String,
    type: {
      type: String,
      default: 'text'
    }
  },

  computed: {
    classes: function classes () {
      return {
        'input-group--text-field': true,
        'input-group--single-line': this.singleLine,
        'input-group--multi-line': this.multiLine,
        'input-group--full-width': this.fullWidth
      }
    },
    hasError: function hasError () {
      return this.errors.length !== 0 ||
        !this.counterIsValid() ||
        !this.validateIsValid()
    },
    count: function count () {
      var inputLength = (this.inputValue && this.inputValue.toString() || '').length
      var min = inputLength

      if (this.counterMin !== 0 && inputLength < this.counterMin) {
        min = this.counterMin
      }

      return (min + " / " + (this.counterMax))
    },
    counterMin: function counterMin () {
      var parsedMin = Number.parseInt(this.min, 10)
      return Number.isNaN(parsedMin) ? 0 : parsedMin
    },
    counterMax: function counterMax () {
      var parsedMax = Number.parseInt(this.max, 10)
      return Number.isNaN(parsedMax) ? 25 : parsedMax
    },
    inputValue: {
      get: function get () {
        return this.value
      },
      set: function set (val) {
        if (this.modifiers.trim) {
          val = val.trim()
        }

        if (this.modifiers.number) {
          val = Number(val)
        }

        if (!this.modifiers.lazy) {
          this.$emit('input', val)
        }

        this.lazyValue = val
      }
    },
    isDirty: function isDirty () {
      return this.lazyValue !== null &&
        typeof this.lazyValue !== 'undefined' &&
        this.lazyValue.toString().length > 0
    }
  },

  watch: {
    focused: function focused (val) {
      this.hasFocused = true

      !val && this.$emit('change', this.lazyValue)
    },
    value: function value () {
      this.lazyValue = this.value
      this.validate()
      this.multiLine && this.autoGrow && this.calculateInputHeight()
    }
  },

  mounted: function mounted () {
    var this$1 = this;

    this.$vuetify.load(function () {
      this$1.multiLine && this$1.autoGrow && this$1.calculateInputHeight()
      this$1.autofocus && this$1.focus()
    })
  },

  methods: {
    calculateInputHeight: function calculateInputHeight () {
      var height = this.$refs.input.scrollHeight
      var minHeight = this.rows * 24
      this.inputHeight = height < minHeight ? minHeight : height
    },
    onInput: function onInput (e) {
      this.inputValue = e.target.value
      this.multiLine && this.autoGrow && this.calculateInputHeight()
    },
    blur: function blur (e) {
      var this$1 = this;

      this.validate()
      this.$nextTick(function () { return (this$1.focused = false); })
      this.$emit('blur', e)
    },
    focus: function focus (e) {
      this.focused = true
      this.$refs.input.focus()
      this.$emit('focus', e)
    },
    genCounter: function genCounter () {
      return this.$createElement('div', {
        'class': {
          'input-group__counter': true,
          'input-group__counter--error': !this.counterIsValid()
        }
      }, this.count)
    },
    genInput: function genInput () {
      var tag = this.multiLine ? 'textarea' : 'input'

      var data = {
        style: {
          'height': this.inputHeight && ((this.inputHeight) + "px")
        },
        domProps: {
          disabled: this.disabled,
          required: this.required,
          value: this.lazyValue,
          autofucus: this.autofocus
        },
        attrs: {
          tabindex: this.tabindex,
          readonly: this.readonly
        },
        on: {
          blur: this.blur,
          input: this.onInput,
          focus: this.focus
        },
        ref: 'input'
      }

      if (this.placeholder) { data.domProps.placeholder = this.placeholder }
      if (this.autocomplete) { data.domProps.autocomplete = true }
      if (this.name) { data.attrs.name = this.name }
      if (this.maxlength) { data.attrs.maxlength = this.maxlength }
      if (this.id) { data.domProps.id = this.id }
      if (this.step) { data.attrs.step = this.step }
      if (!this.counter) {
        if (this.max) { data.attrs.max = this.max }
        if (this.min) { data.attrs.min = this.min }
      }

      if (this.multiLine) {
        data.domProps.rows = this.rows
      } else {
        data.domProps.type = this.type
      }

      var children = [this.$createElement(tag, data)]

      this.prefix && children.unshift(this.genFix('prefix'))
      this.suffix && children.push(this.genFix('suffix'))

      return children
    },
    genFix: function genFix (type) {
      return this.$createElement('span', {
        'class': ("input-group--text-field__" + type)
      }, this[type])
    },
    counterIsValid: function counterIsValid () {
      var val = (this.inputValue && this.inputValue.toString() || '')

      return (!this.counter ||
        (val.length >= this.counterMin && val.length <= this.counterMax)
      )
    },
    validateIsValid: function validateIsValid () {
      return (!this.required ||
        (this.required &&
          this.isDirty) ||
        !this.hasFocused ||
        (this.hasFocused && this.focused))
    }
  },

  render: function render () {
    return this.genInputGroup(this.genInput(), { attrs: { tabindex: -1 }})
  }
};


/***/ },
/* 45 */
/***/ function(module, exports, __webpack_require__) {

"use strict";
/* harmony import */ var __WEBPACK_IMPORTED_MODULE_0__Checkbox__ = __webpack_require__(41);
/* harmony import */ var __WEBPACK_IMPORTED_MODULE_1__Radio__ = __webpack_require__(42);
/* harmony import */ var __WEBPACK_IMPORTED_MODULE_2__Switch__ = __webpack_require__(43);
/* harmony import */ var __WEBPACK_IMPORTED_MODULE_3__TextField__ = __webpack_require__(44);





/* harmony default export */ exports["a"] = {
  Checkbox: __WEBPACK_IMPORTED_MODULE_0__Checkbox__["a" /* default */],
  Radio: __WEBPACK_IMPORTED_MODULE_1__Radio__["a" /* default */],
  Switch: __WEBPACK_IMPORTED_MODULE_2__Switch__["a" /* default */],
  TextField: __WEBPACK_IMPORTED_MODULE_3__TextField__["a" /* default */]
};


/***/ },
/* 46 */
/***/ function(module, exports, __webpack_require__) {

"use strict";
/* harmony import */ var __WEBPACK_IMPORTED_MODULE_0__util_helpers__ = __webpack_require__(0);


var Flex = {
  functional: true,

  render: function (h, ref) {
    var data = ref.data;
    var children = ref.children;

    data.staticClass = data.staticClass ? ("flex " + (data.staticClass)) : 'flex'
    data.staticClass += " " + (Object.keys(data.attrs).join(' '))
    delete data.attrs

    return h('div', data, children)
  }
}

var Layout = {
  functional: true,

  render: function (h, ref) {
    var data = ref.data;
    var children = ref.children;

    data.staticClass = data.staticClass ? ("layout " + (data.staticClass)) : 'layout'

    if (data.attrs) {
      data.staticClass += " " + (Object.keys(data.attrs).join(' '))
      delete data.attrs
    }

    return h('div', data, children)
  }
}

var Container = {
  functional: true,

  props: {
    fluid: Boolean
  },

  render: function render (h, ref) {
    var props = ref.props;
    var data = ref.data;
    var children = ref.children;

    data.staticClass = data.staticClass ? ("container " + (data.staticClass)) : 'container'

    if (props.fluid) { data.staticClass += ' container--fluid' }

    return h('div', data, children)
  }
}

var Spacer = __webpack_require__.i(__WEBPACK_IMPORTED_MODULE_0__util_helpers__["c" /* createSimpleFunctional */])('spacer')

/* harmony default export */ exports["a"] = {
  Flex: Flex,
  Container: Container,
  Spacer: Spacer,
  Layout: Layout
};


/***/ },
/* 47 */
/***/ function(module, exports, __webpack_require__) {

"use strict";
/* harmony import */ var __WEBPACK_IMPORTED_MODULE_0__mixins_themeable__ = __webpack_require__(1);


/* harmony default export */ exports["a"] = {
  functional: true,

  mixins: [__WEBPACK_IMPORTED_MODULE_0__mixins_themeable__["a" /* default */]],

  props: {
    fa: Boolean,
    large: Boolean,
    left: Boolean,
    medium: Boolean,
    right: Boolean,
    xLarge: Boolean
  },

  render: function render (h, ref) {
    var props = ref.props;
    var data = ref.data;
    var children = ref.children;

    var icon = props.fa ? 'fa' : 'material-icons'
    data.staticClass = data.staticClass ? (icon + " icon " + (data.staticClass) + " ") : (icon + " icon ")

    var classes = {
      'icon--dark': !props.light || props.dark,
      'icon--large': props.large,
      'icon--left': props.left,
      'icon--light': props.light || !props.dark,
      'icon--medium': props.medium,
      'icon--right': props.right,
      'icon--x-large': props.xLarge
    }

    data.staticClass += Object.keys(classes).filter(function (k) { return classes[k]; }).join(' ')

    if (props.fa) {
      var text = children.pop().text

      if (text.indexOf(' ') === -1) { data.staticClass += " fa-" + text }
      else { data.staticClass += " " + (text.split(' ').join('fa- ')) }
    }

    return h('i', data, children)
  }
};


/***/ },
/* 48 */
/***/ function(module, exports, __webpack_require__) {

"use strict";
/* harmony import */ var __WEBPACK_IMPORTED_MODULE_0__Icon__ = __webpack_require__(47);


/* harmony default export */ exports["a"] = {
  Icon: __WEBPACK_IMPORTED_MODULE_0__Icon__["a" /* default */]
};


/***/ },
/* 49 */
/***/ function(module, exports, __webpack_require__) {

"use strict";
/* harmony default export */ exports["a"] = {
  name: 'list',

  data: function data () {
    return {
      uid: null,
      groups: []
    }
  },

  props: {
    dense: Boolean,
    subheader: Boolean,
    threeLine: Boolean,
    twoLine: Boolean
  },

  computed: {
    classes: function classes () {
      return {
        'list': true,
        'list--two-line': this.twoLine,
        'list--dense': this.dense,
        'list--three-line': this.threeLine,
        'list--subheader': this.subheader
      }
    }
  },

  watch: {
    uid: function uid () {
      var this$1 = this;

      this.$children.filter(function (i) { return i.$options._componentTag === 'v-list-group'; }).forEach(function (i) { return i.toggle(this$1.uid); })
    }
  },

  methods: {
    listClick: function listClick (uid, force) {
      if (force) {
        this.uid = uid
      } else {
        this.uid = this.uid === uid ? null : uid
      }
    },

    listClose: function listClose (uid) {
      if (this.uid === uid) {
        this.uid = null
      }
    }
  },

  render: function render (h) {
    var data = {
      'class': this.classes,
      attrs: { 'data-uid': this._uid }
    }

    return h('ul', data, [this.$slots.default])
  }
};


/***/ },
/* 50 */
/***/ function(module, exports, __webpack_require__) {

"use strict";
/* harmony import */ var __WEBPACK_IMPORTED_MODULE_0__util_helpers__ = __webpack_require__(0);
/* harmony import */ var __WEBPACK_IMPORTED_MODULE_1__mixins_expand_transition__ = __webpack_require__(9);
/* harmony import */ var __WEBPACK_IMPORTED_MODULE_2__mixins_toggleable__ = __webpack_require__(2);




/* harmony default export */ exports["a"] = {
  name: 'list-group',

  mixins: [__WEBPACK_IMPORTED_MODULE_1__mixins_expand_transition__["a" /* default */], __WEBPACK_IMPORTED_MODULE_2__mixins_toggleable__["a" /* default */]],

  data: function data () {
    return {
      isBooted: this.value,
      height: 0
    }
  },

  props: {
    group: String,
    lazy: Boolean,
    noAction: Boolean
  },

  computed: {
    classes: function classes () {
      return {
        'list--group__header': true,
        'list--group__header--active': this.isActive,
        'list--group__header--no-action': this.noAction
      }
    },
    list: function list () {
      return __WEBPACK_IMPORTED_MODULE_0__util_helpers__["d" /* closestParentTag */].call(this, 'v-list')
    },
    styles: function styles () {
      return {
        height: ((this.height) + "px")
      }
    }
  },

  watch: {
    isActive: function isActive () {
      this.isBooted = true

      if (!this.isActive) {
        this.list.listClose(this._uid)
      }
    },
    '$route': function $route (to) {
      var isActive = this.matchRoute(to.path)

      if (this.group) {
        if (isActive && this.isActive !== isActive) {
          this.list.listClick(this._uid)
        }
        this.isActive = isActive
      }
    }
  },

  mounted: function mounted () {
    if (this.group) {
      this.isActive = this.matchRoute(this.$route.path)
    }

    if (this.isActive) {
      this.list.listClick(this._uid)
    }

    this.height = this.$refs.group.scrollHeight
  },

  methods: {
    click: function click () {
      if (!this.$refs.item.querySelector('.list__tile--disabled')) {
        this.list.listClick(this._uid)
      }
    },
    toggle: function toggle (uid) {
      this.isActive = this._uid === uid
    },
    matchRoute: function matchRoute (to) {
      if (!this.group) { return false }
      return to.match(this.group) !== null
    }
  },

  render: function render (h) {
    var group = h('ul', {
      'class': 'list list--group',
      style: this.styles,
      directives: [{
        name: 'show',
        value: this.isActive
      }],
      ref: 'group'
    }, [this.lazy && !this.isBooted ? null : this.$slots.default])

    var item = h('div', {
      'class': this.classes,
      on: { click: this.click },
      ref: 'item'
    }, [this.$slots.item])

    var transition = h('transition', {
      on: {
        enter: this.enter,
        afterEnter: this.afterEnter,
        leave: this.leave
      }
    }, [group])

    return h('div', { 'class': 'list--group__container' }, [item, transition])
  }
};


/***/ },
/* 51 */
/***/ function(module, exports, __webpack_require__) {

"use strict";
/* harmony import */ var __WEBPACK_IMPORTED_MODULE_0__mixins_route_link__ = __webpack_require__(5);
/* harmony import */ var __WEBPACK_IMPORTED_MODULE_1__mixins_toggleable__ = __webpack_require__(2);



/* harmony default export */ exports["a"] = {
  name: 'list-tile',

  mixins: [__WEBPACK_IMPORTED_MODULE_0__mixins_route_link__["a" /* default */], __WEBPACK_IMPORTED_MODULE_1__mixins_toggleable__["a" /* default */]],

  props: {
    activeClass: {
      type: String,
      default: 'list__tile--active'
    },
    avatar: Boolean
  },

  computed: {
    classes: function classes () {
      return {
        'list__tile': true,
        'list__tile--active': this.isActive,
        'list__tile--avatar': this.avatar,
        'list__tile--disabled': this.disabled
      }
    }
  },

  render: function render (h) {
    var ref = this.generateRouteLink();
    var tag = ref.tag;
    var data = ref.data;

    return h(tag, data, [this.$slots.default])
  }
};


/***/ },
/* 52 */
/***/ function(module, exports, __webpack_require__) {

"use strict";
/* harmony default export */ exports["a"] = {
  functional: true,

  name: 'list-tile-action',

  render: function render (h, context) {
    var data = {
      'class': {
        'list__tile__action': true,
        'list__tile__action--stack': (context.children || []).length > 1
      }
    }

    return h('div', data, context.children)
  }
};


/***/ },
/* 53 */
/***/ function(module, exports, __webpack_require__) {

"use strict";
/* harmony import */ var __WEBPACK_IMPORTED_MODULE_0__util_helpers__ = __webpack_require__(0);
/* harmony import */ var __WEBPACK_IMPORTED_MODULE_1__List__ = __webpack_require__(49);
/* harmony import */ var __WEBPACK_IMPORTED_MODULE_2__ListGroup__ = __webpack_require__(50);
/* harmony import */ var __WEBPACK_IMPORTED_MODULE_3__ListTile__ = __webpack_require__(51);
/* harmony import */ var __WEBPACK_IMPORTED_MODULE_4__ListTileAction__ = __webpack_require__(52);







var ListItem = __webpack_require__.i(__WEBPACK_IMPORTED_MODULE_0__util_helpers__["c" /* createSimpleFunctional */])('list__item', 'li')
var ListTileActionText = __webpack_require__.i(__WEBPACK_IMPORTED_MODULE_0__util_helpers__["c" /* createSimpleFunctional */])('list__tile__action-text', 'span')
var ListTileAvatar = __webpack_require__.i(__WEBPACK_IMPORTED_MODULE_0__util_helpers__["c" /* createSimpleFunctional */])('list__tile__avatar', 'v-avatar')
var ListTileContent = __webpack_require__.i(__WEBPACK_IMPORTED_MODULE_0__util_helpers__["c" /* createSimpleFunctional */])('list__tile__content', 'div')
var ListTileTitle = __webpack_require__.i(__WEBPACK_IMPORTED_MODULE_0__util_helpers__["c" /* createSimpleFunctional */])('list__tile__title', 'div')
var ListTileSubTitle = __webpack_require__.i(__WEBPACK_IMPORTED_MODULE_0__util_helpers__["c" /* createSimpleFunctional */])('list__tile__sub-title', 'div')

/* harmony default export */ exports["a"] = {
  List: __WEBPACK_IMPORTED_MODULE_1__List__["a" /* default */],
  ListItem: ListItem,
  ListTile: __WEBPACK_IMPORTED_MODULE_3__ListTile__["a" /* default */],
  ListGroup: __WEBPACK_IMPORTED_MODULE_2__ListGroup__["a" /* default */],
  ListTileAction: __WEBPACK_IMPORTED_MODULE_4__ListTileAction__["a" /* default */],
  ListTileActionText: ListTileActionText,
  ListTileAvatar: ListTileAvatar,
  ListTileContent: ListTileContent,
  ListTileTitle: ListTileTitle,
  ListTileSubTitle: ListTileSubTitle
};


/***/ },
/* 54 */
/***/ function(module, exports, __webpack_require__) {

"use strict";
/* harmony import */ var __WEBPACK_IMPORTED_MODULE_0__mixins_activator__ = __webpack_require__(56);
/* harmony import */ var __WEBPACK_IMPORTED_MODULE_1__mixins_generators__ = __webpack_require__(57);
/* harmony import */ var __WEBPACK_IMPORTED_MODULE_2__mixins_position__ = __webpack_require__(59);
/* harmony import */ var __WEBPACK_IMPORTED_MODULE_3__mixins_utils__ = __webpack_require__(60);
/* harmony import */ var __WEBPACK_IMPORTED_MODULE_4__mixins_toggleable__ = __webpack_require__(2);
/* harmony import */ var __WEBPACK_IMPORTED_MODULE_5__mixins_keyable__ = __webpack_require__(58);







/* harmony default export */ exports["a"] = {
  name: 'menu',

  mixins: [__WEBPACK_IMPORTED_MODULE_0__mixins_activator__["a" /* default */], __WEBPACK_IMPORTED_MODULE_1__mixins_generators__["a" /* default */], __WEBPACK_IMPORTED_MODULE_5__mixins_keyable__["a" /* default */], __WEBPACK_IMPORTED_MODULE_2__mixins_position__["a" /* default */], __WEBPACK_IMPORTED_MODULE_3__mixins_utils__["a" /* default */], __WEBPACK_IMPORTED_MODULE_4__mixins_toggleable__["a" /* default */]],

  data: function data () {
    return {
      app: null,
      autoIndex: null,
      dimensions: {
        activator: {
          top: 0, left: 0,
          bottom: 0, right: 0,
          width: 0, height: 0,
          offsetTop: 0, scrollHeight: 0
        },
        content: {
          top: 0, left: 0,
          bottom: 0, right: 0,
          width: 0, height: 0,
          offsetTop: 0, scrollHeight: 0
        },
        list: null,
        selected: null
      },
      direction: { vert: 'bottom', horiz: 'right' },
      isContentActive: false,
      isBooted: false,
      maxHeightAutoDefault: '200px',
      resizeTimeout: {},
      startIndex: 3,
      stopIndex: 0,
      tileLength: 0,
      window: {}
    }
  },

  props: {
    top: Boolean,
    left: Boolean,
    bottom: Boolean,
    right: Boolean,
    auto: Boolean,
    offsetX: Boolean,
    offsetY: Boolean,
    disabled: Boolean,
    maxHeight: {
      default: 'auto'
    },
    nudgeTop: {
      type: Number,
      default: 0
    },
    nudgeBottom: {
      type: Number,
      default: 0
    },
    nudgeLeft: {
      type: Number,
      default: 0
    },
    nudgeRight: {
      type: Number,
      default: 0
    },
    nudgeWidth: {
      type: Number,
      default: 0
    },
    openOnClick: {
      type: Boolean,
      default: true
    },
    lazy: Boolean,
    closeOnClick: {
      type: Boolean,
      default: true
    },
    closeOnContentClick: {
      type: Boolean,
      default: true
    },
    activator: {
      default: null
    },
    activatorXY: {
      default: null
    },
    origin: {
      type: String,
      default: 'top left'
    },
    transition: {
      type: String,
      default: 'v-menu-transition'
    }
  },

  computed: {
    minWidth: function minWidth () {
      return this.dimensions.activator.width + this.nudgeWidth + (this.auto ? 16 : 0)
    },
    styles: function styles () {
      return {
        maxHeight: this.auto ? '200px' : isNaN(this.maxHeight) ? this.maxHeight : ((this.maxHeight) + "px"),
        minWidth: ((this.minWidth) + "px"),
        top: ((this.calcTop()) + "px"),
        left: ((this.calcLeft()) + "px")
      }
    }
  },

  watch: {
    isActive: function isActive (val) {
      if (this.disabled) { return }

      val && this.activate() || this.deactivate()
    },
    activator: function activator (newActivator, oldActivator) {
      this.removeActivatorEvents(oldActivator)
      this.addActivatorEvents(newActivator)
    },
    windowResizeHandler: function windowResizeHandler () {
      this.isBooted = false
    }
  },

  mounted: function mounted () {
    var this$1 = this;

    window.addEventListener('resize', this.onResize, { passive: true })
    this.addActivatorEvents(this.activator)
    this.app = document.querySelector('[data-app]')
    this.$nextTick(function () {
      this$1.app && this$1.app.appendChild(this$1.$refs.content)
    })
  },

  beforeDestroy: function beforeDestroy () {
    window.removeEventListener('resize', this.onResize, { passive: true })
    this.app &&
      this.app.contains(this.$refs.content) &&
      this.app.removeChild(this.$refs.content)

    this.removeActivatorEvents(this.activator)
    window.removeEventListener('resize', this.windowResizeHandler)
  },

  methods: {
    activate: function activate () {
      this.initWindow()
      this.updateDimensions()
      this.$nextTick(this.startTransition)
    },
    deactivate: function deactivate () {
      this.isContentActive = false
    },
    onResize: function onResize () {
      clearTimeout(this.resizeTimeout)
      if (!this.isActive) { return }
      this.resizeTimeout = setTimeout(this.updateDimensions, 200)
    },
    startTransition: function startTransition () {
      this.isContentActive = true
      this.$nextTick(this.calculateScroll)
    }
  },

  render: function render (h) {
    var this$1 = this;

    var data = {
      'class': 'menu',
      directives: [{
        name: 'click-outside',
        value: function () { return this$1.closeOnClick; }
      }],
      on: {
        keydown: function (e) {
          if (e.keyCode === 27) { this$1.isActive = false }
          if ([40, 38].includes(e.keyCode)) { this$1.changeListIndex(e) }
        }
      }
    }

    return h('div', data, [
      this.genActivator(),
      this.genTransition()
    ])
  }
};


/***/ },
/* 55 */
/***/ function(module, exports, __webpack_require__) {

"use strict";
/* harmony import */ var __WEBPACK_IMPORTED_MODULE_0__Menu_js__ = __webpack_require__(54);


/* harmony default export */ exports["a"] = {
  Menu: __WEBPACK_IMPORTED_MODULE_0__Menu_js__["a" /* default */]
};


/***/ },
/* 56 */
/***/ function(module, exports, __webpack_require__) {

"use strict";
/* harmony default export */ exports["a"] = {
  methods: {
    getActivator: function getActivator () {
      if (this.activator) { return this.activator }
      return this.$refs.activator.children
        ? this.$refs.activator.children[0]
        : this.$refs.activator
    },
    activatorClickHandler: function activatorClickHandler (e) {
      if (!this.closeOnClick) { e.stopPropagation() }
      if (this.disabled) { return }
      else if (this.openOnClick && !this.isActive) { this.isActive = true }
      else if (this.closeOnClick && this.isActive) { this.isActive = false }
    },
    addActivatorEvents: function addActivatorEvents (activator) {
      if ( activator === void 0 ) activator = null;

      if (!activator) { return }
      activator.addEventListener('click', this.activatorClickHandler)
    },
    removeActivatorEvents: function removeActivatorEvents (activator) {
      if ( activator === void 0 ) activator = null;

      if (!activator) { return }
      activator.removeEventListener('click', this.activatorClickHandler)
    }
  }
};


/***/ },
/* 57 */
/***/ function(module, exports, __webpack_require__) {

"use strict";
/* harmony default export */ exports["a"] = {
  methods: {
    genActivator: function genActivator () {
      if (!this.$slots.activator) { return null }

      return this.$createElement('div', {
        'class': 'menu__activator',
        ref: 'activator',
        slot: 'activator',
        on: { click: this.activatorClickHandler }
      }, this.$slots.activator)
    },

    genTransition: function genTransition () {
      return this.$createElement(this.transition, {
        props: { origin: this.origin }
      }, [this.genContent()])
    },

    genContent: function genContent () {
      var this$1 = this;

      return this.$createElement('div', {
        'class': 'menu__content',
        ref: 'content',
        style: this.styles,
        directives: [{
          name: 'show',
          value: this.isContentActive
        }],
        on: {
          click: function (e) {
            e.stopPropagation()
            if (this$1.closeOnContentClick) { this$1.isActive = false }
          }
        }
      }, [this.lazy && this.isBooted || !this.lazy ? this.$slots.default : null])
    }
  }
};


/***/ },
/* 58 */
/***/ function(module, exports, __webpack_require__) {

"use strict";
/* harmony default export */ exports["a"] = {
  data: function () { return ({
    listIndex: 0,
    isUsingKeys: false
  }); },

  watch: {
    listIndex: function listIndex () {
      this.isUsingKeys = true
    }
  },

  methods: {
    changeListIndex: function changeListIndex (e) {
      if (e.keyCode === 40 && this.listIndex > 0) {
        e.preventDefault()
        this.listIndex--
      }
      if (e.keyCode === 38 && this.listIndex < this.tileLength - 1) {
        e.preventDefault()
        this.listIndex++
      }
      console.log(this.listIndex)
    }
  }
};


/***/ },
/* 59 */
/***/ function(module, exports, __webpack_require__) {

"use strict";
/* harmony default export */ exports["a"] = {
  methods: {
    // Revisit this
    calculateScroll: function calculateScroll () {
      if (this.selectedIndex === null) { return }

      var scrollTop = 0

      if (this.selectedIndex >= this.stopIndex) {
        scrollTop = this.$refs.content.scrollHeight
      } else if (this.selectedIndex > this.startIndex) {
        scrollTop = (this.selectedIndex * 48) - 56
      }

      this.$refs.content.scrollTop = scrollTop
    },
    calcLeftAuto: function calcLeftAuto () {
      var a = this.dimensions.activator

      return parseInt(a.left - 16)
    },
    calcTopAuto: function calcTopAuto () {
      if (!this.$refs.content) { return this.calcTop(true) }

      var tiles = this.$refs.content.querySelectorAll('.list__tile')
      var selectedIndex = Array.from(tiles).findIndex(function (n) { return n.classList.contains('list__tile--active'); })

      this.tileLength = tiles.length

      if (selectedIndex === -1) {
        this.selectedIndex = null

        return this.calcTop(true)
      }

      this.selectedIndex = selectedIndex
      var actingIndex = selectedIndex

      var offsetPadding = -16
      this.stopIndex = tiles.length - 4
      if (selectedIndex > this.startIndex && selectedIndex < this.stopIndex) {
        actingIndex = 2
        offsetPadding = 24
      } else if (selectedIndex >= this.stopIndex) {
        offsetPadding = -8
        actingIndex = selectedIndex - this.stopIndex
      }

      return this.calcTop(true) + offsetPadding - (actingIndex * 48)
    },
    calcLeft: function calcLeft () {
      if (this.auto) { return this.calcLeftAuto() }

      var a = this.dimensions.activator
      var c = this.dimensions.content
      var left = this.left ? a.right - c.width : a.left

      if (this.offsetX) { left += this.left ? -a.width : a.width }
      if (this.nudgeLeft) { left += this.nudgeLeft }
      if (this.nudgeRight) { left -= this.nudgeRight }

      var totalWidth = left + this.minWidth - this.window.innerWidth

      if (totalWidth > 0) { left -= (totalWidth + 24) } // give a little extra space

      return left
    },
    calcTop: function calcTop (force) {
      if (this.auto && !force) { return this.calcTopAuto() }

      var a = this.dimensions.activator
      var c = this.dimensions.content
      var top = this.top ? a.bottom - c.height : a.top

      if (this.offsetY) { top += this.top ? -a.height : a.height }
      if (this.nudgeTop) { top -= this.nudgeTop }
      if (this.nudgeBottom) { top += this.nudgeBottom }

      return top + this.window.pageYOffset
    },
    sneakPeek: function sneakPeek (cb) {
      var el = this.$refs.content
      var currentDisplay = el.style.display

      el.style.display = 'inline-block'
      cb()
      el.style.display = currentDisplay
    },
    updateDimensions: function updateDimensions () {
      var this$1 = this;

      this.sneakPeek(function () {
        this$1.dimensions = {
          activator: this$1.measure(this$1.getActivator()),
          content: this$1.measure(this$1.$refs.content)
        }
      })
    }
  }
};


/***/ },
/* 60 */
/***/ function(module, exports, __webpack_require__) {

"use strict";
/* harmony default export */ exports["a"] = {
  methods: {
    measure: function measure (el, selector, getParent) {
      if ( getParent === void 0 ) getParent = false;

      el = selector ? el.querySelector(selector) : el

      if (!el) { return null }

      var ref = el.getBoundingClientRect();
      var top = ref.top;
      var bottom = ref.bottom;
      var left = ref.left;
      var right = ref.right;
      var height = ref.height;
      var width = ref.width;

      return {
        offsetTop: el.offsetTop,
        scrollHeight: el.scrollHeight,
        top: top, bottom: bottom, left: left, right: right, height: height, width: width
      }
    },
    initWindow: function initWindow () {
      this.isBooted = true

      if (this.window === window) { return }

      this.window = window
      this.window.addEventListener('resize', this.windowResizeHandler)
    }
  }
};


/***/ },
/* 61 */
/***/ function(module, exports, __webpack_require__) {

"use strict";
/* harmony import */ var __WEBPACK_IMPORTED_MODULE_0__mixins_overlayable__ = __webpack_require__(10);
/* harmony import */ var __WEBPACK_IMPORTED_MODULE_1__mixins_themeable__ = __webpack_require__(1);



/* harmony default export */ exports["a"] = {
  name: 'navigation-drawer',

  mixins: [__WEBPACK_IMPORTED_MODULE_0__mixins_overlayable__["a" /* default */], __WEBPACK_IMPORTED_MODULE_1__mixins_themeable__["a" /* default */]],

  data: function data () {
    return {
      isActive: this.value,
      isBooted: false,
      isMobile: false,
      mobileBreakPoint: 1024
    }
  },

  props: {
    absolute: Boolean,
    clipped: Boolean,
    disableRouteWatcher: Boolean,
    enableResizeWatcher: Boolean,
    height: String,
    floating: Boolean,
    fullHeight: Boolean,
    miniVariant: Boolean,
    permanent: Boolean,
    persistent: Boolean,
    right: Boolean,
    temporary: Boolean,
    value: { required: false }
  },

  computed: {
    calculatedHeight: function calculatedHeight () {
      return this.height || '100%'
    },
    classes: function classes () {
      return {
        'navigation-drawer': true,
        'navigation-drawer--absolute': this.absolute,
        'navigation-drawer--is-booted': this.isBooted,
        'navigation-drawer--clipped': this.clipped,
        'navigation-drawer--close': !this.isActive,
        'navigation-drawer--dark': this.dark,
        'navigation-drawer--floating': this.floating,
        'navigation-drawer--full-height': this.fullHeight,
        'navigation-drawer--is-mobile': this.isMobile,
        'navigation-drawer--light': this.light,
        'navigation-drawer--mini-variant': this.miniVariant,
        'navigation-drawer--open': this.isActive,
        'navigation-drawer--permanent': this.permanent,
        'navigation-drawer--persistent': this.persistent,
        'navigation-drawer--right': this.right,
        'navigation-drawer--temporary': this.temporary
      }
    },
    showOverlay: function showOverlay () {
      return !this.permanent && this.isActive && (this.temporary || this.isMobile)
    }
  },

  watch: {
    isActive: function isActive (val) {
      this.$emit('input', val)
    },
    showOverlay: function showOverlay (val) {
      val && this.genOverlay() || this.removeOverlay()
    },
    '$route': function $route () {
      if (!this.disableRouteWatcher) {
        this.isActive = !this.closeConditional()
      }
    },
    value: function value (val) {
      if (this.permanent) { return }
      if (val !== this.isActive) { this.isActive = val }
    }
  },

  mounted: function mounted () {
    this.$vuetify.load(this.init)
  },

  beforeDestroy: function beforeDestroy () {
    if (this.permanent) { return }
    window.removeEventListener('resize', this.onResize, { passive: false })
  },

  methods: {
    init: function init () {
      var this$1 = this;

      this.checkIfMobile()
      setTimeout(function () { return (this$1.isBooted = true); }, 0)

      if (this.permanent) {
        this.isActive = true
        return
      } else if (this.isMobile) { this.isActive = false }
      else if (!this.value && (this.persistent || this.temporary)) { this.isActive = false }

      window.addEventListener('resize', this.onResize, { passive: false })
    },
    checkIfMobile: function checkIfMobile () {
      this.isMobile = window.innerWidth <= parseInt(this.mobileBreakPoint)
    },
    closeConditional: function closeConditional () {
      return !this.permanent && (this.temporary || this.isMobile)
    },
    onResize: function onResize () {
      if (!this.enableResizeWatcher || this.permanent || this.temporary) { return }
      this.checkIfMobile()
      this.isActive = !this.isMobile
    }
  },

  render: function render (h) {
    var this$1 = this;

    var data = {
      'class': this.classes,
      style: { height: this.calculatedHeight },
      directives: [{
        name: 'click-outside',
        value: this.closeConditional
      }],
      on: {
        click: function () {
          this$1.$emit('update:miniVariant', false)
        }
      }
    }

    return h('aside', data, [this.$slots.default])
  }
};


/***/ },
/* 62 */
/***/ function(module, exports, __webpack_require__) {

"use strict";
/* harmony import */ var __WEBPACK_IMPORTED_MODULE_0__NavigationDrawer__ = __webpack_require__(61);


/* harmony default export */ exports["a"] = {
  NavigationDrawer: __WEBPACK_IMPORTED_MODULE_0__NavigationDrawer__["a" /* default */]
};


/***/ },
/* 63 */
/***/ function(module, exports, __webpack_require__) {

"use strict";
/* harmony import */ var __WEBPACK_IMPORTED_MODULE_0__Pagination_vue__ = __webpack_require__(123);
/* harmony import */ var __WEBPACK_IMPORTED_MODULE_0__Pagination_vue___default = __webpack_require__.n(__WEBPACK_IMPORTED_MODULE_0__Pagination_vue__);


/* harmony default export */ exports["a"] = {
  Pagination: __WEBPACK_IMPORTED_MODULE_0__Pagination_vue___default.a
};


/***/ },
/* 64 */
/***/ function(module, exports, __webpack_require__) {

"use strict";
/* harmony import */ var __WEBPACK_IMPORTED_MODULE_0__Parallax_vue__ = __webpack_require__(124);
/* harmony import */ var __WEBPACK_IMPORTED_MODULE_0__Parallax_vue___default = __webpack_require__.n(__WEBPACK_IMPORTED_MODULE_0__Parallax_vue__);


/* harmony default export */ exports["a"] = {
  Parallax: __WEBPACK_IMPORTED_MODULE_0__Parallax_vue___default.a
};


/***/ },
/* 65 */
/***/ function(module, exports, __webpack_require__) {

"use strict";
/* harmony import */ var __WEBPACK_IMPORTED_MODULE_0__mixins_date_title__ = __webpack_require__(70);
/* harmony import */ var __WEBPACK_IMPORTED_MODULE_1__mixins_date_header__ = __webpack_require__(68);
/* harmony import */ var __WEBPACK_IMPORTED_MODULE_2__mixins_date_table__ = __webpack_require__(69);
/* harmony import */ var __WEBPACK_IMPORTED_MODULE_3__mixins_date_years__ = __webpack_require__(71);
/* harmony import */ var __WEBPACK_IMPORTED_MODULE_4__mixins_picker__ = __webpack_require__(11);






var defaultDateFormat = function (val) { return new Date(val).toISOString().substr(0, 10); }

/* harmony default export */ exports["a"] = {
  name: 'date-picker',

  mixins: [__WEBPACK_IMPORTED_MODULE_0__mixins_date_title__["a" /* default */], __WEBPACK_IMPORTED_MODULE_1__mixins_date_header__["a" /* default */], __WEBPACK_IMPORTED_MODULE_2__mixins_date_table__["a" /* default */], __WEBPACK_IMPORTED_MODULE_3__mixins_date_years__["a" /* default */], __WEBPACK_IMPORTED_MODULE_4__mixins_picker__["a" /* default */]],

  data: function data () {
    return {
      tableDate: new Date(),
      originalDate: this.value,
      currentDay: null,
      currentMonth: null,
      currentYear: null,
      isSelected: false,
      isReversing: false
    }
  },

  props: {
    dateFormat: {
      type: Function,
      default: defaultDateFormat
    },
    days: {
      type: Array,
      default: function () { return ['Sunday', 'Monday', 'Tuesday', 'Wednesday', 'Thursday', 'Friday', 'Saturday']; }
    },
    formattedValue: {
      required: false
    },
    months: {
      type: Array,
      default: function () { return [
        'January',
        'February',
        'March',
        'April',
        'May',
        'June',
        'July',
        'August',
        'September',
        'October',
        'November',
        'December'
      ]; }
    },
    allowedDates: {
      type: [Array, Object, Function],
      default: function () { return (null); }
    }
  },

  computed: {
    firstAllowedDate: function firstAllowedDate () {
      var this$1 = this;

      var date = new Date()
      date.setHours(12, 0, 0, 0)

      if (this.allowedDates) {
        var millisecondOffset = 1 * 24 * 60 * 60 * 1000
        var valid = new Date(date)
        for (var i = 0; i < 31; i++) {
          if (this$1.isAllowed(valid)) { return valid }

          valid.setTime(valid.getTime() + millisecondOffset)
        }
      }

      return date
    },
    inputDate: {
      get: function get () {
        if (!this.value) { return this.firstAllowedDate }
        if (this.value instanceof Date) { return this.value }
        if (!isNaN(this.value) ||
            typeof this.value === 'string' && this.value.indexOf(':') !== -1
        ) { return new Date(this.value) }

        return new Date(((this.value) + "T12:00:00"))
      },
      set: function set (val) {
        this.$emit('input', val ? defaultDateFormat(val) : this.originalDate)
        this.$emit('update:formattedValue', val ? this.dateFormat(val) : this.dateFormat(this.originalDate))
      }
    },
    day: function day () {
      return this.inputDate.getDate()
    },
    month: function month () {
      return this.inputDate.getMonth()
    },
    year: function year () {
      return this.inputDate.getFullYear()
    },
    tableMonth: function tableMonth () {
      return this.tableDate.getMonth()
    },
    tableYear: function tableYear () {
      return this.tableDate.getFullYear()
    },
    dayName: function dayName () {
      return this.inputDate ? this.days[this.inputDate.getDay()] : ''
    },
    monthName: function monthName () {
      return this.inputDate ? this.months[this.month] : ''
    },
    computedTransition: function computedTransition () {
      return this.isReversing ? 'v-tab-reverse-transition' : 'v-tab-transition'
    }
  },

  watch: {
    isSelected: function isSelected (val) {
      var this$1 = this;

      val && this.$nextTick(function () {
        this$1.$refs.years.scrollTop = this$1.$refs.years.scrollHeight / 2 - 125
      })
    },
    tableDate: function tableDate (val, prev) {
      this.isReversing = val < prev
    },
    value: function value (val) {
      if (val) { this.tableDate = this.inputDate }
    }
  },

  methods: {
    save: function save () {
      if (this.originalDate) {
        this.originalDate = this.value
      } else {
        this.originalDate = this.inputDate
      }

      if (this.$parent && this.$parent.isActive) { this.$parent.isActive = false }
    },
    cancel: function cancel () {
      this.inputDate = this.originalDate
      if (this.$parent && this.$parent.isActive) { this.$parent.isActive = false }
    },
    isAllowed: function isAllowed (date) {
      if (!this.allowedDates) { return true }

      if (Array.isArray(this.allowedDates)) {
        return !!this.allowedDates.find(function (allowedDate) {
          var d = new Date(allowedDate)
          d.setHours(12, 0, 0, 0)

          return d - date == 0
        })
      } else if (this.allowedDates instanceof Function) {
        return this.allowedDates(date)
      } else if (this.allowedDates instanceof Object) {
        var min = new Date(this.allowedDates.min)
        min.setHours(12, 0, 0, 0)
        var max = new Date(this.allowedDates.max)
        max.setHours(12, 0, 0, 0)

        return date >= min && date <= max
      }

      return true
    }
  },

  mounted: function mounted () {
    this.currentDay = this.tableDate.getDate()
    this.currentMonth = this.tableDate.getMonth()
    this.currentYear = this.tableDate.getFullYear()
    this.tableDate = this.inputDate
  },

  render: function render (h) {
    var children = []

    !this.noTitle && children.push(this.genTitle())

    if (!this.isSelected) {
      var bodyChildren = []

      bodyChildren.push(this.genHeader())
      bodyChildren.push(this.genTable())

      children.push(h('div', {
        'class': 'picker__body'
      }, bodyChildren))
    } else {
      children.push(this.genYears())
    }

    this.$scopedSlots.default && children.push(this.genSlot())

    return h('v-card', {
      'class': {
        'picker picker--date': true,
        'picker--landscape': this.landscape,
        'picker--dark': this.dark,
        'picker--light': this.light && !this.dark
      }
    }, children)
  }
};


/***/ },
/* 66 */
/***/ function(module, exports, __webpack_require__) {

"use strict";
/* harmony import */ var __WEBPACK_IMPORTED_MODULE_0__mixins_picker__ = __webpack_require__(11);
/* harmony import */ var __WEBPACK_IMPORTED_MODULE_1__mixins_time_title__ = __webpack_require__(73);
/* harmony import */ var __WEBPACK_IMPORTED_MODULE_2__mixins_time_body__ = __webpack_require__(72);




/* harmony default export */ exports["a"] = {
  name: 'time-picker',

  mixins: [__WEBPACK_IMPORTED_MODULE_0__mixins_picker__["a" /* default */], __WEBPACK_IMPORTED_MODULE_2__mixins_time_body__["a" /* default */], __WEBPACK_IMPORTED_MODULE_1__mixins_time_title__["a" /* default */]],

  data: function data () {
    return {
      isDragging: false,
      rotate: 0,
      originalTime: this.value,
      period: 'am',
      selectingHour: true
    }
  },

  props: {
    format: {
      type: String,
      default: 'ampm',
      validator: function validator (val) {
        return ['ampm', '24hr'].includes(val)
      }
    }
  },

  computed: {
    is24hr: function is24hr () {
      return this.format !== 'ampm'
    },
    divider: function divider () {
      if (!this.selectingHour) { return 60 }
      return this.is24hr ? 24 : 12
    },
    degrees: function degrees () {
      return this.degreesPerUnit * Math.PI / 180
    },
    degreesPerUnit: function degreesPerUnit () {
      return 360 / this.divider
    },
    inputTime: {
      get: function get () {
        if (this.value && !(this.value instanceof Date)) { return this.value }
        var value = new Date()

        if (this.value instanceof Date) {
          value = this.value
        }

        var hour = value.getHours()
        var minute = value.getMinutes()
        var period = ''

        if (!this.is24hr) {
          hour = hour > 12 ? hour - 12 : hour
          period = this.period
        }

        return (hour + ":" + minute + period)
      },
      set: function set (val) {
        return this.$emit('input', val)
      }
    },
    timeArray: function timeArray () {
      return this.inputTime.replace(/(am|pm)/, '').split(':')
    },
    hour: {
      get: function get () {
        return parseInt(this.timeArray[0])
      },
      set: function set (val) {
        if (!this.is24hr) {
          val = val > 12 ? val - 12 : val < 1 ? 12 : val
        } else {
          val = val < 10 ? ("0" + val) : val > 23 ? '00' : val
        }

        this.inputTime = val + ":" + (this.minute) + (!this.is24hr ? this.period : '')
      }
    },
    minute: {
      get: function get () {
        var minute = parseInt(this.timeArray[1])

        return minute < 10 ? ("0" + minute) : minute > 59 ? '00' : minute
      },
      set: function set (val) {
        val = val < 10 ? ("0" + (parseInt(val))) : val > 59 ? '00' : val
        var hour = this.hour

        if (this.is24hr && hour < 10) {
          hour = "0" + hour
        }

        this.inputTime = hour + ":" + val + (!this.is24hr ? this.period : '')
      }
    },
    clockHand: function clockHand () {
      if (this.selectingHour) { return this.degreesPerUnit * this.hour }
      return this.degreesPerUnit * this.minute
    },
    radius: function radius () {
      return this.clockSize / 2
    },
    clockSize: {
      get: function get () {
        return this.size
      },
      set: function set (val) {
        this.size = val
      }
    },
    size: function size () {
      return this.landscape ? 250 : 280
    }
  },

  watch: {
    period: function period (val) {
      this.inputTime = (this.hour) + ":" + (this.minute) + val
    },
    value: function value (val) {
      if (this.isSaving) {
        this.originalTime = this.inputTime
        this.isSaving = false
      }
    }
  },

  methods: {
    save: function save () {
      if (this.originalTime) {
        this.originalTime = this.value
      } else {
        this.inputTime = this.inputTime
        this.originalTime = this.inputTime
      }

      if (this.$parent && this.$parent.isActive) { this.$parent.isActive = false }
    },
    cancel: function cancel () {
      this.inputTime = this.originalTime
      if (this.$parent && this.$parent.isActive) { this.$parent.isActive = false }
    }
  },

  render: function render (h) {
    var children = [this.genBody()]

    !this.noTitle && children.unshift(this.genTitle())
    this.$scopedSlots.default && children.push(this.genSlot())

    return h('v-card', {
      'class': {
        'picker picker--time': true,
        'picker--landscape': this.landscape,
        'picker--dark': this.dark,
        'picker--light': this.light && !this.dark,
        'picker--time--hours': this.selectingHour
      }
    }, children)
  }
};


/***/ },
/* 67 */
/***/ function(module, exports, __webpack_require__) {

"use strict";
/* harmony import */ var __WEBPACK_IMPORTED_MODULE_0__DatePicker__ = __webpack_require__(65);
/* harmony import */ var __WEBPACK_IMPORTED_MODULE_1__TimePicker__ = __webpack_require__(66);



/* harmony default export */ exports["a"] = {
  DatePicker: __WEBPACK_IMPORTED_MODULE_0__DatePicker__["a" /* default */],
  TimePicker: __WEBPACK_IMPORTED_MODULE_1__TimePicker__["a" /* default */]
};


/***/ },
/* 68 */
/***/ function(module, exports, __webpack_require__) {

"use strict";
/* harmony default export */ exports["a"] = {
  methods: {
    genHeader: function genHeader () {
      return this.$createElement('div', {
        'class': 'picker--date__header'
      }, [
        this.genSelector()
      ])
    },
    genSelector: function genSelector () {
      var this$1 = this;

      return this.$createElement('div', {
        'class': 'picker--date__header-selector'
      }, [
        this.$createElement('v-btn', {
          props: { icon: true },
          nativeOn: {
            click: function (e) {
              e.stopPropagation()
              this$1.tableDate = new Date(this$1.tableYear, this$1.tableMonth - 1)
            }
          }
        }, [
          this.$createElement('v-icon', 'chevron_left')
        ]),
        this.$createElement('div', {
          'class': 'picker--date__header-selector-date'
        }, [
          this.$createElement(this.computedTransition, [
            this.$createElement('strong', {
              key: this.tableMonth
            }, ((this.months[this.tableMonth]) + " " + (this.tableYear)))
          ])
        ]),
        this.$createElement('v-btn', {
          props: { icon: true },
          nativeOn: {
            click: function (e) {
              e.stopPropagation()
              this$1.tableDate = new Date(this$1.tableYear, this$1.tableMonth + 1)
            }
          }
        }, [
          this.$createElement('v-icon', 'chevron_right')
        ])
      ])
    }
  }
};


/***/ },
/* 69 */
/***/ function(module, exports, __webpack_require__) {

"use strict";
/* harmony default export */ exports["a"] = {
  methods: {
    genTable: function genTable () {
      var this$1 = this;

      var children = []
      var data = {
        'class': 'picker--date__table',
      }

      if (this.scrollable) {
        data.on = {
          wheel: function (e) {
            e.preventDefault()

            var month = this$1.tableMonth
            var year = this$1.tableYear
            var next = e.deltaY < 0

            if (next) { month++ }
            else { month-- }

            this$1.tableDate = new Date(year, month)
          }
        }
      }

      children.push(this.$createElement('table', {
        key: this.tableMonth
      }, [
        this.genTHead(),
        this.genTBody()
      ]))

      return this.$createElement('div', data, [
        this.$createElement(this.computedTransition, children)
      ])
    },
    genTHead: function genTHead () {
      var this$1 = this;

      return this.$createElement('thead', {

      }, this.genTR(this.days.map(function (o) {
        return this$1.$createElement('th', o.substr(0, 1))
      })))
    },
    genTBody: function genTBody () {
      var this$1 = this;

      var children = []
      var rows = []
      var length = new Date(
        this.tableYear,
        this.tableMonth + 1,
        0
      ).getDate()

      var day = new Date(
        this.tableYear,
        this.tableMonth
      ).getDay()

      for (var i = 0; i < day; i++) {
        rows.push(this$1.$createElement('td'))
      }

      var loop = function ( i ) {
        rows.push(this$1.$createElement('td', [
          this$1.$createElement('a', {
            'class': {
              'btn btn--floating btn--small btn--flat': true,
              'btn--active': this$1.isActive(i),
              'btn--current': this$1.isCurrent(i),
              'btn--light': this$1.dark,
              'btn--disabled': !this$1.isAllowed(new Date(this$1.tableYear, this$1.tableMonth, i, 12, 0, 0, 0))
            },
            domProps: {
              href: 'javascript:;',
              innerHTML: ("<span class=\"btn__content\">" + i + "</span>")
            },
            on: {
              click: function () {
                var day = i < 10 ? ("0" + i) : i
                var tableMonth = this$1.tableMonth + 1
                tableMonth = tableMonth < 10 ? ("0" + tableMonth) : tableMonth

                this$1.inputDate = (this$1.tableYear) + "-" + tableMonth + "-" + day + "T12:00:00"
                this$1.$nextTick(function () { return !this$1.actions && this$1.save(); })
              }
            }
          })
        ]))

        if (rows.length % 7 === 0) {
          children.push(this$1.genTR(rows))
          rows = []
        }
      };

      for (var i$1 = 1; i$1 <= length; i$1++) loop( i$1 );

      if (rows.length) {
        children.push(this.genTR(rows))
      }

      children.length < 6 && children.push(this.genTR([
        this.$createElement('td', { domProps: { innerHTML: '&nbsp;' }})
      ]))

      return this.$createElement('tbody', children)
    },
    genTR: function genTR (children, data) {
      if ( children === void 0 ) children = [];
      if ( data === void 0 ) data = {};

      return [this.$createElement('tr', data, children)]
    },
    isActive: function isActive (i) {
      return this.tableYear === this.year &&
        this.tableMonth === this.month &&
        this.day === i
    },
    isCurrent: function isCurrent (i) {
      return this.currentYear === this.tableYear &&
        this.currentMonth === this.tableMonth &&
        this.currentDay === i
    }
  }
};


/***/ },
/* 70 */
/***/ function(module, exports, __webpack_require__) {

"use strict";

/* harmony default export */ exports["a"] = {
  methods: {
    genTitle: function genTitle () {
      var this$1 = this;

      var date = (this.dayName.substr(0, 3)) + "," + (this.landscape ? '<br>' : '') + " " + (this.monthName.substr(0, 3)) + " " + (this.day)

      var text = this.$createElement('transition', {
        props: {
          name: 'slide-x-transition',
          mode: 'out-in'
        }
      }, [
        this.$createElement('div', {
          domProps: { innerHTML: date },
          key: date
        })
      ])

      return this.$createElement('div', {
        'class': 'picker__title'
      }, [
        this.$createElement('div', {
          'class': {
            'picker--date__title-year': true,
            'active': this.isSelected
          },
          on: {
            click: function (e) {
              e.stopPropagation()
              this$1.isSelected = true
            }
          }
        }, this.year),
        this.$createElement('div', {
          'class': {
            'picker--date__title-date': true,
            'active': !this.isSelected
          },
          on: {
            click: function (e) {
              e.stopPropagation()
              this$1.isSelected = false
            }
          }
        }, [text])
      ])
    }
  }
};


/***/ },
/* 71 */
/***/ function(module, exports, __webpack_require__) {

"use strict";
/* harmony default export */ exports["a"] = {
  methods: {
    genYears: function genYears () {
      return this.$createElement('ul', {
        'class': 'picker--date__years',
        ref: 'years'
      }, this.genYearItems())
    },
    genYearItems: function genYearItems () {
      var this$1 = this;

      var children = []
      var loop = function ( i, length ) {
        children.push(this$1.$createElement('li', {
          'class': {
            active: this$1.year === i
          },
          on: {
            click: function (e) {
              e.stopPropagation()

              var tableMonth = this$1.tableMonth + 1
              var day = this$1.day
              tableMonth = tableMonth < 10 ? ("0" + tableMonth) : tableMonth
              day = day < 10 ? ("0" + day) : day

              this$1.inputDate = i + "-" + tableMonth + "-" + day
              this$1.isSelected = false
            }
          }
        }, i))
      };

      for (var i = this.year + 100, length = this.year - 100; i > length; i--) loop( i, length );
      return children
    }
  }
};


/***/ },
/* 72 */
/***/ function(module, exports, __webpack_require__) {

"use strict";
/* harmony default export */ exports["a"] = {
  methods: {
    genBody: function genBody () {
      var this$1 = this;

      var children = [this.genHand(this.selectingHour ? 'hour' : 'minute')]
      var data = {
        'class': 'picker--time__clock',
        on: {
          mousedown: this.onMouseDown,
          mouseup: this.onMouseUp,
          mouseleave: function () {
            this$1.isDragging && this$1.onMouseUp()
          },
          mousemove: this.onDragMove,
          touchstart: this.onMouseDown,
          touchcancel: this.onMouseUp,
          touchmove: this.onDragMove
        },
        key: this.selectingHour ? 'hour' : 'minute',
        ref: 'clock'
      }

      this.selectingHour &&
        children.push(this.genHours()) ||
        children.push(this.genMinutes())

      if (this.scrollable) {
        data.on.wheel = function (e) {
          e.preventDefault()

          var diff = e.wheelDelta > 0 ? 1 : -1
          var changing = this$1.selectingHour ? 'changeHour' : 'changeMinute'

          this$1[changing](diff)
        }
      }

      return this.$createElement('div', {
        'class': 'picker__body'
      }, [
        this.$createElement('v-fade-transition', {
          props: { mode: 'out-in' }
        }, [
          this.$createElement('div', data, children)
        ])
      ])
    },
    genHand: function genHand (type) {
      return [this.$createElement('div', {
        'class': ("picker--time__clock-hand " + type),
        style: {
          transform: ("rotate(" + (this.clockHand) + "deg)")
        }
      })]
    },
    genHours: function genHours () {
      var this$1 = this;

      var hours = this.is24hr ? 24 : 12
      var children = []
      var start = 0

      if (hours === 12) {
        hours++
        start = 1
      }

      for (var i = start; i < hours; i++) {
        children.push(this$1.$createElement('span', {
          'class': {
            'active': i === this$1.hour
          },
          style: this$1.getTransform(i),
          domProps: { innerHTML: ("<span>" + i + "</span>") }
        }))
      }

      return children
    },
    genMinutes: function genMinutes () {
      var this$1 = this;

      var children = []

      for (var i = 0; i < 60; i = i + 5) {
        var num = i

        if (num < 10) { num = "0" + num }
        if (num === 60) { num = '00' }

        children.push(this$1.$createElement('span', {
          'class': {
            'active': num.toString() === this$1.minute.toString()
          },
          style: this$1.getTransform(i),
          domProps: { innerHTML: ("<span>" + num + "</span>") }
        }))
      }

      return children
    },
    getTransform: function getTransform (i) {
      var ref = this.getPosition(i);
      var x = ref.x;
      var y = ref.y;

      return { transform: ("translate(" + x + "px, " + y + "px)") }
    },
    getPosition: function getPosition (i) {
      return {
        x: Math.round(Math.sin(i * this.degrees) * this.radius * 0.8),
        y: Math.round(-Math.cos(i * this.degrees) * this.radius * 0.8)
      }
    },
    changeHour: function changeHour (time) {
      if (!this.is24hr) {
        this.hour = time < 0 && this.hour === 1
          ? 12 : time > 0 && this.hour === 12
          ? 1 : this.hour + time
      } else {
        this.hour = time < 0 && this.hour === 0
          ? 23 : time > 0 && this.hour === 23
          ? 0 : this.hour + time
      }

      return true
    },
    changeMinute: function changeMinute (time) {
      var current = Number(this.minute)

      var minute = time < 0 && current === 0
        ? 59 : time > 0 && current === 59
        ? 0 : current + time

      this.minute = minute < 10 ? ("0" + minute) : minute

      return true
    },
    onMouseDown: function onMouseDown (e) {
      e.preventDefault()

      this.isDragging = true
      this.onDragMove(e)
    },
    onMouseUp: function onMouseUp () {
      this.isDragging = false
      !this.selectingHour && !this.actions && this.save()
      this.selectingHour = false
    },
    onDragMove: function onDragMove (e) {
      if (!this.isDragging && e.type !== 'click') { return }

      var rect = this.$refs.clock.getBoundingClientRect()
      var center = { x: rect.width / 2, y: 0 - rect.width / 2 }
      var clientY = 'touches' in e ? e.touches[0].clientY : e.clientY
      var clientX = 'touches' in e ? e.touches[0].clientX : e.clientX
      var coords = {
        y: rect.top - clientY,
        x: clientX - rect.left
      }

      var selecting = this.selectingHour ? 'hour' : 'minute'
      this[selecting] = Math.round(this.angle(center, coords) / this.degreesPerUnit)
    },
    angle: function angle (center, p1) {
      var p0 = {
        x: center.x,
        y: center.y + Math.sqrt(
          Math.abs(p1.x - center.x) * Math.abs(p1.x - center.x) +
          Math.abs(p1.y - center.y) * Math.abs(p1.y - center.y))
      }
      return Math.abs((2 * Math.atan2(p1.y - p0.y, p1.x - p0.x)) * 180 / Math.PI);
    }
  }
};


/***/ },
/* 73 */
/***/ function(module, exports, __webpack_require__) {

"use strict";
/* harmony default export */ exports["a"] = {
  methods: {
    genTitle: function genTitle () {
      var children = [this.genTime()]

      if (this.format === 'ampm') {
        children.push(this.genAMPM())
      }

      return this.$createElement('div', {
        'class': 'picker__title'
      }, children)
    },
    genTime: function genTime () {
      var this$1 = this;

      var hour = this.hour

      if (this.is24hr && hour < 10) {
        hour = "0" + hour
      }

      return this.$createElement('div', {
        'class': 'picker--time__title'
      }, [
        this.$createElement('span', {
          'class': { active: this.selectingHour },
          on: {
            click: function () { return (this$1.selectingHour = true); }
          }
        }, hour),
        this.$createElement('span', {
          'class': { active: !this.selectingHour },
          on: {
            click: function () { return (this$1.selectingHour = false); }
          }
        }, (":" + (this.minute)))
      ])
    },
    genAMPM: function genAMPM () {
      var this$1 = this;

      return this.$createElement('div', [
        this.$createElement('span', {
          'class': { active: this.period === 'am' },
          on: { click: function () { return (this$1.period = 'am'); } }
        }, 'AM'),
        this.$createElement('span', {
          'class': { active: this.period === 'pm' },
          on: { click: function () { return (this$1.period = 'pm'); } }
        }, 'PM')
      ])
    }
  }
};


/***/ },
/* 74 */
/***/ function(module, exports, __webpack_require__) {

"use strict";
/* harmony import */ var __WEBPACK_IMPORTED_MODULE_0__ProgressLinear_vue__ = __webpack_require__(126);
/* harmony import */ var __WEBPACK_IMPORTED_MODULE_0__ProgressLinear_vue___default = __webpack_require__.n(__WEBPACK_IMPORTED_MODULE_0__ProgressLinear_vue__);
/* harmony import */ var __WEBPACK_IMPORTED_MODULE_1__ProgressCircular_vue__ = __webpack_require__(125);
/* harmony import */ var __WEBPACK_IMPORTED_MODULE_1__ProgressCircular_vue___default = __webpack_require__.n(__WEBPACK_IMPORTED_MODULE_1__ProgressCircular_vue__);



/* harmony default export */ exports["a"] = {
  ProgressLinear: __WEBPACK_IMPORTED_MODULE_0__ProgressLinear_vue___default.a,
  ProgressCircular: __WEBPACK_IMPORTED_MODULE_1__ProgressCircular_vue___default.a
};


/***/ },
/* 75 */
/***/ function(module, exports, __webpack_require__) {

"use strict";
/* harmony import */ var __WEBPACK_IMPORTED_MODULE_0__mixins_input__ = __webpack_require__(6);
/* harmony import */ var __WEBPACK_IMPORTED_MODULE_1__mixins_generators__ = __webpack_require__(78);
/* harmony import */ var __WEBPACK_IMPORTED_MODULE_2__mixins_autocomplete__ = __webpack_require__(77);




/* harmony default export */ exports["a"] = {
  name: 'select',

  mixins: [__WEBPACK_IMPORTED_MODULE_2__mixins_autocomplete__["a" /* default */], __WEBPACK_IMPORTED_MODULE_0__mixins_input__["a" /* default */], __WEBPACK_IMPORTED_MODULE_1__mixins_generators__["a" /* default */]],

  data: function data () {
    return {
      content: {},
      inputValue: this.value,
      isBooted: false,
      lastItem: 20,
      isActive: false
    }
  },

  props: {
    appendIcon: {
      type: String,
      default: 'arrow_drop_down'
    },
    auto: Boolean,
    autocomplete: Boolean,
    bottom: Boolean,
    chips: Boolean,
    close: Boolean,
    debounce: {
      type: Number,
      default: 200
    },
    items: {
      type: Array,
      default: function () { return []; }
    },
    filter: Function,
    itemText: {
      type: String,
      default: 'text'
    },
    itemValue: {
      type: String,
      default: 'value'
    },
    maxHeight: {
      type: [Number, String],
      default: 300
    },
    multiple: Boolean,
    multiLine: Boolean,
    offset: Boolean,
    singleLine: Boolean,
    top: Boolean,
    returnObject: Boolean
  },

  computed: {
    classes: function classes () {
      return {
        'input-group--text-field input-group--select': true,
        'input-group--autocomplete': this.autocomplete,
        'input-group--single-line': this.singleLine,
        'input-group--multi-line': this.multiLine,
        'input-group--chips': this.chips,
        'input-group--multiple': this.multiple
      }
    },
    filteredItems: function filteredItems () {
      var items = this.autocomplete && this.searchValue
        ? this.filterSearch()
        : this.items

      return !this.auto ? items.slice(0, this.lastItem) : items
    },
    isDirty: function isDirty () {
      return this.selectedItems.length
    },
    selectedItems: function selectedItems () {
      var this$1 = this;

      if (this.inputValue === null) { return [] }

      return this.items.filter(function (i) {
        if (!this$1.multiple) {
          return this$1.getValue(i) === this$1.getValue(this$1.inputValue)
        } else {
          return this$1.inputValue.find(function (j) { return this$1.getValue(j) === this$1.getValue(i); })
        }
      })
    }
  },

  watch: {
    inputValue: function inputValue (val) {
      this.$emit('input', val)
    },
    value: function value (val) {
      this.inputValue = val
      this.validate()
      this.autocomplete && this.$nextTick(this.$refs.menu.updateDimensions)
    },
    isActive: function isActive (val) {
      this.isBooted = true
      this.lastItem += !val ? 20 : 0

      if (!val) { this.blur() }
      else { this.focus() }
    },
    isBooted: function isBooted () {
      var this$1 = this;

      this.$nextTick(function () {
        this$1.content && this$1.content.addEventListener('scroll', this$1.onScroll, false)
      })
    }
  },

  mounted: function mounted () {
    this.content = this.$refs.menu.$refs.content
  },

  beforeDestroy: function beforeDestroy () {
    if (this.isBooted) {
      this.content && this.content.removeEventListener('scroll', this.onScroll, false)
    }
  },

  methods: {
    blur: function blur () {
      var this$1 = this;

      this.$nextTick(function () { return (this$1.focused = false); })
    },
    focus: function focus () {
      this.focused = true
      this.autocomplete && this.$refs.input.focus()
    },
    getText: function getText (item) {
      return item === Object(item) ? item[this.itemText] : item
    },
    getValue: function getValue (item) {
      return item === Object(item) && (this.itemValue in item) ? item[this.itemValue] : item
    },
    onScroll: function onScroll () {
      var this$1 = this;

      if (!this.isActive) {
        setTimeout(function () { return (this$1.content.scrollTop = 0); }, 50)
      } else {
        var showMoreItems = (
          this.content.scrollHeight -
          (this.content.scrollTop +
          this.content.clientHeight)
        ) < 200

        if (showMoreItems) {
          this.lastItem += 20
        }
      }
    },
    selectItem: function selectItem (item) {
      var this$1 = this;

      if (!this.multiple) {
        this.inputValue = this.returnObject ? item : this.getValue(item)
      } else {
        var inputValue = this.inputValue.slice()
        var i = this.inputValue.findIndex(function (i) { return this$1.getValue(i) === this$1.getValue(item); })

        i !== -1 && inputValue.splice(i, 1) || inputValue.push(item)
        this.inputValue = inputValue.map(function (i) { return this$1.returnObject ? i : this$1.getValue(i); })
      }

      if (this.autocomplete) {
        this.$nextTick(function () {
          this$1.searchValue = null
          this$1.$refs.input.focus()
        })
      }
    }
  },

  render: function render (h) {
    var this$1 = this;

    return this.genInputGroup([
      this.genSelectionsAndSearch(),
      this.genMenu()
    ], {
      ref: 'activator',
      directives: [{
        name: 'click-outside',
        value: function () { return (this$1.isActive = false); }
      }],
      on: {
        keydown: function (e) {
          if (e.keyCode === 27) { this$1.$refs.menu.isActive = false }
          if ([40, 38].includes(e.keyCode)) { this$1.$refs.menu.changeListIndex(e) }
        }
      }
    })
  }
};


/***/ },
/* 76 */
/***/ function(module, exports, __webpack_require__) {

"use strict";
/* harmony import */ var __WEBPACK_IMPORTED_MODULE_0__Select__ = __webpack_require__(75);


/* harmony default export */ exports["a"] = {
  Select: __WEBPACK_IMPORTED_MODULE_0__Select__["a" /* default */]
};


/***/ },
/* 77 */
/***/ function(module, exports, __webpack_require__) {

"use strict";
/* harmony default export */ exports["a"] = {
  data: function data () {
    return {
      searchValue: null
    }
  },

  methods: {
    filterSearch: function filterSearch () {
      var this$1 = this;

      return this.items.filter(function (i) {
        var text = this$1.getText(i)
        if (typeof text === 'undefined') { return false }

        return text.toLowerCase().indexOf(this$1.searchValue.toLowerCase()) !== -1
      })
    }
  }
};


/***/ },
/* 78 */
/***/ function(module, exports, __webpack_require__) {

"use strict";
/* harmony default export */ exports["a"] = {
  methods: {
    genMenu: function genMenu () {
      var this$1 = this;

      var data = {
        ref: 'menu',
        props: {
          auto: this.auto,
          closeOnClick: false,
          closeOnContentClick: !this.multiple,
          disabled: this.disabled,
          offsetY: this.autocomplete || this.offset,
          maxHeight: this.maxHeight,
          activator: this.$refs.activator,
          value: this.isActive
        },
        on: { input: function (val) { return (this$1.isActive = val); } }
      }

      return this.$createElement('v-menu', data, [this.genList()])
    },
    genSelectionsAndSearch: function genSelectionsAndSearch () {
      var this$1 = this;

      var input

      if (this.autocomplete) {
        input = [this.$createElement('input', {
          'class': 'input-group--select__autocomplete',
          domProps: { value: this.searchValue },
          on: {
            input: function (e) { return (this$1.searchValue = e.target.value); },
            keyup: function (e) {
              if (e.keyCode === 27) {
                this$1.isActive = false
                e.target.blur()
              }
            }
          },
          ref: 'input',
          key: 'input'
        })]
      }

      var group = this.$createElement('transition-group', {
        props: {
          name: 'fade-transition'
        }
      }, this.isDirty ? this.genSelections() : [])

      return this.$createElement('div', {
        'class': 'input-group__selections',
        style: { 'overflow': 'hidden' },
        ref: 'activator'
      }, [group, input])
    },
    genSelections: function genSelections () {
      var this$1 = this;

      var children = []
      var chips = this.chips
      var slots = this.$scopedSlots.selection
      var length = this.selectedItems.length

      this.selectedItems.forEach(function (item, i) {
        if (slots) {
          children.push(this$1.genSlotSelection(item))
        } else if (chips) {
          children.push(this$1.genChipSelection(item))
        } else {
          children.push(this$1.genCommaSelection(item, i < length - 1))
        }
      })

      return children
    },
    genSlotSelection: function genSlotSelection (item) {
      return this.$scopedSlots.selection({ parent: this, item: item })
    },
    genChipSelection: function genChipSelection (item) {
      var this$1 = this;

      return this.$createElement('v-chip', {
        'class': 'chip--select-multi',
        props: { close: true },
        on: { input: function () { return this$1.selectItem(item); } },
        nativeOn: { click: function (e) { return e.stopPropagation(); } },
        key: item
      }, this.getText(item))
    },
    genCommaSelection: function genCommaSelection (item, comma) {
      return this.$createElement('div', {
        'class': 'input-group__selections__comma',
        key: item
      }, ("" + (this.getText(item)) + (comma ? ', ' : '')))
    },
    genList: function genList () {
      var this$1 = this;

      return this.$createElement('v-card', [
        this.$createElement('v-list', {
          ref: 'list'
        }, this.filteredItems.map(function (o) {
          if (o.header) { return this$1.genHeader(o) }
          if (o.divider) { return this$1.genDivider(o) }
          else { return this$1.genListItem(o) }
        }))
      ])
    },
    genHeader: function genHeader (item) {
      return this.$createElement('v-subheader', {
        props: item
      }, item.header)
    },
    genDivider: function genDivider (item) {
      return this.$createElement('v-divider', {
        props: item
      })
    },
    genListItem: function genListItem (item) {
      return this.$createElement('v-list-item', [this.genTile(item)])
    },
    genTile: function genTile (item) {
      var this$1 = this;

      var active = this.selectedItems.indexOf(item) !== -1
      var data = {
        'class': {
          'list__tile--active': active,
          'list__tile--select-multi': this.multiple
        },
        nativeOn: { click: function () { return this$1.selectItem(item); } },
        props: {
          avatar: item === Object(item) && 'avatar' in item,
          ripple: true
        }
      }

      if (this.$scopedSlots.item) {
        return this.$createElement('v-list-tile', data,
          [this.$scopedSlots.item({ parent: this, item: item })]
        )
      }

      return this.$createElement('v-list-tile', data,
        [this.genAction(item, active), this.genContent(item)]
      )
    },
    genAction: function genAction (item, active) {
      var this$1 = this;

      if (!this.multiple) { return null }

      var data = {
        'class': {
          'list__tile__action--select-multi': this.multiple
        },
        nativeOn: { click: function () { return this$1.selectItem(item); } }
      }

      return this.$createElement('v-list-tile-action', data, [
        this.$createElement('v-checkbox', { props: { inputValue: active }})
      ])
    },
    genContent: function genContent (item) {
      return this.$createElement('v-list-tile-content',
        [this.$createElement('v-list-tile-title', this.getText(item))]
      )
    }
  }
};


/***/ },
/* 79 */
/***/ function(module, exports, __webpack_require__) {

"use strict";
/* harmony import */ var __WEBPACK_IMPORTED_MODULE_0__mixins_input__ = __webpack_require__(6);
/* harmony import */ var __WEBPACK_IMPORTED_MODULE_1__util_helpers__ = __webpack_require__(0);



/* harmony default export */ exports["a"] = {
  name: 'slider',

  mixins: [__WEBPACK_IMPORTED_MODULE_0__mixins_input__["a" /* default */]],

  data: function data () {
    return {
      app: {},
      isActive: false,
      inputWidth: 0
    }
  },

  props: {
    inverted: Boolean,
    min: {
      type: [Number, String],
      default: 0
    },
    max: {
      type: [Number, String],
      default: 100
    },
    step: {
      type: [Number, String],
      default: 1
    },
    thumbLabel: Boolean,
    value: [Number, String],
    vertical: Boolean
  },

  computed: {
    classes: function classes () {
      return {
        'input-group input-group--slider': true,
        'input-group--active': this.isActive,
        'input-group--dirty': this.inputValue > this.min,
        'input-group--disabled': this.disabled,
        'input-group--ticks': this.thumbLabel
      }
    },
    inputValue: {
      get: function get () {
        return this.value
      },
      set: function set (val) {
        val = val < this.min ? this.min : val > this.max ? this.max : val
        if (Math.ceil(val) !== Math.ceil(this.lazyValue)) {
          this.inputWidth = this.calculateWidth(val)
        }

        var value = parseInt(val)
        this.lazyValue = value

        if (value !== this.value) {
          this.$emit('input', value)
        }
      }
    },
    interval: function interval () {
      return 100 / (this.max - this.min) * this.step
    },
    thumbContainerClasses: function thumbContainerClasses () {
      return {
        'slider__thumb-container': true,
        'slider__thumb-container--label': this.thumbLabel
      }
    },
    thumbStyles: function thumbStyles () {
      return {
        left: ((this.inputWidth) + "%")
      }
    },
    tickContainerStyles: function tickContainerStyles () {
      return {
        transform: ("translate3d(-" + (this.interval) + "%, -50%, 0)")
      }
    },
    tickStyles: function tickStyles () {
      return {
        backgroundSize: ((this.interval) + "% 2px"),
        transform: ("translate3d(" + (this.interval) + "%, 0, 0)")
      }
    },
    trackStyles: function trackStyles () {
      var scaleX = this.calculateScale(1 - (this.inputWidth / 100))
      var translateX = this.inputWidth < 1 && !this.thumbLabel ? ((8) + "px") : 0
      return {
        transform: ("scaleX(" + scaleX + ") translateX(" + translateX + ")")
      }
    },
    trackFillStyles: function trackFillStyles () {
      var scaleX = this.calculateScale(this.inputWidth / 100)
      var translateX = this.inputWidth > 99 && !this.thumbLabel ? ((-8) + "px") : 0
      return {
        transform: ("scaleX(" + scaleX + ") translateX(" + translateX + ")")
      }
    }
  },

  watch: {
    value: function value () {
      this.inputValue = this.value
    }
  },

  mounted: function mounted () {
    this.inputValue = this.value
    this.inputWidth = this.calculateWidth(this.inputValue)
    this.app = document.querySelector('[data-app]')
  },

  methods: {
    calculateWidth: function calculateWidth (val) {
      return (val - this.min) / (this.max - this.min) * 100
    },
    calculateScale: function calculateScale (scale) {
      if (scale < 0.02 && !this.thumbLabel) {
        return 0
      }

      return this.disabled ? scale - 0.015 : scale
    },
    onMouseDown: function onMouseDown (e) {
      this.isActive = true

      if ('touches' in e) {
        this.app.addEventListener('touchmove', this.onMouseMove, false)
        __webpack_require__.i(__WEBPACK_IMPORTED_MODULE_1__util_helpers__["f" /* addOnceEventListener */])(this.app, 'touchend', this.onMouseUp)
      } else {
        this.app.addEventListener('mousemove', this.onMouseMove, false)
        __webpack_require__.i(__WEBPACK_IMPORTED_MODULE_1__util_helpers__["f" /* addOnceEventListener */])(this.app, 'mouseup', this.onMouseUp)
      }
    },
    onMouseUp: function onMouseUp () {
      this.isActive = false
      this.app.removeEventListener('touchmove', this.onMouseMove, false)
      this.app.removeEventListener('mousemove', this.onMouseMove, false)
    },
    onMouseMove: function onMouseMove (e) {
      var ref = this.$refs.track.getBoundingClientRect();
      var offsetLeft = ref.left;
      var trackWidth = ref.width;
      var clientX = 'touches' in e ? e.touches[0].clientX : e.clientX
      var left = (
        ((clientX - offsetLeft) / trackWidth) * 100
      )

      left = left < 0 ? 0 : left > 100 ? 100 : left

      this.inputValue = this.min + ((left / 100) * (this.max - this.min))
    },
    sliderMove: function sliderMove (e) {
      if (!this.isActive) {
        this.onMouseMove(e)
      }
    }
  },

  render: function render (h) {
    var children = []
    var trackChildren = []
    var thumbChildren = []

    trackChildren.push(h('div', { 'class': 'slider__track', style: this.trackStyles }))
    trackChildren.push(h('div', { 'class': 'slider__track-fill', style: this.trackFillStyles }))
    children.push(h('div', { 'class': 'slider__track__container', ref: 'track' }, trackChildren))

    if (this.step) {
      children.push(
        h('div', { 'class': 'slider__ticks-container', style: this.tickContainerStyles }, [
          h('div', { 'class': 'slider__ticks', style: this.tickStyles })
        ])
      )
    }

    thumbChildren.push(h('div', { 'class': 'slider__thumb' }))

    if (this.thumbLabel) {
      thumbChildren.push(
        h('v-scale-transition', { props: { origin: 'bottom center' }}, [
          h('div', {
            'class': 'slider__thumb--label__container',
            directives: [
              {
                name: 'show',
                value: this.isActive
              }
            ]
          }, [
            h('div', { 'class': 'slider__thumb--label' }, [
              h('span', {}, parseInt(this.inputValue))
            ])
          ])
        ])
      )
    }

    var thumbContainer = h('div', {
      'class': this.thumbContainerClasses,
      style: this.thumbStyles,
      on: {
        touchstart: this.onMouseDown,
        mousedown: this.onMouseDown
      },
      ref: 'thumb'
    }, thumbChildren)

    children.push(thumbContainer)

    var slider = h('div', { 'class': 'slider' }, children)

    return this.genInputGroup([slider], {
      attrs: {
        role: 'slider'
      },
      on: {
        mouseup: this.sliderMove
      },
      directives: [
        {
          name: 'click-outside'
        }
      ]
    })
  }
};


/***/ },
/* 80 */
/***/ function(module, exports, __webpack_require__) {

"use strict";
/* harmony import */ var __WEBPACK_IMPORTED_MODULE_0__Slider__ = __webpack_require__(79);


/* harmony default export */ exports["a"] = {
  Slider: __WEBPACK_IMPORTED_MODULE_0__Slider__["a" /* default */]
};


/***/ },
/* 81 */
/***/ function(module, exports, __webpack_require__) {

"use strict";
/* harmony import */ var __WEBPACK_IMPORTED_MODULE_0__mixins_toggleable__ = __webpack_require__(2);
/* harmony import */ var __WEBPACK_IMPORTED_MODULE_1__mixins_contextualable__ = __webpack_require__(4);



/* harmony default export */ exports["a"] = {
  name: 'snackbar',

  mixins: [__WEBPACK_IMPORTED_MODULE_1__mixins_contextualable__["a" /* default */], __WEBPACK_IMPORTED_MODULE_0__mixins_toggleable__["a" /* default */]],

  data: function data () {
    return {
      activeTimeout: {}
    }
  },

  props: {
    absolute: Boolean,
    bottom: Boolean,
    left: Boolean,
    multiLine: Boolean,
    right: Boolean,
    top: Boolean,
    timeout: {
      type: Number,
      default: 6000
    },
    vertical: Boolean
  },

  computed: {
    classes: function classes () {
      return {
        'snack': true,
        'snack--active': this.isActive,
        'snack--absolute': this.absolute,
        'snack--bottom': this.bottom || !this.top,
        'snack--left': this.left,
        'snack--right': this.right,
        'snack--top': this.top,
        'snack--multi-line': this.multiLine && !this.vertical,
        'snack--vertical': this.vertical,
        'primary': this.primary,
        'secondary': this.secondary,
        'success': this.success,
        'info': this.info,
        'warning': this.warning,
        'error': this.error
      }
    },
    computedTransition: function computedTransition () {
      return this.top ? 'v-slide-y-transition' : 'v-slide-y-reverse-transition'
    }
  },

  watch: {
    isActive: function isActive () {
      var this$1 = this;

      clearTimeout(this.activeTimeout)

      if (this.isActive && this.timeout) {
        this.activeTimeout = setTimeout(function () { return (this$1.isActive = false); }, this.timeout)
      }
    }
  },

  render: function render (h) {
    var children = []

    if (this.isActive) {
      children.push(h('div', {
        'class': 'snack__content'
      }, [this.$slots.default]))
    }

    return h('div', {
      'class': this.classes
    }, [h(this.computedTransition, {}, children)])
  }
};


/***/ },
/* 82 */
/***/ function(module, exports, __webpack_require__) {

"use strict";
/* harmony import */ var __WEBPACK_IMPORTED_MODULE_0__Snackbar__ = __webpack_require__(81);


/* harmony default export */ exports["a"] = {
  Snackbar: __WEBPACK_IMPORTED_MODULE_0__Snackbar__["a" /* default */]
};


/***/ },
/* 83 */
/***/ function(module, exports, __webpack_require__) {

"use strict";
/* harmony default export */ exports["a"] = {
  name: 'stepper',

  data: function data () {
    return {
      inputValue: null,
      steps: [],
      content: [],
      isReverse: false
    }
  },

  props: {
    nonLinear: Boolean,
    altLabels: Boolean,
    vertical: Boolean,
    value: [Number, String]
  },

  computed: {
    classes: function classes () {
      return {
        'stepper': true,
        'stepper--vertical': this.vertical,
        'stepper--alt-labels': this.altLabels,
        'stepper--non-linear': this.nonLinear
      }
    }
  },

  watch: {
    inputValue: function inputValue (val, prev) {
      var this$1 = this;

      this.isReverse = Number(val) < Number(prev)
      this.steps.forEach(function (i) { return i.toggle(this$1.inputValue); })
      this.content.forEach(function (i) { return i.toggle(this$1.inputValue, this$1.isReverse); })

      this.$emit('input', this.inputValue)
    },
    value: function value () {
      this.inputValue = this.value
    }
  },

  mounted: function mounted () {
    this.$vuetify.load(this.init)
  },

  methods: {
    init: function init () {
      var this$1 = this;

      this.$children.forEach(function (i) {
        if (i.$options._componentTag === 'v-stepper-step') {
          this$1.steps.push(i)
        } else if (i.$options._componentTag === 'v-stepper-content') {
          i.isVertical = this$1.vertical
          this$1.content.push(i)
        }
      })

      this.inputValue = this.value || this.steps[0].step || 1
    },
    stepClick: function stepClick (step) {
      this.inputValue = step
    }
  },

  render: function render (h) {
    return h('div', {
      'class': this.classes
    }, this.$slots.default)
  }
};


/***/ },
/* 84 */
/***/ function(module, exports, __webpack_require__) {

"use strict";
/* harmony default export */ exports["a"] = {
  name: 'stepper-content',

  data: function data () {
    return {
      height: 0,
      isActive: false,
      isReverse: false,
      isVertical: false
    }
  },

  props: {
    step: {
      type: [Number, String],
      required: true
    }
  },

  computed: {
    classes: function classes () {
      return {
        'stepper__content': true
      }
    },
    computedTransition: function computedTransition () {
      return this.isReverse
        ? 'v-tab-reverse-transition'
        : 'v-tab-transition'
    },
    styles: function styles () {
      return this.isVertical
        ? { 'height': ((this.height) + "px") }
        : {}
    },
    wrapperClasses: function wrapperClasses () {
      return {
        'stepper__wrapper': true
      }
    }
  },

  watch: {
    isActive: function isActive () {
      if (!this.isVertical) {
        return
      }

      if (this.isActive) {
        this.enter()
      } else {
        this.leave()
      }
    }
  },

  methods: {
    enter: function enter () {
      var this$1 = this;

      var scrollHeight = 0

      // Render bug with height
      setTimeout(function () {
        scrollHeight = this$1.$refs.wrapper.scrollHeight
      }, 0)

      this.height = 0

      setTimeout(function () { return (this$1.height = scrollHeight); }, 450)
    },
    leave: function leave () {
      this.height = 0
    },
    toggle: function toggle (step, reverse) {
      this.isActive = step.toString() === this.step.toString()
      this.isReverse = reverse
    }
  },

  render: function render (h) {
    var contentData = {
      'class': this.classes
    }
    var wrapperData = {
      'class': this.wrapperClasses,
      style: this.styles,
      ref: 'wrapper'
    }

    if (!this.isVertical) {
      contentData.directives = [{
        name: 'show',
        value: this.isActive
      }]
    }

    var wrapper = h('div', wrapperData, [this.$slots.default])
    var content = h('div', contentData, [wrapper])

    return h(this.computedTransition, {}, [content])
  }
};


/***/ },
/* 85 */
/***/ function(module, exports, __webpack_require__) {

"use strict";
/* harmony import */ var __WEBPACK_IMPORTED_MODULE_0__util_helpers__ = __webpack_require__(0);


/* harmony default export */ exports["a"] = {
  name: 'stepper-step',

  data: function data () {
    return {
      isActive: false,
      isInactive: true
    }
  },

  props: {
    complete: Boolean,
    completeIcon: {
      type: String,
      default: 'check'
    },
    editIcon: {
      type: String,
      default: 'edit'
    },
    errorIcon: {
      type: String,
      default: 'warning'
    },
    editable: Boolean,
    rules: {
      type: Array,
      default: function () { return []; }
    },
    step: [Number, String]
  },

  computed: {
    classes: function classes () {
      return {
        'stepper__step': true,
        'stepper__step--active': this.isActive,
        'stepper__step--editable': this.editable,
        'stepper__step--inactive': this.isInactive,
        'stepper__step--error': this.hasError,
        'stepper__step--complete': this.complete
      }
    },
    hasError: function hasError () {
      return this.rules.some(function (i) { return (i() !== true); })
    },
    stepper: function stepper () {
      return __WEBPACK_IMPORTED_MODULE_0__util_helpers__["d" /* closestParentTag */].call(this, 'v-stepper')
    }
  },

  methods: {
    click: function click () {
      if (this.editable) {
        this.stepper.stepClick(this.step)
      }
    },
    toggle: function toggle (step) {
      this.isActive = step.toString() === this.step.toString()
      this.isInactive = Number(step) < Number(this.step)
    }
  },

  render: function render (h) {
    var data = {
      'class': this.classes,
      directives: [{
        name: 'ripple',
        value: this.editable
      }],
      on: {
        click: this.click
      }
    }
    var stepContent

    if (this.hasError) {
      stepContent = [h('v-icon', {}, this.errorIcon)]
    } else if (this.complete) {
      if (this.editable) {
        stepContent = [h('v-icon', {}, this.editIcon)]
      } else {
        stepContent = [h('v-icon', {}, this.completeIcon)]
      }
    } else {
      stepContent = this.step
    }

    var step = h('span', { 'class': 'stepper__step__step' }, stepContent)
    var label = h('div', { 'class': 'stepper__label' }, [this.$slots.default])

    return h('div', data, [step, label])
  }
};


/***/ },
/* 86 */
/***/ function(module, exports, __webpack_require__) {

"use strict";
/* harmony import */ var __WEBPACK_IMPORTED_MODULE_0__util_helpers__ = __webpack_require__(0);
/* harmony import */ var __WEBPACK_IMPORTED_MODULE_1__Stepper__ = __webpack_require__(83);
/* harmony import */ var __WEBPACK_IMPORTED_MODULE_2__StepperStep__ = __webpack_require__(85);
/* harmony import */ var __WEBPACK_IMPORTED_MODULE_3__StepperContent__ = __webpack_require__(84);





var StepperHeader = __webpack_require__.i(__WEBPACK_IMPORTED_MODULE_0__util_helpers__["c" /* createSimpleFunctional */])('stepper__header')

/* harmony default export */ exports["a"] = {
  Stepper: __WEBPACK_IMPORTED_MODULE_1__Stepper__["a" /* default */],
  StepperContent: __WEBPACK_IMPORTED_MODULE_3__StepperContent__["a" /* default */],
  StepperHeader: StepperHeader,
  StepperStep: __WEBPACK_IMPORTED_MODULE_2__StepperStep__["a" /* default */]
};


/***/ },
/* 87 */
/***/ function(module, exports, __webpack_require__) {

"use strict";
/* harmony import */ var __WEBPACK_IMPORTED_MODULE_0__mixins_themeable__ = __webpack_require__(1);


var Subheader = {
  functional: true,

  mixins: [__WEBPACK_IMPORTED_MODULE_0__mixins_themeable__["a" /* default */]],

  props: {
    inset: Boolean
  },

  render: function render (h, ref) {
    var data = ref.data;
    var children = ref.children;
    var props = ref.props;

    data.staticClass = data.staticClass ? ("subheader " + (data.staticClass)) : 'subheader'
    if (props.inset) { data.staticClass += ' subheader--inset' }
    if (props.dark && !props.light) { data.staticClass += ' subheader--dark' }
    if (props.light) { data.staticClass += ' subheader--light' }

    return h('li', data, children)
  }
}

/* harmony default export */ exports["a"] = {
  Subheader: Subheader
};


/***/ },
/* 88 */
/***/ function(module, exports, __webpack_require__) {

"use strict";
/* harmony import */ var __WEBPACK_IMPORTED_MODULE_0__mixins_head__ = __webpack_require__(93);
/* harmony import */ var __WEBPACK_IMPORTED_MODULE_1__mixins_body__ = __webpack_require__(91);
/* harmony import */ var __WEBPACK_IMPORTED_MODULE_2__mixins_foot__ = __webpack_require__(92);
/* harmony import */ var __WEBPACK_IMPORTED_MODULE_3__mixins_progress__ = __webpack_require__(94);
/* harmony import */ var __WEBPACK_IMPORTED_MODULE_4__util_helpers__ = __webpack_require__(0);






/* harmony default export */ exports["a"] = {
  name: 'datatable',

  mixins: [__WEBPACK_IMPORTED_MODULE_0__mixins_head__["a" /* default */], __WEBPACK_IMPORTED_MODULE_1__mixins_body__["a" /* default */], __WEBPACK_IMPORTED_MODULE_2__mixins_foot__["a" /* default */], __WEBPACK_IMPORTED_MODULE_3__mixins_progress__["a" /* default */]],

  data: function data () {
    return {
      all: false,
      defaultPagination: {
        page: 1,
        rowsPerPage: 5,
        descending: false,
        totalItems: 0
      }
    }
  },

  props: {
    headers: {
      type: Array,
      default: function () { return []; }
    },
    headerText: {
      type: String,
      default: 'text'
    },
    hideActions: Boolean,
    noDataText: {
      type: String,
      default: 'No data available in table'
    },
    noResultsText: {
      type: String,
      default: 'No matching records found'
    },
    rowsPerPageItems: {
      type: Array,
      default: function default$1 () {
        return [
          5,
          10,
          25,
          { text: 'All', value: -1 }
        ]
      }
    },
    rowsPerPageText: {
      type: String,
      default: 'Rows per page:'
    },
    selectAll: Boolean,
    search: {
      required: false
    },
    filter: {
      type: Function,
      default: function (val, search) {
        return val !== null &&
          ['undefined', 'boolean'].indexOf(typeof val) === -1 &&
          val.toString().toLowerCase().indexOf(search) !== -1
      }
    },
    customFilter: {
      type: Function,
      default: function (items, search, filter) {
        search = search.toString().toLowerCase()
        return items.filter(function (i) { return Object.keys(i).some(function (j) { return filter(i[j], search); }); })
      }
    },
    customSort: {
      type: Function,
      default: function (items, index, descending) {
        return items.sort(function (a, b) {
          var sortA = __webpack_require__.i(__WEBPACK_IMPORTED_MODULE_4__util_helpers__["e" /* getObjectValueByPath */])(a, index)
          var sortB = __webpack_require__.i(__WEBPACK_IMPORTED_MODULE_4__util_helpers__["e" /* getObjectValueByPath */])(b, index)

          if (descending) {
            if (!isNaN(sortA) && !isNaN(sortB)) { return sortB - sortA }
            if (sortA < sortB) { return 1 }
            if (sortA > sortB) { return -1 }
            return 0
          } else {
            if (!isNaN(sortA) && !isNaN(sortB)) { return sortA - sortB }
            if (sortA < sortB) { return -1 }
            if (sortA > sortB) { return 1 }
            return 0
          }
        })
      }
    },
    value: {
      type: Array,
      default: function () { return []; }
    },
    items: {
      type: Array,
      required: true,
      default: function () { return []; }
    },
    totalItems: {
      type: Number,
      default: null
    },
    loading: {
      type: Boolean,
      default: false
    },
    selectedKey: {
      type: String,
      default: 'id'
    },
    pagination: {
      type: Object,
      default: null
    }
  },

  computed: {
    computedPagination: function computedPagination () {
      return this.pagination || this.defaultPagination
    },
    itemsLength: function itemsLength () {
      return this.totalItems || this.items.length
    },
    indeterminate: function indeterminate () {
      return this.selectAll && this.someItems && !this.everyItem
    },
    everyItem: function everyItem () {
      var this$1 = this;

      return this.filteredItems.length && this.filteredItems.every(function (i) { return this$1.isSelected(i); })
    },
    someItems: function someItems () {
      var this$1 = this;

      return this.filteredItems.some(function (i) { return this$1.isSelected(i); })
    },
    pageStart: function pageStart () {
      var page = this.computedPagination.rowsPerPage === Object(this.computedPagination.rowsPerPage)
        ? this.computedPagination.rowsPerPage.value
        : this.computedPagination.rowsPerPage
      return page === -1 ? 0 : (this.computedPagination.page - 1) * page
    },
    pageStop: function pageStop () {
      var page = this.computedPagination.rowsPerPage === Object(this.computedPagination.rowsPerPage)
        ? this.computedPagination.rowsPerPage.value
        : this.computedPagination.rowsPerPage
      return page === -1 ? this.itemsLength : this.computedPagination.page * page
    },
    filteredItems: function filteredItems () {
      if (this.totalItems) { return this.items }

      var items = this.items.slice()
      var hasSearch = typeof this.search !== 'undefined' && this.search !== null

      if (hasSearch) {
        items = this.customFilter(items, this.search, this.filter)
      }

      items = this.customSort(items, this.computedPagination.sortBy, this.computedPagination.descending)

      return this.hideActions && !this.pagination ? items : items.slice(this.pageStart, this.pageStop)
    },
    selected: function selected () {
      var this$1 = this;

      var selected = {}
      this.value.forEach(function (i) { return selected[i[this$1.selectedKey]] = true; })
      return selected
    }
  },

  watch: {
    indeterminate: function indeterminate (val) {
      if (val) { this.all = true }
    },
    someItems: function someItems (val) {
      if (!val) { this.all = false }
    },
    search: function search () {
      this.page = 1
    },
    everyItem: function everyItem (val) {
      if (val) { this.all = true }
    },
    itemsLength: function itemsLength () {
      this.updatePagination({ totalItems: this.itemsLength })
    }
  },

  methods: {
    updatePagination: function updatePagination (val) {
      if (this.pagination) { return this.$emit('update:pagination', Object.assign({}, this.pagination, val)) }
      else { (this.defaultPagination = Object.assign({}, this.defaultPagination, val)) }
    },
    isSelected: function isSelected (item) {
      return this.selected[item[this.selectedKey]]
    },
    sort: function sort (index) {
      if (this.computedPagination.sortBy === null) {
        this.updatePagination({ sortBy: index, descending: false })
      } else if (this.computedPagination.sortBy === index && !this.computedPagination.descending) {
        this.updatePagination({ descending: true })
      } else if (this.computedPagination.sortBy !== index) {
        this.updatePagination({ sortBy: index, descending: false })
      } else {
        this.updatePagination({ sortBy: null, descending: null })
      }
    },
    genTR: function genTR (children, data) {
      if ( data === void 0 ) data = {};

      return this.$createElement('tr', data, children)
    },
    toggle: function toggle (value) {
      var this$1 = this;

      var selected = Object.assign({}, this.selected)
      this.filteredItems.forEach(function (i) { return selected[i[this$1.selectedKey]] = value; })

      this.$emit('input', this.items.filter(function (i) { return selected[i[this$1.selectedKey]]; }))
    }
  },

  created: function created () {
    var firstSortable = this.headers.find(function (h) { return !('sortable' in h) || h.sortable; })
    this.defaultPagination.sortBy = firstSortable ? firstSortable.value : null

    this.updatePagination(Object.assign({}, this.defaultPagination, this.pagination, { totalItems: this.itemsLength }))
  },

  render: function render (h) {
    return h('v-table-overflow', {}, [
      h('table', {
        'class': {
          'datatable table': true,
          'datatable--select-all': this.selectAll
        }
      }, [
        this.genTHead(),
        this.genTProgress(),
        this.genTBody(),
        this.hideActions ? null : this.genTFoot()
      ])
    ])
  }
};


/***/ },
/* 89 */
/***/ function(module, exports, __webpack_require__) {

"use strict";
/* harmony default export */ exports["a"] = {
  name: 'edit-dialog',

  data: function data () {
    return {
      isActive: false,
      isSaving: false
    }
  },

  props: {
    cancelText: {
      default: 'Cancel'
    },
    large: Boolean,
    lazy: Boolean,
    saveText: {
      default: 'Save'
    },
    transition: {
      type: String,
      default: 'v-slide-x-reverse-transition'
    }
  },

  watch: {
    isActive: function isActive (val) {
      val && this.$emit('open') && this.$nextTick(this.focus)
      if (!val) {
        !this.isSaving && this.$emit('cancel')
        this.isSaving && this.$emit('close')
        this.isSaving = false
      }
    }
  },

  methods: {
    cancel: function cancel () {
      this.isActive = false
    },
    focus: function focus () {
      var input = this.$el.querySelector('input')
      input && setTimeout(function () { return (input.focus()); }, 0)
    },
    save: function save () {
      this.isSaving = true
      this.isActive = false
      this.$emit('save')
    },
    genButton: function genButton (fn, text) {
      return this.$createElement('v-btn', {
        props: {
          flat: true,
          primary: true,
          light: true
        },
        nativeOn: { click: fn }
      }, text)
    },
    genActions: function genActions () {
      return this.$createElement('div', {
        'class': 'small-dialog__actions',
        directives: [{
          name: 'show',
          value: this.large
        }]
      }, [
        this.genButton(this.cancel, this.cancelText),
        this.genButton(this.save, this.saveText)
      ])
    },
    genContent: function genContent () {
      var this$1 = this;

      return this.$createElement('div', {
        'class': 'small-dialog__content',
        on: {
          keydown: function (e) {
            e.keyCode === 27 && this$1.cancel()
            e.keyCode === 13 && this$1.save()
          }
        }
      }, [this.$slots.input])
    }
  },

  render: function render (h) {
    var this$1 = this;

    return h('v-menu', {
      'class': 'small-dialog',
      props: {
        transition: this.transition,
        origin: 'top right',
        right: true,
        value: this.isActive,
        closeOnContentClick: false,
        lazy: this.lazy
      },
      on: {
        input: function (val) { return (this$1.isActive = val); }
      }
    }, [
      h('a', {
        domProps: { href: 'javascript:;' },
        slot: 'activator'
      }, [this.$slots.default]),
      this.genContent(),
      this.genActions()
    ])
  }
};


/***/ },
/* 90 */
/***/ function(module, exports, __webpack_require__) {

"use strict";
/* harmony import */ var __WEBPACK_IMPORTED_MODULE_0__util_helpers__ = __webpack_require__(0);
/* harmony import */ var __WEBPACK_IMPORTED_MODULE_1__DataTable__ = __webpack_require__(88);
/* harmony import */ var __WEBPACK_IMPORTED_MODULE_2__EditDialog__ = __webpack_require__(89);




var TableOverflow = __webpack_require__.i(__WEBPACK_IMPORTED_MODULE_0__util_helpers__["c" /* createSimpleFunctional */])('table__overflow')

/* harmony default export */ exports["a"] = {
  DataTable: __WEBPACK_IMPORTED_MODULE_1__DataTable__["a" /* default */],
  EditDialog: __WEBPACK_IMPORTED_MODULE_2__EditDialog__["a" /* default */],
  TableOverflow: TableOverflow
};


/***/ },
/* 91 */
/***/ function(module, exports, __webpack_require__) {

"use strict";
/* harmony default export */ exports["a"] = {
  methods: {
    genTBody: function genTBody () {
      var this$1 = this;

      var children = []

      if (!this.itemsLength) {
        children = [this.genEmptyBody(this.noDataText)]
      } else if (!this.filteredItems.length) {
        children = [this.genEmptyBody(this.noResultsText)]
      } else {
        children = this.filteredItems.map(function (item) {
          var props = { item: item }

          Object.defineProperty(props, 'selected', {
            get: function () { return this$1.selected[item[this$1.selectedKey]]; },
            set: function (value) {
              var selected = this$1.value.slice()
              value && selected.push(item) || (selected = selected.filter(function (i) { return i[this$1.selectedKey] !== item[this$1.selectedKey]; }))
              this$1.$emit('input', selected)
            }
          })

          return this$1.genTR(this$1.$scopedSlots.items(props), {
            attrs: { active: this$1.isSelected(item) }
          })
        })
      }

      return this.$createElement('tbody', children)
    },
    genEmptyBody: function genEmptyBody (text) {
      return this.genTR([this.$createElement('td', {
        'class': 'text-xs-center',
        attrs: { colspan: '100%' }
      }, text)])
    }
  }
};


/***/ },
/* 92 */
/***/ function(module, exports, __webpack_require__) {

"use strict";
/* harmony default export */ exports["a"] = {
  methods: {
    genPrevIcon: function genPrevIcon () {
      var this$1 = this;

      return this.$createElement('v-btn', {
        props: {
          disabled: this.computedPagination.page === 1,
          icon: true,
          flat: true
        },
        nativeOn: { click: function () { return (this$1.computedPagination.page--); } }
      }, [this.$createElement('v-icon', 'chevron_left')])
    },
    genNextIcon: function genNextIcon () {
      var this$1 = this;

      return this.$createElement('v-btn', {
        props: {
          disabled: this.computedPagination.page * this.computedPagination.rowsPerPage >= this.itemsLength || this.pageStop < 0,
          icon: true,
          flat: true
        },
        nativeOn: { click: function () { return (this$1.computedPagination.page++); } }
      }, [this.$createElement('v-icon', 'chevron_right')])
    },
    genSelect: function genSelect () {
      var this$1 = this;

      return this.$createElement('div', {
        'class': 'datatable__actions__select'
      }, [
        this.rowsPerPageText,
        this.$createElement('v-select', {
          props: {
            items: this.rowsPerPageItems,
            value: this.computedPagination.rowsPerPage,
            hideDetails: true,
            auto: true
          },
          on: { input: function (val) { this$1.computedPagination.rowsPerPage = val; this$1.computedPagination.page = 1 } }
        })
      ])
    },
    genPagination: function genPagination () {
      var pagination = '&mdash;'

      if (this.itemsLength) {
        var stop = this.itemsLength < this.pageStop || this.pageStop < 0
                ? this.itemsLength
                : this.pageStop

        pagination = (this.pageStart + 1) + "-" + stop + " of " + (this.itemsLength)
      }

      return this.$createElement('div', {
        'class': 'datatable__actions__pagination',
        domProps: { innerHTML: pagination }
      })
    },
    genActions: function genActions () {
      return [this.$createElement('div', {
        'class': 'datatable__actions'
      }, [
        this.genSelect(),
        this.genPagination(),
        this.genPrevIcon(),
        this.genNextIcon()
      ])]
    },
    genTFoot: function genTFoot () {
      return this.$createElement('tfoot', [
        this.genTR([
          this.$createElement('td', {
            attrs: { colspan: '100%' }
          }, this.genActions())
        ])
      ])
    }
  }
};


/***/ },
/* 93 */
/***/ function(module, exports, __webpack_require__) {

"use strict";
/* harmony default export */ exports["a"] = {
  methods: {
    genTHead: function genTHead () {
      var this$1 = this;

      var children = this.headers.map(function (o) { return this$1.genHeader(o); })
      var checkbox = this.$createElement('v-checkbox', {
        class: 'primary--text',
        props: {
          hideDetails: true,
          inputValue: this.all,
          indeterminate: this.indeterminate
        },
        on: { change: this.toggle }
      })

      this.selectAll && children.unshift(this.$createElement('th', [checkbox]))

      return this.$createElement('thead', [this.genTR(children)])
    },
    genHeader: function genHeader (item) {
      var array = [
        this.$scopedSlots.headers
          ? this.$scopedSlots.headers({ item: item })
          : item[this.headerText]
      ]

      return (ref = this).$createElement.apply(ref, [ 'th' ].concat( this.genHeaderData(item, array) ))
      var ref;
    },
    genHeaderData: function genHeaderData (item, children) {
      var this$1 = this;

      var beingSorted = false
      var classes = ['column']
      var data = {}

      if ('sortable' in item && item.sortable || !('sortable' in item)) {
        data.on = { click: function () { return this$1.sort(item.value); } }
        !('value' in item) && console.warn('Data table headers must have a value property that corresponds to a value in the v-model array')

        classes.push('sortable')
        var icon = this.$createElement('v-icon', 'arrow_upward')
        item.left && children.push(icon) || children.unshift(icon)

        beingSorted = this.computedPagination.sortBy === item.value
        beingSorted && classes.push('active')
        beingSorted && this.computedPagination.descending && classes.push('desc') || classes.push('asc')
      }

      item.left && classes.push('text-xs-left') || classes.push('text-xs-right')

      data.class = classes

      return [data, children]
    }
  }
};


/***/ },
/* 94 */
/***/ function(module, exports, __webpack_require__) {

"use strict";
/* harmony default export */ exports["a"] = {
  methods: {
    genTProgress: function genTProgress () {
      var loader = this.$createElement('v-progress-linear', {
        props: {
          indeterminate: true,
          height: 3,
          active: this.loading
        }
      })

      var col = this.$createElement('th', {
        class: 'column',
        attrs: {
          colspan: '100%'
        }
      }, [loader])

      return this.$createElement('thead', { class: 'datatable__progress' }, [this.genTR([col])])
    }
  }
};


/***/ },
/* 95 */
/***/ function(module, exports, __webpack_require__) {

"use strict";
/* harmony import */ var __WEBPACK_IMPORTED_MODULE_0__mixins_bootable__ = __webpack_require__(7);
/* harmony import */ var __WEBPACK_IMPORTED_MODULE_1__mixins_themeable__ = __webpack_require__(1);



/* harmony default export */ exports["a"] = {
  name: 'tabs',

  mixins: [__WEBPACK_IMPORTED_MODULE_0__mixins_bootable__["a" /* default */], __WEBPACK_IMPORTED_MODULE_1__mixins_themeable__["a" /* default */]],

  data: function data () {
    return {
      activators: [],
      activeIndex: null,
      isMobile: false,
      reverse: false,
      target: null,
      resizeDebounce: {},
      tabsSlider: null,
      targetEl: null
    }
  },

  props: {
    centered: Boolean,
    grow: Boolean,
    icons: Boolean,
    mobileBreakPoint: {
      type: [Number, String],
      default: 1024
    },
    scrollBars: Boolean,
    value: String
  },

  computed: {
    classes: function classes () {
      return {
        'tabs': true,
        'tabs--centered': this.centered,
        'tabs--grow': this.grow,
        'tabs--icons': this.icons,
        'tabs--scroll-bars': this.scrollBars,
        'tabs--dark': !this.light && this.dark,
        'tabs--light': this.light || !this.dark
      }
    }
  },

  watch: {
    value: function value () {
      this.tabClick(this.value)
    },
    activeIndex: function activeIndex () {
      var this$1 = this;

      if (this.isBooted) { this.overflow = true }

      var activators = this.$slots.activators

      if (!activators || !activators.length || !activators[0].componentInstance.$children) { return }

      activators[0].componentInstance.$children
        .filter(function (i) { return i.$options._componentTag === 'v-tabs-item'; })
        .forEach(function (i) { return i.toggle(this$1.target); })

      this.$refs.content && this.$refs.content.$children.forEach(function (i) { return i.toggle(this$1.target, this$1.reverse, this$1.isBooted); })
      this.$emit('input', this.target)
      this.isBooted = true
    }
  },

  mounted: function mounted () {
    var this$1 = this;

    this.$vuetify.load(function () {
      window.addEventListener('resize', this$1.resize, false)

      var activators = this$1.$slots.activators

      if (!activators || !activators.length || !activators[0].componentInstance.$children) { return }

      var bar = activators[0].componentInstance.$children
      // // This is a workaround to detect if link is active
      // // when being used as a router or nuxt link
      var i = bar.findIndex(function (t) {
        return t.$el.firstChild.classList.contains('tabs__item--active')
      })

      var tab = this$1.value || (bar[i !== -1 ? i : 0] || {}).action

      tab && this$1.tabClick(tab) && this$1.resize()
    })
  },

  beforeDestroy: function beforeDestroy () {
    window.removeEventListener('resize', this.resize, false)
  },

  methods: {
    resize: function resize () {
      var this$1 = this;

      clearTimeout(this.resizeDebounce)

      this.resizeDebounce = setTimeout(function () {
        this$1.isMobile = window.innerWidth < this$1.mobileBreakPoint
      }, 0)
    },
    slider: function slider (el) {
      var this$1 = this;

      this.tabsSlider = this.tabsSlider || this.$el.querySelector('.tabs__slider')

      if (!this.tabsSlider) { return }

      this.targetEl = el || this.targetEl

      if (!this.targetEl) { return }

      // Gives DOM time to paint when
      // processing slider for
      // dynamic tabs
      this.$nextTick(function () {
        this$1.tabsSlider.style.width = (this$1.targetEl.scrollWidth) + "px"
        this$1.tabsSlider.style.left = (this$1.targetEl.offsetLeft) + "px"
      })
    },
    tabClick: function tabClick (target) {
      var this$1 = this;

      this.target = target

      if (!this.$refs.content) {
        this.activeIndex = target
        return
      }

      this.$nextTick(function () {
        var nextIndex = this$1.$refs.content.$children.findIndex(function (i) { return i.id === this$1.target; })
        this$1.reverse = nextIndex < this$1.activeIndex
        this$1.activeIndex = nextIndex
      })
    }
  },

  render: function render (h) {
    var content = []
    var slot = []
    var iter = (this.$slots.default || [])

    iter.forEach(function (c) {
      if (!c.componentOptions) { slot.push(c) }
      else if (c.componentOptions.tag === 'v-tabs-content') { content.push(c) }
      else { slot.push(c) }
    })

    var tabs = content.length ? h('v-tabs-items', {
      ref: 'content'
    }, content) : null

    return h('div', {
      'class': this.classes
    }, [slot, this.$slots.activators, tabs])
  }
};


/***/ },
/* 96 */
/***/ function(module, exports, __webpack_require__) {

"use strict";
/* harmony default export */ exports["a"] = {
  name: 'tabs-bar',

  props: {
    mobile: Boolean
  },

  computed: {
    classes: function classes () {
      return {
        'tabs__bar': true,
        'tabs__bar--mobile': this.mobile
      }
    }
  },

  methods: {
    scrollLeft: function scrollLeft () {
      this.$refs.container.scrollLeft -= 75
    },
    scrollRight: function scrollRight () {
      this.$refs.container.scrollLeft += 75
    }
  },

  render: function render (h) {
    var container = h('ul', {
      'class': 'tabs__container',
      ref: 'container'
    }, this.$slots.default)

    var left = h('v-icon', {
      props: {
        left: true
      },
      directives: [{
        name: 'ripple',
        value: ''
      }],
      on: {
        click: this.scrollLeft
      }
    }, 'chevron_left')

    var right = h('v-icon', {
      props: {
        right: true
      },
      directives: [{
        name: 'ripple',
        value: ''
      }],
      on: {
        click: this.scrollRight
      }
    }, 'chevron_right')

    return h('div', {
      'class': this.classes
    }, [container, left, right])
  }
};


/***/ },
/* 97 */
/***/ function(module, exports, __webpack_require__) {

"use strict";
/* harmony import */ var __WEBPACK_IMPORTED_MODULE_0__util_helpers__ = __webpack_require__(0);


/* harmony default export */ exports["a"] = {
  name: 'tabs-content',

  data: function data () {
    return {
      isActive: false,
      reverse: false
    }
  },

  props: {
    id: {
      type: String,
      required: true
    },
    transition: {
      type: String,
      default: 'v-tab-transition'
    },
    reverseTransition: {
      type: String,
      default: 'v-tab-reverse-transition'
    }
  },

  computed: {
    computedTransition: function computedTransition () {
      return this.reverse ? this.reverseTransition : this.transition
    },

    tabs: function tabs () {
      return __WEBPACK_IMPORTED_MODULE_0__util_helpers__["d" /* closestParentTag */].call(this, 'v-tabs')
    }
  },

  methods: {
    toggle: function toggle (target, reverse, showTransition) {
      this.$el.style.transition = !showTransition ? 'none' : null
      this.reverse = reverse
      this.isActive = this.id === target
    }
  },

  render: function render (h) {
    return h(this.computedTransition, {}, [
      h('div', {
        'class': 'tabs__content',
        domProps: { id: this.id },
        directives: [{
          name: 'show',
          value: this.isActive
        }]
      }, [this.$slots.default])])
  }
};


/***/ },
/* 98 */
/***/ function(module, exports, __webpack_require__) {

"use strict";
/* harmony import */ var __WEBPACK_IMPORTED_MODULE_0__util_helpers__ = __webpack_require__(0);
/* harmony import */ var __WEBPACK_IMPORTED_MODULE_1__mixins_route_link__ = __webpack_require__(5);



/* harmony default export */ exports["a"] = {
  name: 'tabs-item',

  mixins: [__WEBPACK_IMPORTED_MODULE_1__mixins_route_link__["a" /* default */]],

  data: function data () {
    return {
      isActive: false,
      defaultActiveClass: 'tabs__item--active'
    }
  },

  props: {
    activeClass: {
      type: String,
      default: 'tabs__item--active'
    }
  },

  computed: {
    classes: function classes () {
      return {
        'tabs__item': true,
        'tabs__item--active': !this.router && this.isActive,
        'tabs__item--disabled': this.disabled
      }
    },

    action: function action () {
      var to = this.to || this.href

      if (to === Object(to)) { return this._uid }

      return to.replace('#', '')
    },

    tabs: function tabs () {
      return __WEBPACK_IMPORTED_MODULE_0__util_helpers__["d" /* closestParentTag */].call(this, 'v-tabs')
    }
  },

  methods: {
    click: function click (e) {
      e.preventDefault()

      this.tabs.tabClick(this.action)
    },

    toggle: function toggle (action) {
      var this$1 = this;

      this.isActive = this.action === action
      this.$nextTick(function () {
        this$1.isActive && this$1.tabs.slider(this$1.$el)
      })
    }
  },

  render: function render (h) {
    var ref = this.generateRouteLink();
    var tag = ref.tag;
    var data = ref.data;

    return h('li', {}, [h(tag, data, [this.$slots.default])])
  }
};


/***/ },
/* 99 */
/***/ function(module, exports, __webpack_require__) {

"use strict";
/* harmony import */ var __WEBPACK_IMPORTED_MODULE_0__util_helpers__ = __webpack_require__(0);
/* harmony import */ var __WEBPACK_IMPORTED_MODULE_1__Tabs__ = __webpack_require__(95);
/* harmony import */ var __WEBPACK_IMPORTED_MODULE_2__TabsItem__ = __webpack_require__(98);
/* harmony import */ var __WEBPACK_IMPORTED_MODULE_3__TabsContent__ = __webpack_require__(97);
/* harmony import */ var __WEBPACK_IMPORTED_MODULE_4__TabsBar__ = __webpack_require__(96);






var TabsSlider = __webpack_require__.i(__WEBPACK_IMPORTED_MODULE_0__util_helpers__["c" /* createSimpleFunctional */])('tabs__slider', 'li')

var TabsItems = {
  name: 'tabs-items',

  render: function render (h) {
    return h('div', { 'class': { 'tabs__items': true }}, [this.$slots.default])
  }
}

/* harmony default export */ exports["a"] = {
  TabsItem: __WEBPACK_IMPORTED_MODULE_2__TabsItem__["a" /* default */],
  TabsItems: TabsItems,
  Tabs: __WEBPACK_IMPORTED_MODULE_1__Tabs__["a" /* default */],
  TabsContent: __WEBPACK_IMPORTED_MODULE_3__TabsContent__["a" /* default */],
  TabsBar: __WEBPACK_IMPORTED_MODULE_4__TabsBar__["a" /* default */],
  TabsSlider: TabsSlider
};


/***/ },
/* 100 */
/***/ function(module, exports, __webpack_require__) {

"use strict";
/* harmony import */ var __WEBPACK_IMPORTED_MODULE_0__mixins_themeable__ = __webpack_require__(1);


/* harmony default export */ exports["a"] = {
  functional: true,

  mixins: [__WEBPACK_IMPORTED_MODULE_0__mixins_themeable__["a" /* default */]],

  props: {
    fixed: Boolean
  },

  render: function render (h, ref) {
    var data = ref.data;
    var children = ref.children;
    var props = ref.props;

    data.staticClass = data.staticClass ? ("toolbar " + (data.staticClass)) : 'toolbar'
    if (props.fixed) { data.staticClass += ' toolbar--fixed' }
    if (props.dark) { data.staticClass += ' toolbar--dark' }
    if (props.light) { data.staticClass += ' toolbar--light' }

    return h('nav', data, children)
  }
};


/***/ },
/* 101 */
/***/ function(module, exports, __webpack_require__) {

"use strict";
/* harmony import */ var __WEBPACK_IMPORTED_MODULE_0__util_helpers__ = __webpack_require__(0);
/* harmony import */ var __WEBPACK_IMPORTED_MODULE_1__mixins_route_link__ = __webpack_require__(5);



/* harmony default export */ exports["a"] = {
  name: 'toolbar-item',

  mixins: [__WEBPACK_IMPORTED_MODULE_1__mixins_route_link__["a" /* default */]],

  props: {
    activeClass: {
      type: String,
      default: 'toolbar__item--active'
    }
  },

  computed: {
    classes: function classes () {
      return {
        'toolbar__item': true,
        'toolbar__item--disabled': this.disabled
      }
    },

    listUID: function listUID () {
      return __WEBPACK_IMPORTED_MODULE_0__util_helpers__["d" /* closestParentTag */].call(this, 'v-list')
    }
  },

  render: function render (h) {
    var ref = this.generateRouteLink();
    var tag = ref.tag;
    var data = ref.data;

    return h('li', {}, [h(tag, data, [this.$slots.default])])
  }
};


/***/ },
/* 102 */
/***/ function(module, exports, __webpack_require__) {

"use strict";
/* harmony import */ var __WEBPACK_IMPORTED_MODULE_0__Toolbar__ = __webpack_require__(100);
/* harmony import */ var __WEBPACK_IMPORTED_MODULE_1__ToolbarItem__ = __webpack_require__(101);
/* harmony import */ var __WEBPACK_IMPORTED_MODULE_2__util_helpers__ = __webpack_require__(0);





var ToolbarLogo = __webpack_require__.i(__WEBPACK_IMPORTED_MODULE_2__util_helpers__["c" /* createSimpleFunctional */])('toolbar__logo')
var ToolbarTitle = __webpack_require__.i(__WEBPACK_IMPORTED_MODULE_2__util_helpers__["c" /* createSimpleFunctional */])('toolbar__title')
var ToolbarSub = __webpack_require__.i(__WEBPACK_IMPORTED_MODULE_2__util_helpers__["c" /* createSimpleFunctional */])('toolbar__sub')
var ToolbarItems = __webpack_require__.i(__WEBPACK_IMPORTED_MODULE_2__util_helpers__["c" /* createSimpleFunctional */])('toolbar__items', 'ul')
var ToolbarSideIcon = {
  functional: true,

  render: function render (h, ref) {
    var data = ref.data;
    var children = ref.children;

    data.staticClass = data.staticClass ? ("toolbar__side-icon " + (data.staticClass)) : 'toolbar__side-icon'
    data.props = {
      icon: true,
      dark: true
    }

    return h('v-btn', data, [h('v-icon', 'menu')])
  }
}

/* harmony default export */ exports["a"] = {
  Toolbar: __WEBPACK_IMPORTED_MODULE_0__Toolbar__["a" /* default */],
  ToolbarItem: __WEBPACK_IMPORTED_MODULE_1__ToolbarItem__["a" /* default */],
  ToolbarItems: ToolbarItems,
  ToolbarLogo: ToolbarLogo,
  ToolbarTitle: ToolbarTitle,
  ToolbarSideIcon: ToolbarSideIcon,
  ToolbarSub: ToolbarSub
};


/***/ },
/* 103 */
/***/ function(module, exports, __webpack_require__) {

"use strict";
/* harmony import */ var __WEBPACK_IMPORTED_MODULE_0__util_helpers__ = __webpack_require__(0);


var SlideXTransition = __webpack_require__.i(__WEBPACK_IMPORTED_MODULE_0__util_helpers__["b" /* createSimpleTransition */])('slide-x-transition')
var SlideXReverseTransition = __webpack_require__.i(__WEBPACK_IMPORTED_MODULE_0__util_helpers__["b" /* createSimpleTransition */])('slide-x-reverse-transition')
var SlideYTransition = __webpack_require__.i(__WEBPACK_IMPORTED_MODULE_0__util_helpers__["b" /* createSimpleTransition */])('slide-y-transition')
var SlideYReverseTransition = __webpack_require__.i(__WEBPACK_IMPORTED_MODULE_0__util_helpers__["b" /* createSimpleTransition */])('slide-y-reverse-transition')
var ScaleTransition = __webpack_require__.i(__WEBPACK_IMPORTED_MODULE_0__util_helpers__["b" /* createSimpleTransition */])('scale-transition')
var TabTransition = __webpack_require__.i(__WEBPACK_IMPORTED_MODULE_0__util_helpers__["b" /* createSimpleTransition */])('tab-transition')
var TabReverseTransition = __webpack_require__.i(__WEBPACK_IMPORTED_MODULE_0__util_helpers__["b" /* createSimpleTransition */])('tab-reverse-transition')
var CarouselTransition = __webpack_require__.i(__WEBPACK_IMPORTED_MODULE_0__util_helpers__["b" /* createSimpleTransition */])('carousel-transition')
var CarouselReverseTransition = __webpack_require__.i(__WEBPACK_IMPORTED_MODULE_0__util_helpers__["b" /* createSimpleTransition */])('carousel-reverse-transition')
var DialogTransition = __webpack_require__.i(__WEBPACK_IMPORTED_MODULE_0__util_helpers__["b" /* createSimpleTransition */])('dialog-transition')
var DialogBottomTransition = __webpack_require__.i(__WEBPACK_IMPORTED_MODULE_0__util_helpers__["b" /* createSimpleTransition */])('dialog-bottom-transition')
var FadeTransition = __webpack_require__.i(__WEBPACK_IMPORTED_MODULE_0__util_helpers__["b" /* createSimpleTransition */])('fade-transition')
var MenuTransition = __webpack_require__.i(__WEBPACK_IMPORTED_MODULE_0__util_helpers__["b" /* createSimpleTransition */])('menu-transition')

/* harmony default export */ exports["a"] = {
  SlideXTransition: SlideXTransition,
  SlideXReverseTransition: SlideXReverseTransition,
  SlideYTransition: SlideYTransition,
  SlideYReverseTransition: SlideYReverseTransition,
  ScaleTransition: ScaleTransition,
  FadeTransition: FadeTransition,
  TabTransition: TabTransition,
  TabReverseTransition: TabReverseTransition,
  DialogTransition: DialogTransition,
  DialogBottomTransition: DialogBottomTransition,
  MenuTransition: MenuTransition,
  CarouselTransition: CarouselTransition,
  CarouselReverseTransition: CarouselReverseTransition
};


/***/ },
/* 104 */
/***/ function(module, exports, __webpack_require__) {

"use strict";
/* harmony import */ var __WEBPACK_IMPORTED_MODULE_0__util_helpers__ = __webpack_require__(0);


function directive (el, binding) {
  var config = __webpack_require__.i(__WEBPACK_IMPORTED_MODULE_0__util_helpers__["a" /* directiveConfig */])(
    binding,
    {
      icon: false,
      left: false,
      overlap: false
    }
  )

  if (config.overlap) { el.classList.add('badge--overlap') }
  if (config.icon) { el.classList.add('badge--icon') }
  if (config.left) { el.classList.add('badge--left') }

  el.dataset.badge = config.value
  el.classList.add('badge')
}

/* harmony default export */ exports["a"] = {
  bind: directive,
  updated: directive,
  componentUpdated: directive,
  unbind: function (el) {
    el.removeAttribute('data-badge')
    el.classList.remove('badge')
  }
};


/***/ },
/* 105 */
/***/ function(module, exports, __webpack_require__) {

"use strict";
function directive (e, el, binding, v) {
  var cb = function () { return true; }

  if (binding.value) { cb = binding.value }

  if ((e && e.target) &&
    (e.target !== el && !el.contains(e.target)) &&
    cb(e)
  ) {
    v.context.isActive = false
  }
}

/* harmony default export */ exports["a"] = {
  bind: function bind (el, binding, v) {
    v.context.$vuetify.load(function () {
      var outside = document.querySelector('[data-app]') || document.body
      var click = function (e) { return directive(e, el, binding, v); }
      outside.addEventListener('click', click, false)
      el._clickOutside = click
    })
  },

  unbind: function unbind (el) {
    var outside = document.querySelector('[data-app]') || document.body
    outside.removeEventListener('click', el._clickOutside, false)
  }
};


/***/ },
/* 106 */
/***/ function(module, exports, __webpack_require__) {

"use strict";
function style (el, value) {
  [
    'transform',
    'webkitTransform'
  ].forEach(function (i) {
    el.style[i] = value
  })
}

var ripple = {
  show: function (e, el, ref) {
    var value = ref.value; if ( value === void 0 ) value = {};

    var container = document.createElement('span')
    var animation = document.createElement('span')

    container.appendChild(animation)
    container.className = 'ripple__container'

    if (value.class) {
      container.className += " " + (value.class)
    }

    var size = el.clientWidth > el.clientHeight ? el.clientWidth : el.clientHeight
    animation.className = 'ripple__animation'
    animation.style.width = (size * (value.center ? 1 : 2)) + "px"
    animation.style.height = animation.style.width

    el.appendChild(container)

    var offset = el.getBoundingClientRect()
    var x = value.center ? '50%' : ((e.clientX - offset.left) + "px")
    var y = value.center ? '50%' : ((e.clientY - offset.top) + "px")

    animation.classList.add('ripple__animation--enter')
    animation.classList.add('ripple__animation--visible')
    style(animation, ("translate(-50%, -50%) translate(" + x + ", " + y + ") scale3d(0.01,0.01,0.01)"))
    animation.dataset.activated = Date.now()

    setTimeout(function () {
      animation.classList.remove('ripple__animation--enter')
      style(animation, ("translate(-50%, -50%) translate(" + x + ", " + y + ")  scale3d(0.99,0.99,0.99)"))
    }, 0)
  },

  hide: function (el) {
    var ripples = el.getElementsByClassName('ripple__animation')

    if (ripples.length === 0) { return }
    var animation = ripples[ripples.length - 1]
    var diff = Date.now() - Number(animation.dataset.activated)
    var delay = 400 - diff

    delay = delay < 0 ? 0 : delay

    setTimeout(function () {
      animation.classList.remove('ripple__animation--visible')

      setTimeout(function () {
        // Need to figure out a new way to do this
        try {
          animation.parentNode && el.removeChild(animation.parentNode)
        } catch (e) {}
      }, 300)
    }, delay)
  }
}

function directive (el, binding, v) {
  if (binding.value === false) { return }

  if ('ontouchstart' in window) {
    el.addEventListener('touchend', function () { return ripple.hide(el); }, false)
    el.addEventListener('touchcancel', function () { return ripple.hide(el); }, false)
  }

  el.addEventListener('mousedown', function (e) { return ripple.show(e, el, binding); }, false)
  el.addEventListener('mouseup', function () { return ripple.hide(el); }, false)
  el.addEventListener('mouseleave', function () { return ripple.hide(el); }, false)
}

function unbind (el, binding) {
  el.removeEventListener('touchstart', function (e) { return ripple.show(e, el, binding); }, false)
  el.removeEventListener('mousedown', function (e) { return ripple.show(e, el, binding); }, false)
  el.removeEventListener('touchend', function () { return ripple.hide(el); }, false)
  el.removeEventListener('touchcancel', function () { return ripple.hide(el); }, false)
  el.removeEventListener('mouseup', function () { return ripple.hide(el); }, false)
  el.removeEventListener('mouseleave', function () { return ripple.hide(el); }, false)
}

/* harmony default export */ exports["a"] = {
  bind: directive,
  unbind: unbind
};


/***/ },
/* 107 */
/***/ function(module, exports, __webpack_require__) {

"use strict";
/* harmony import */ var __WEBPACK_IMPORTED_MODULE_0__util_helpers__ = __webpack_require__(0);


function directive (el, binding) {
  var config = __webpack_require__.i(__WEBPACK_IMPORTED_MODULE_0__util_helpers__["a" /* directiveConfig */])(
    binding,
    { top: true }
  )

  unbind(el, binding, config)

  el.dataset.tooltip = config.html
  el.dataset['tooltipLocation'] = config.value
}

function unbind (el) {
  el.removeAttribute('data-tooltip')
  el.removeAttribute('data-tooltip-location')
}

/* harmony default export */ exports["a"] = {
  bind: directive,
  updated: directive,
  componentUpdated: directive,
  unbind: unbind
};


/***/ },
/* 108 */
/***/ function(module, exports, __webpack_require__) {

"use strict";
/* harmony default export */ exports["a"] = {
  data: function data () {
    return {
      parallax: null,
      parallaxDist: null,
      elOffsetTop: null,
      percentScrolled: null,
      scrollTop: null,
      windowHeight: null,
      windowBottom: null
    }
  },

  computed: {
    normalizedHeight: function normalizedHeight () {
      return Number(this.height.toString().replace(/(^[0-9]*$)/, '$1'))
    },

    imgHeight: function imgHeight () {
      return this.objHeight()
    }
  },

  mounted: function mounted () {
    this.$vuetify.load(this.init)
  },

  beforeDestroy: function beforeDestroy () {
    window.removeEventListener('scroll', this.translate, false)
    document.removeEventListener('resize', this.translate, false)
  },

  methods: {
    listeners: function listeners () {
      window.addEventListener('scroll', this.translate, false)
      document.addEventListener('resize', this.translate, false)
    },

    translate: function translate () {
      this.calcDimensions()

      this.percentScrolled = (
        (this.windowBottom - this.elOffsetTop) / (this.normalizedHeight + this.windowHeight)
      )

      this.parallax = Math.round(this.parallaxDist * this.percentScrolled)

      if (this.translated) {
        this.translated()
      }
    },

    calcDimensions: function calcDimensions () {
      var offset = this.$el.getBoundingClientRect()

      this.scrollTop = window.pageYOffset
      this.parallaxDist = this.imgHeight - this.normalizedHeight
      this.elOffsetTop = offset.top + this.scrollTop
      this.windowHeight = window.innerHeight
      this.windowBottom = this.scrollTop + this.windowHeight
    }
  }
};


/***/ },
/* 109 */
/***/ function(module, exports, __webpack_require__) {

"use strict";
Object.defineProperty(exports, "__esModule", { value: true });
/* harmony import */ var __WEBPACK_IMPORTED_MODULE_0__mixins_themeable__ = __webpack_require__(1);
//
//
//
//
//
//
//
//
//
//
//
//
//
//
//
//
//
//
//
//
//
//
//
//
//
//
//
//
//
//
//
//
//
//
//
//
//
//
//
//



/* harmony default export */ exports["default"] = {
  name: 'button-dropdown',

  mixins: [__WEBPACK_IMPORTED_MODULE_0__mixins_themeable__["a" /* default */]],

  data: function data () {
    return {
      isActive: false,
      inputValue: this.value,
      editableValue: null
    }
  },

  props: {
    editable: Boolean,
    options: {
      type: Array,
      default: function () { return []; }
    },
    maxHeight: {
      type: [String, Number],
      default: 200
    },
    overflow: Boolean,
    label: {
      type: String,
      default: 'Select'
    },
    segmented: Boolean,
    value: {
      required: false
    }
  },

  computed: {
    classes: function classes () {
      return {
        'btn-dropdown--editable': this.editable,
        'btn-dropdown--overflow': this.overflow || this.segmented || this.editable,
        'btn-dropdown--segmented': this.segmented,
        'btn-dropdown--light': this.light || !this.dark,
        'btn-dropdown--dark': !this.light && this.dark
      }
    },

    computedItems: function computedItems () {
      var this$1 = this;

      if (this.editable) {
        return this.options
      }

      if (this.index !== -1 &&
        (this.overflow || this.segmented)
      ) {
        return this.options.filter(function (obj, i) { return i !== this$1.index; })
      }

      return this.options
    },

    index: function index () {
      var this$1 = this;

      return this.options.findIndex(function (i) { return i === this$1.inputValue; })
    }
  },

  mounted: function mounted () {
    if (this.inputValue) {
      this.editableValue = this.inputValue.text
    }
  },

  watch: {
    inputValue: function inputValue () {
      this.$emit('input', this.inputValue)
    },

    value: function value () {
      this.inputValue = typeof this.value === 'string' ? { text: this.value } : this.value
      this.editableValue = this.inputValue.text
    }
  },

  methods: {
    toggle: function toggle (active) {
      this.isActive = active
    },

    updateValue: function updateValue (e, obj) {
      if (e.keyCode === 13) {
        this.$refs.input.$el.querySelector('input').blur()
        this.isActive = false
      }

      if (typeof obj === 'string') {
        obj = { text: obj }
      }

      this.inputValue = obj
      this.editableValue = obj.text || obj.action
      this.isActive = false
    }
  }
};


/***/ },
/* 110 */
/***/ function(module, exports, __webpack_require__) {

"use strict";
Object.defineProperty(exports, "__esModule", { value: true });
/* harmony import */ var __WEBPACK_IMPORTED_MODULE_0__mixins_themeable__ = __webpack_require__(1);
//
//
//
//
//
//
//
//
//
//
//
//
//
//
//
//
//
//
//



/* harmony default export */ exports["default"] = {
  name: 'button-toggle',

  mixins: [__WEBPACK_IMPORTED_MODULE_0__mixins_themeable__["a" /* default */]],

  data: function data () {
    return {
      inputValue: this.value
    }
  },

  props: {
    options: {
      type: Array,
      default: function () { return []; }
    },

    multiple: Boolean,

    value: {
      required: false
    }
  },

  computed: {
    classes: function classes () {
      return {
        'btn-toggle--selected': this.inputValue && !this.multiple || this.inputValue && this.inputValue.length > 0
      }
    }
  },

  watch: {
    value: function value () {
      this.inputValue = this.value
    }
  },

  methods: {
    isSelected: function isSelected (item) {
      if (!this.multiple) {
        return this.inputValue === item.value
      }

      return this.inputValue.includes(item.value)
    },

    updateValue: function updateValue (item) {
      if (!this.multiple) {
        return this.$emit('input', this.inputValue === item.value ? null : item.value)
      }

      var items = this.inputValue.slice()

      var i = items.indexOf(item.value)
      if (i !== -1) {
        items.splice(i, 1)
      } else {
        items.push(item.value)
      }

      this.$emit('input', items)
    }
  }
};


/***/ },
/* 111 */
/***/ function(module, exports, __webpack_require__) {

"use strict";
Object.defineProperty(exports, "__esModule", { value: true });
/* harmony import */ var __WEBPACK_IMPORTED_MODULE_0__mixins_bootable__ = __webpack_require__(7);
//
//
//
//
//
//
//
//
//
//
//
//
//
//
//
//
//
//
//
//
//
//



/* harmony default export */ exports["default"] = {
  name: 'carousel',

  mixins: [__WEBPACK_IMPORTED_MODULE_0__mixins_bootable__["a" /* default */]],

  data: function data () {
    return {
      current: null,
      items: [],
      slideInterval: {},
      reverse: false
    }
  },

  props: {
    cycle: {
      type: Boolean,
      default: true
    },

    icon: {
      type: String,
      default: 'fiber_manual_record'
    },

    interval: {
      type: Number,
      default: 6000
    }
  },

  computed: {
    defaultState: function defaultState () {
      return {
        current: null,
        reverse: false
      }
    }
  },

  watch: {
    current: function current () {
      var this$1 = this;

      // Evaluate items when current changes to account for
      // dynamic changing of children
      this.items = this.$children.filter(function (i) {
        return i.$el.classList && i.$el.classList.contains('carousel__item')
      })

      this.items.forEach(function (i) { return i.open(this$1.items[this$1.current]._uid, this$1.reverse); })

      !this.isBooted && this.cycle && this.restartInterval()
      this.isBooted = true
    },
    cycle: function cycle (val) {
      val && this.restartInterval() || clearInterval(this.slideInterval)
    }
  },

  mounted: function mounted () {
    this.init()
  },

  methods: {
    restartInterval: function restartInterval () {
      clearInterval(this.slideInterval)
      this.$nextTick(this.startInterval)
    },
    init: function init () {
      this.current = 0
    },
    next: function next () {
      this.reverse = false

      if (this.current + 1 === this.items.length) {
        return (this.current = 0)
      }

      this.current++
    },
    prev: function prev () {
      this.reverse = true

      if (this.current - 1 < 0) {
        return (this.current = this.items.length - 1)
      }

      this.current--
    },
    select: function select (index) {
      this.reverse = index < this.current
      this.current = index
    },
    startInterval: function startInterval () {
      this.slideInterval = setInterval(this.next, this.interval)
    }
  }
};


/***/ },
/* 112 */
/***/ function(module, exports, __webpack_require__) {

"use strict";
Object.defineProperty(exports, "__esModule", { value: true });
//
//
//
//
//
//
//
//
//
//
//
//
//

/* harmony default export */ exports["default"] = {
  name: 'carousel-item',

  data: function data () {
    return {
      active: false,
      reverse: false
    }
  },

  props: {
    src: {
      type: String,
      required: true
    },

    transition: {
      type: String,
      default: 'v-tab-transition'
    },

    reverseTransition: {
      type: String,
      default: 'v-tab-reverse-transition'
    }
  },

  computed: {
    computedTransition: function computedTransition () {
      return this.reverse ? this.reverseTransition : this.transition
    },

    styles: function styles () {
      return {
        backgroundImage: ("url(" + (this.src) + ")")
      }
    }
  },

  methods: {
    open: function open (id, reverse) {
      this.active = this._uid === id
      this.reverse = reverse
    }
  }
};


/***/ },
/* 113 */
/***/ function(module, exports, __webpack_require__) {

"use strict";
Object.defineProperty(exports, "__esModule", { value: true });
/* harmony import */ var __WEBPACK_IMPORTED_MODULE_0__mixins_expand_transition__ = __webpack_require__(9);
/* harmony import */ var __WEBPACK_IMPORTED_MODULE_1__mixins_toggleable__ = __webpack_require__(2);
//
//
//
//
//
//
//
//
//
//
//
//
//
//
//
//
//
//
//
//
//
//
//
//
//




/* harmony default export */ exports["default"] = {
  name: 'expansion-panel-content',

  mixins: [__WEBPACK_IMPORTED_MODULE_0__mixins_expand_transition__["a" /* default */], __WEBPACK_IMPORTED_MODULE_1__mixins_toggleable__["a" /* default */]],

  data: function data () {
    return {
      height: 'auto'
    }
  },

  props: {
    ripple: Boolean
  },

  computed: {
    classes: function classes () {
      return {
        'expansion-panel__header--active': this.isActive
      }
    }
  },

  mounted: function mounted () {
    var this$1 = this;

    // TODO: This is temporary, replace
    if (this.value) {
      this.$vuetify.load(function () {
        setTimeout(function () {
          this$1.$refs.body.style.height = (this$1.$refs.body.clientHeight) + "px"
        }, 1000)
      })
    }
  },

  methods: {
    closeConditional: function closeConditional (e) {
      return this.$parent.$el.contains(e.target) && 
        !this.$parent.expand &&
        !this.$el.contains(e.target)
    },

    toggle: function toggle () {
      this.isActive = !this.isActive
    }
  }
};


/***/ },
/* 114 */
/***/ function(module, exports, __webpack_require__) {

"use strict";
Object.defineProperty(exports, "__esModule", { value: true });
//
//
//
//
//
//
//
//
//
//
//
//
//
//
//
//
//
//
//
//
//
//
//
//
//
//
//
//
//
//
//
//
//
//
//
//
//

/* harmony default export */ exports["default"] = {
  name: 'pagination',

  props: {
    circle: Boolean,

    disabled: Boolean,

    length: {
      type: Number,
      default: 0
    },

    value: {
      type: Number,
      default: 0
    }
  },

  watch: {
    value: function value () {
      this.init()
    }
  },

  computed: {
    classes: function classes () {
      return {
        'pagination--circle': this.circle,
        'pagination--disabled': this.disabled
      }
    },

    items: function items () {
      if (this.length <= 5) {
        return this.range(1, this.length)
      }

      var min = this.value - 3
      min = min > 0 ? min : 1

      var max = min + 6
      max = max <= this.length ? max : this.length

      if (max === this.length) {
        min = this.length - 6
      }

      var range = this.range(min, max)

      if (this.value >= 4 && this.length > 6) {
        range.splice(0, 2, 1, '...')
      }

      if (this.value + 3 < this.length && this.length > 6) {
        range.splice(range.length - 2, 2, '...', this.length)
      }

      return range
    }
  },

  mounted: function mounted () {
    this.$vuetify.load.call(this, this.init)
  },

  methods: {
    init: function init () {
      var this$1 = this;

      this.selected = null

      // Change this
      setTimeout(function () { return (this$1.selected = this$1.value); }, 100)
    },

    range: function range (from, to) {
      var range = []

      from = from > 0 ? from : 1

      for (var i = from; i <= to; i++) {
        range.push(i)
      }

      return range
    }
  }
};


/***/ },
/* 115 */
/***/ function(module, exports, __webpack_require__) {

"use strict";
Object.defineProperty(exports, "__esModule", { value: true });
/* harmony import */ var __WEBPACK_IMPORTED_MODULE_0__mixins_translatable__ = __webpack_require__(108);
//
//
//
//
//
//
//
//
//
//
//
//
//
//
//
//



/* harmony default export */ exports["default"] = {
  name: 'parallax',

  mixins: [__WEBPACK_IMPORTED_MODULE_0__mixins_translatable__["a" /* default */]],

  props: {
    height: {
      type: [String, Number],
      default: 500
    },

    src: {
      type: String,
      required: true
    }
  },

  computed: {
    styles: function styles () {
      return {
        display: 'block',
        transform: ("translate3d(-50%, " + (this.parallax) + "px, 0)")
      }
    }
  },

  methods: {
    init: function init () {
      var this$1 = this;

      if (this.$refs.img.complete) {
        this.translate()
        this.listeners()
      }

      this.$refs.img.addEventListener('load', function () {
        this$1.translate()
        this$1.listeners()
      }, false)
    },

    objHeight: function objHeight () {
      return this.$refs.img.naturalHeight
    },

    elOffsetTop: function elOffsetTop () {
      return this.$el.offsetTop
    }
  }
};


/***/ },
/* 116 */
/***/ function(module, exports, __webpack_require__) {

"use strict";
Object.defineProperty(exports, "__esModule", { value: true });

var this$1 = this;
//
//
//
//
//
//
//
//
//
//
//
//
//
//
//
//
//
//
//
//
//
//
//
//
//
//
//
//
//
//
//
//
//
//
//
//
//
//

/* harmony default export */ exports["default"] = {
  name: 'progress-circular',

  props: {
    button: Boolean,

    fill: {
      type: String,
      default: function () { return this$1.indeterminate ? 'none' : 'transparent'; }
    },

    indeterminate: Boolean,

    rotate: {
      type: Number,
      default: 0
    },

    size: {
      type: [Number, String],
      default: 32
    },

    width: {
      type: Number,
      default: 4
    },

    value: {
      type: Number,
      default: 0
    }
  },

  computed: {
    calculatedSize: function calculatedSize () {
      var size = Number(this.size)

      if (this.button) {
        size += 8
      }

      return size
    },

    circumference: function circumference () {
      return 2 * Math.PI * this.radius
    },

    classes: function classes () {
      return {
        'progress-circular--indeterminate': this.indeterminate,
        'progress-circular--button': this.button
      }
    },

    cxy: function cxy () {
      return this.indeterminate && !this.button ? 50 : this.calculatedSize / 2
    },

    normalizedValue: function normalizedValue () {
      if (this.value < 0) {
        return 0
      }

      if (this.value > 100) {
        return 100
      }

      return this.value
    },

    radius: function radius () {
      return this.indeterminate && !this.button ? 20 : (this.calculatedSize - this.width) / 2
    },

    strokeDashArray: function strokeDashArray () {
      return Math.round(this.circumference * 1000) / 1000
    },

    strokeDashOffset: function strokeDashOffset () {
      return ((100 - this.normalizedValue) / 100) * this.circumference + 'px'
    },

    styles: function styles () {
      return {
        height: ((this.calculatedSize) + "px"),
        width: ((this.calculatedSize) + "px")
      }
    },

    svgSize: function svgSize () {
      return this.indeterminate ? false : this.calculatedSize
    },

    svgStyles: function svgStyles () {
      return {
        transform: ("rotate(" + (this.rotate) + "deg)")
      }
    },

    viewBox: function viewBox () {
      return this.indeterminate ? '25 25 50 50' : false
    }
  }
};


/***/ },
/* 117 */
/***/ function(module, exports, __webpack_require__) {

"use strict";
Object.defineProperty(exports, "__esModule", { value: true });
//
//
//
//
//
//
//
//
//
//
//
//
//
//
//
//
//

/* harmony default export */ exports["default"] = {
  name: 'progress',

  props: {
    active: {
      type: Boolean,
      default: true
    },

    buffer: Boolean,

    bufferValue: Number,

    error: Boolean,

    height: {
      type: [Number, String],
      default: 7
    },

    indeterminate: Boolean,

    info: Boolean,

    secondary: Boolean,

    success: Boolean,

    query: Boolean,

    warning: Boolean,

    value: {
      type: [Number, String],
      default: 0
    }
  },

  computed: {
    classes: function classes () {
      return {
        'progress-linear--query': this.query,
        'progress-linear--secondary': this.secondary,
        'progress-linear--success': this.success,
        'progress-linear--info': this.info,
        'progress-linear--warning': this.warning,
        'progress-linear--error': this.error
      }
    },

    styles: function styles () {
      var styles = {}

      if (!this.active) {
        styles.height = 0
      }

      if (this.buffer) {
        styles.width = (this.bufferValue) + "%"
      }

      return styles
    },

    bufferStyles: function bufferStyles () {
      var styles = {}

      if (!this.active) {
        styles.height = 0
      }

      return styles
    }
  }
};


/***/ },
/* 118 */
/***/ function(module, exports, __webpack_require__) {

var Component = __webpack_require__(3)(
  /* script */
  __webpack_require__(109),
  /* template */
  __webpack_require__(127),
  /* scopeId */
  null,
  /* cssModules */
  null
)

module.exports = Component.exports


/***/ },
/* 119 */
/***/ function(module, exports, __webpack_require__) {

var Component = __webpack_require__(3)(
  /* script */
  __webpack_require__(110),
  /* template */
  __webpack_require__(135),
  /* scopeId */
  null,
  /* cssModules */
  null
)

module.exports = Component.exports


/***/ },
/* 120 */
/***/ function(module, exports, __webpack_require__) {

var Component = __webpack_require__(3)(
  /* script */
  __webpack_require__(111),
  /* template */
  __webpack_require__(130),
  /* scopeId */
  null,
  /* cssModules */
  null
)

module.exports = Component.exports


/***/ },
/* 121 */
/***/ function(module, exports, __webpack_require__) {

var Component = __webpack_require__(3)(
  /* script */
  __webpack_require__(112),
  /* template */
  __webpack_require__(129),
  /* scopeId */
  null,
  /* cssModules */
  null
)

module.exports = Component.exports


/***/ },
/* 122 */
/***/ function(module, exports, __webpack_require__) {

var Component = __webpack_require__(3)(
  /* script */
  __webpack_require__(113),
  /* template */
  __webpack_require__(131),
  /* scopeId */
  null,
  /* cssModules */
  null
)

module.exports = Component.exports


/***/ },
/* 123 */
/***/ function(module, exports, __webpack_require__) {

var Component = __webpack_require__(3)(
  /* script */
  __webpack_require__(114),
  /* template */
  __webpack_require__(132),
  /* scopeId */
  null,
  /* cssModules */
  null
)

module.exports = Component.exports


/***/ },
/* 124 */
/***/ function(module, exports, __webpack_require__) {

var Component = __webpack_require__(3)(
  /* script */
  __webpack_require__(115),
  /* template */
  __webpack_require__(133),
  /* scopeId */
  null,
  /* cssModules */
  null
)

module.exports = Component.exports


/***/ },
/* 125 */
/***/ function(module, exports, __webpack_require__) {

var Component = __webpack_require__(3)(
  /* script */
  __webpack_require__(116),
  /* template */
  __webpack_require__(128),
  /* scopeId */
  null,
  /* cssModules */
  null
)

module.exports = Component.exports


/***/ },
/* 126 */
/***/ function(module, exports, __webpack_require__) {

var Component = __webpack_require__(3)(
  /* script */
  __webpack_require__(117),
  /* template */
  __webpack_require__(134),
  /* scopeId */
  null,
  /* cssModules */
  null
)

module.exports = Component.exports


/***/ },
/* 127 */
/***/ function(module, exports) {

module.exports={render:function (){var _vm=this;var _h=_vm.$createElement;var _c=_vm._self._c||_h;
  return _c('div', {
    staticClass: "btn-dropdown",
    class: _vm.classes
  }, [_c('v-menu', {
    attrs: {
      "auto": !_vm.overflow && !_vm.segmented && !_vm.editable,
      "right": !_vm.overflow && !_vm.segmented && !_vm.editable,
      "max-height": _vm.maxHeight,
      "offset-y": _vm.overflow || _vm.segmented || _vm.editable,
      "close-on-click": _vm.isActive,
      "open-on-click": !_vm.isActive,
      "bottom": "bottom"
    },
    model: {
      value: (_vm.isActive),
      callback: function($$v) {
        _vm.isActive = $$v
      },
      expression: "isActive"
    }
  }, [_c('v-text-field', {
    ref: "input",
    attrs: {
      "type": _vm.editable ? 'text' : 'button',
      "label": _vm.label,
      "light": _vm.light || !_vm.dark,
      "dark": !_vm.light && _vm.dark,
      "single-line": "single-line",
      "append-icon": "arrow_drop_down"
    },
    on: {
      "focus": function($event) {
        _vm.isActive = arguments[0]
      }
    },
    nativeOn: {
      "keyup": function($event) {
        if (!('button' in $event) && _vm._k($event.keyCode, "enter", 13)) { return null; }
        (function (e) { return _vm.updateValue(e, _vm.editableValue); })($event)
      }
    },
    slot: "activator",
    model: {
      value: (_vm.editableValue),
      callback: function($$v) {
        _vm.editableValue = $$v
      },
      expression: "editableValue"
    }
  }), _c('v-list', _vm._l((_vm.options), function(option, index) {
    return _c('v-list-item', [_c('v-list-tile', {
      class: {
        'list__tile--active': _vm.inputValue === option
      },
      nativeOn: {
        "click": function($event) {
          (function (e) { return _vm.updateValue(e, option); })($event)
        }
      }
    }, [(option.action) ? _c('v-list-tile-action', [_c('v-icon', {
      attrs: {
        "light": _vm.light || !_vm.dark,
        "dark": !_vm.light && _vm.dark
      }
    }, [_vm._v(_vm._s(option.action))])], 1) : _vm._e(), (option.text) ? _c('v-list-tile-content', [_c('v-list-tile-title', [_vm._v(_vm._s(option.text))])], 1) : _vm._e()], 1)], 1)
  }))], 1)], 1)
},staticRenderFns: []}

/***/ },
/* 128 */
/***/ function(module, exports) {

module.exports={render:function (){var _vm=this;var _h=_vm.$createElement;var _c=_vm._self._c||_h;
  return _c('div', {
    staticClass: "progress-circular",
    class: _vm.classes,
    style: (_vm.styles)
  }, [_c('svg', {
    style: (_vm.svgStyles),
    attrs: {
      "xmlns": "http://www.w3.org/2000/svg",
      "height": _vm.svgSize,
      "width": _vm.svgSize,
      "viewBox": _vm.viewBox
    }
  }, [(!_vm.indeterminate) ? _c('circle', {
    staticClass: "progress-circular__underlay",
    attrs: {
      "fill": "transparent",
      "cx": _vm.cxy,
      "cy": _vm.cxy,
      "r": _vm.radius,
      "stroke-width": _vm.width,
      "stroke-dasharray": _vm.strokeDashArray,
      "stroke-dashoffset": 0
    }
  }) : _vm._e(), _c('circle', {
    staticClass: "progress-circular__overlay",
    attrs: {
      "fill": _vm.fill,
      "cx": _vm.cxy,
      "cy": _vm.cxy,
      "r": _vm.radius,
      "stroke-width": _vm.width,
      "stroke-dasharray": _vm.strokeDashArray,
      "stroke-dashoffset": _vm.strokeDashOffset
    }
  })]), _c('div', {
    staticClass: "progress-circular__info"
  }, [_vm._t("default")], 2)])
},staticRenderFns: []}

/***/ },
/* 129 */
/***/ function(module, exports) {

module.exports={render:function (){var _vm=this;var _h=_vm.$createElement;var _c=_vm._self._c||_h;
  return _c(_vm.computedTransition, {
    tag: "component"
  }, [_c('div', {
    directives: [{
      name: "show",
      rawName: "v-show",
      value: (_vm.active),
      expression: "active"
    }],
    staticClass: "carousel__item",
    class: {
      'reverse': _vm.reverse
    },
    style: (_vm.styles)
  }, [_vm._t("default")], 2)])
},staticRenderFns: []}

/***/ },
/* 130 */
/***/ function(module, exports) {

module.exports={render:function (){var _vm=this;var _h=_vm.$createElement;var _c=_vm._self._c||_h;
  return _c('div', {
    staticClass: "carousel"
  }, [_c('div', {
    staticClass: "carousel__left"
  }, [_c('v-btn', {
    attrs: {
      "icon": "icon"
    },
    nativeOn: {
      "click": function($event) {
        $event.stopPropagation();
        _vm.prev($event)
      }
    }
  }, [_c('v-icon', [_vm._v("chevron_left")])], 1)], 1), _c('div', {
    staticClass: "carousel__right"
  }, [_c('v-btn', {
    attrs: {
      "icon": "icon"
    },
    nativeOn: {
      "click": function($event) {
        $event.stopPropagation();
        _vm.next($event)
      }
    }
  }, [_c('v-icon', [_vm._v("chevron_right")])], 1)], 1), _c('div', {
    staticClass: "carousel__controls"
  }, _vm._l((_vm.items), function(item, index) {
    return _c('v-btn', {
      staticClass: "carousel__controls__item",
      class: {
        'carousel__controls__item--active': index === _vm.current
      },
      attrs: {
        "icon": "icon"
      },
      nativeOn: {
        "click": function($event) {
          $event.stopPropagation();
          _vm.select(index)
        }
      }
    }, [_c('v-icon', [_vm._v(_vm._s(_vm.icon))])], 1)
  })), _vm._t("default")], 2)
},staticRenderFns: []}

/***/ },
/* 131 */
/***/ function(module, exports) {

module.exports={render:function (){var _vm=this;var _h=_vm.$createElement;var _c=_vm._self._c||_h;
  return _c('li', [(_vm.$slots.header) ? _c('div', {
    directives: [{
      name: "click-outside",
      rawName: "v-click-outside",
      value: (_vm.closeConditional),
      expression: "closeConditional"
    }, {
      name: "ripple",
      rawName: "v-ripple",
      value: (_vm.ripple),
      expression: "ripple"
    }],
    staticClass: "expansion-panel__header",
    class: _vm.classes,
    on: {
      "click": function($event) {
        _vm.isActive = !_vm.isActive
      }
    }
  }, [_vm._t("header")], 2) : _vm._e(), _c('transition', {
    on: {
      "enter": _vm.enter,
      "after-enter": _vm.afterEnter,
      "leave": _vm.leave
    }
  }, [_c('div', {
    directives: [{
      name: "show",
      rawName: "v-show",
      value: (_vm.isActive),
      expression: "isActive"
    }],
    ref: "body",
    staticClass: "expansion-panel__body"
  }, [_vm._t("default")], 2)])], 1)
},staticRenderFns: []}

/***/ },
/* 132 */
/***/ function(module, exports) {

module.exports={render:function (){var _vm=this;var _h=_vm.$createElement;var _c=_vm._self._c||_h;
  return _c('ul', {
    staticClass: "pagination",
    class: _vm.classes
  }, [_c('li', [_c('a', {
    staticClass: "pagination__navigation",
    class: {
      'pagination__navigation--disabled': _vm.value === 1
    },
    attrs: {
      "href": "#!"
    },
    on: {
      "click": function($event) {
        $event.preventDefault();
        _vm.$emit('input', _vm.value - 1)
      }
    }
  }, [_c('v-icon', [_vm._v("chevron_left")])], 1)]), _vm._l((_vm.items), function(n) {
    return _c('li', [(!isNaN(n)) ? _c('a', {
      staticClass: "pagination__item",
      class: {
        'pagination__item--active': n === _vm.value
      },
      attrs: {
        "href": "#!"
      },
      domProps: {
        "textContent": _vm._s(n)
      },
      on: {
        "click": function($event) {
          $event.preventDefault();
          _vm.$emit('input', n)
        }
      }
    }) : _c('span', {
      staticClass: "pagination__more",
      domProps: {
        "textContent": _vm._s(n)
      }
    })])
  }), _c('li', [_c('a', {
    staticClass: "pagination__navigation",
    class: {
      'pagination__navigation--disabled': _vm.value === _vm.length
    },
    attrs: {
      "href": "#!"
    },
    on: {
      "click": function($event) {
        $event.preventDefault();
        _vm.$emit('input', _vm.value + 1)
      }
    }
  }, [_c('v-icon', [_vm._v("chevron_right")])], 1)])], 2)
},staticRenderFns: []}

/***/ },
/* 133 */
/***/ function(module, exports) {

module.exports={render:function (){var _vm=this;var _h=_vm.$createElement;var _c=_vm._self._c||_h;
  return _c('div', {
    staticClass: "parallax",
    style: ({
      height: this.normalizedHeight + 'px'
    })
  }, [_c('div', {
    staticClass: "parallax__image-container"
  }, [_c('img', {
    ref: "img",
    staticClass: "parallax__image",
    style: (_vm.styles),
    attrs: {
      "src": _vm.src
    }
  })]), _c('div', {
    staticClass: "parallax__content"
  }, [_vm._t("default")], 2)])
},staticRenderFns: []}

/***/ },
/* 134 */
/***/ function(module, exports) {

module.exports={render:function (){var _vm=this;var _h=_vm.$createElement;var _c=_vm._self._c||_h;
  return _c('div', {
    staticClass: "progress-linear",
    class: _vm.classes,
    style: ({
      height: _vm.height + 'px'
    })
  }, [_c('div', {
    staticClass: "progress-linear__bar",
    style: (_vm.styles)
  }, [_c('v-fade-transition', [(_vm.indeterminate) ? _c('div', {
    staticClass: "progress-linear__bar__indeterminate"
  }) : _vm._e()]), _c('v-slide-x-transition', [(!_vm.indeterminate) ? _c('div', {
    staticClass: "progress-linear__bar__determinate",
    style: ({
      width: _vm.value + '%'
    })
  }) : _vm._e()])], 1)])
},staticRenderFns: []}

/***/ },
/* 135 */
/***/ function(module, exports) {

module.exports={render:function (){var _vm=this;var _h=_vm.$createElement;var _c=_vm._self._c||_h;
  return _c('div', {
    staticClass: "btn-toggle",
    class: _vm.classes
  }, _vm._l((_vm.options), function(option, index) {
    return _c('v-btn', {
      attrs: {
        "dark": _vm.dark,
        "light": _vm.light,
        "data-selected": _vm.isSelected(option),
        "data-index": index,
        "data-only-child": _vm.isSelected(option) && (!_vm.multiple || _vm.inputValue.length === 1),
        "flat": "flat"
      },
      nativeOn: {
        "click": function($event) {
          $event.stopPropagation();
          _vm.updateValue(option)
        }
      }
    }, [(option.text) ? _c('span', {
      domProps: {
        "textContent": _vm._s(option.text)
      }
    }) : _vm._e(), (option.icon) ? _c('v-icon', {
      attrs: {
        "dark": _vm.dark,
        "light": _vm.light
      }
    }, [_vm._v(_vm._s(option.icon))]) : _vm._e()], 1)
  }))
},staticRenderFns: []}

/***/ },
/* 136 */
/***/ function(module, exports, __webpack_require__) {

"use strict";
Object.defineProperty(exports, "__esModule", { value: true });
/* harmony import */ var __WEBPACK_IMPORTED_MODULE_0__components_index__ = __webpack_require__(12);
/* harmony import */ var __WEBPACK_IMPORTED_MODULE_1__directives_index__ = __webpack_require__(13);
/* harmony import */ var __WEBPACK_IMPORTED_MODULE_2__util_load__ = __webpack_require__(14);
__webpack_require__(15)





function plugin (Vue) {
  Object.keys(__WEBPACK_IMPORTED_MODULE_0__components_index__["a" /* default */]).forEach(function (key) {
    Vue.component(("V" + key), __WEBPACK_IMPORTED_MODULE_0__components_index__["a" /* default */][key])
  })

  Object.keys(__WEBPACK_IMPORTED_MODULE_1__directives_index__["a" /* default */]).forEach(function (key) {
    Vue.directive(key, __WEBPACK_IMPORTED_MODULE_1__directives_index__["a" /* default */][key])
  })

  Vue.prototype.$vuetify = {
    load: __WEBPACK_IMPORTED_MODULE_2__util_load__["a" /* default */]
  }
}

if (typeof window !== 'undefined' && window.Vue) {
  window.Vue.use(plugin)
}

/* harmony default export */ exports["default"] = plugin;


/***/ }
/******/ ]);
});
//# sourceMappingURL=vuetify.js.map
>>>>>>> a6102cbc
<|MERGE_RESOLUTION|>--- conflicted
+++ resolved
@@ -1,8905 +1,8902 @@
-<<<<<<< HEAD
-=======
-/*!
-* Vuetify v0.12.5
-* Forged by John Leider
-* Released under the MIT License.
-*/   
-(function webpackUniversalModuleDefinition(root, factory) {
-	if(typeof exports === 'object' && typeof module === 'object')
-		module.exports = factory();
-	else if(typeof define === 'function' && define.amd)
-		define([], factory);
-	else if(typeof exports === 'object')
-		exports["Vuetify"] = factory();
-	else
-		root["Vuetify"] = factory();
-})(this, function() {
-return /******/ (function(modules) { // webpackBootstrap
-/******/ 	// The module cache
-/******/ 	var installedModules = {};
-/******/
-/******/ 	// The require function
-/******/ 	function __webpack_require__(moduleId) {
-/******/
-/******/ 		// Check if module is in cache
-/******/ 		if(installedModules[moduleId])
-/******/ 			return installedModules[moduleId].exports;
-/******/
-/******/ 		// Create a new module (and put it into the cache)
-/******/ 		var module = installedModules[moduleId] = {
-/******/ 			i: moduleId,
-/******/ 			l: false,
-/******/ 			exports: {}
-/******/ 		};
-/******/
-/******/ 		// Execute the module function
-/******/ 		modules[moduleId].call(module.exports, module, module.exports, __webpack_require__);
-/******/
-/******/ 		// Flag the module as loaded
-/******/ 		module.l = true;
-/******/
-/******/ 		// Return the exports of the module
-/******/ 		return module.exports;
-/******/ 	}
-/******/
-/******/
-/******/ 	// expose the modules object (__webpack_modules__)
-/******/ 	__webpack_require__.m = modules;
-/******/
-/******/ 	// expose the module cache
-/******/ 	__webpack_require__.c = installedModules;
-/******/
-/******/ 	// identity function for calling harmony imports with the correct context
-/******/ 	__webpack_require__.i = function(value) { return value; };
-/******/
-/******/ 	// define getter function for harmony exports
-/******/ 	__webpack_require__.d = function(exports, name, getter) {
-/******/ 		if(!__webpack_require__.o(exports, name)) {
-/******/ 			Object.defineProperty(exports, name, {
-/******/ 				configurable: false,
-/******/ 				enumerable: true,
-/******/ 				get: getter
-/******/ 			});
-/******/ 		}
-/******/ 	};
-/******/
-/******/ 	// getDefaultExport function for compatibility with non-harmony modules
-/******/ 	__webpack_require__.n = function(module) {
-/******/ 		var getter = module && module.__esModule ?
-/******/ 			function getDefault() { return module['default']; } :
-/******/ 			function getModuleExports() { return module; };
-/******/ 		__webpack_require__.d(getter, 'a', getter);
-/******/ 		return getter;
-/******/ 	};
-/******/
-/******/ 	// Object.prototype.hasOwnProperty.call
-/******/ 	__webpack_require__.o = function(object, property) { return Object.prototype.hasOwnProperty.call(object, property); };
-/******/
-/******/ 	// __webpack_public_path__
-/******/ 	__webpack_require__.p = "/dist/";
-/******/
-/******/ 	// Load entry module and return exports
-/******/ 	return __webpack_require__(__webpack_require__.s = 136);
-/******/ })
-/************************************************************************/
-/******/ ([
-/* 0 */
-/***/ function(module, exports, __webpack_require__) {
-
-"use strict";
-/* harmony export (immutable) */ exports["c"] = createSimpleFunctional;
-/* harmony export (immutable) */ exports["b"] = createSimpleTransition;
-/* harmony export (immutable) */ exports["a"] = directiveConfig;
-/* harmony export (immutable) */ exports["d"] = closestParentTag;
-/* harmony export (immutable) */ exports["f"] = addOnceEventListener;
-/* unused harmony export browserTransform */
-/* unused harmony export debounce */
-/* harmony export (immutable) */ exports["e"] = getObjectValueByPath;
-function createSimpleFunctional (c, el) {
-  if ( el === void 0 ) el = 'div';
-
-  return {
-    functional: true,
-
-    render: function (h, ref) {
-      var data = ref.data;
-      var children = ref.children;
-
-      data.staticClass = data.staticClass ? (c + " " + (data.staticClass)) : c
-
-      return h(el, data, children)
-    }
-  }
-}
-
-function createSimpleTransition (name) {
-  return {
-    functional: true,
-
-    render: function render (h, context) {
-      var origin = (context.data.attrs || context.data.props || {}).origin || 'top center 0'
-      context.data = context.data || {}
-      context.data.props = { name: name }
-      context.data.on = context.data.on || {}
-
-      context.data.on.beforeEnter = function (el) {
-        el.style.transformOrigin = origin
-        el.style.webkitTransformOrigin = origin
-      }
-
-      return h('transition', context.data, context.children)
-    }
-  }
-}
-
-function directiveConfig (binding, defaults) {
-  if ( defaults === void 0 ) defaults = {};
-
-  return Object.assign({},
-    defaults,
-    binding.modifiers,
-    { value: binding.arg },
-    binding.value || {}
-  )
-}
-
-function closestParentTag (tag) {
-  var parent = this.$parent
-
-  while (parent) {
-    if (!parent.$options._componentTag) { return null }
-    if (parent.$options._componentTag === tag) { return parent }
-
-    parent = parent.$parent
-  }
-
-  return null
-}
-
-function addOnceEventListener (el, event, cb) {
-  var once = function () {
-    cb()
-    el.removeEventListener(event, once, false)
-  }
-
-  el.addEventListener(event, once, false)
-}
-
-function browserTransform (el, value) {
-  [
-    'transform',
-    'webkitTransform'
-  ].forEach(function (i) {
-    el.style[i] = value
-  })
-}
-
-// Returns a function, that, as long as it continues to be invoked, will not
-// be triggered. The function will be called after it stops being called for
-// N milliseconds. If `execAsap` is passed, trigger the function on the
-// leading edge, instead of the trailing.
-//
-// Example:
-// var calculateLayout = function () { ... }
-// window.addEventListner('resize', debounce(calculateLayout, 300)
-function debounce (func, threshold, execAsap) {
-  var timeout
-
-  return function debounced () {
-    var obj = this
-    var args = arguments
-
-    function delayed () {
-      if (!execAsap) { func.apply(obj, args) }
-      timeout = null
-    }
-
-    if (timeout) { clearTimeout(timeout) }
-    else if (execAsap) { func.apply(obj, args) }
-
-    timeout = setTimeout(delayed, threshold || 100)
-  }
-}
-
-function getObjectValueByPath (obj, path) {
-  // credit: http://stackoverflow.com/questions/6491463/accessing-nested-javascript-objects-with-string-key#comment55278413_6491621
-  if (!path || path.constructor !== String) { return }
-  path = path.replace(/\[(\w+)\]/g, '.$1') // convert indexes to properties
-  path = path.replace(/^\./, '')           // strip a leading dot
-  var a = path.split('.')
-  for (var i = 0, n = a.length; i < n; ++i) {
-    var k = a[i]
-    if (obj.constructor === Object && k in obj) {
-      obj = obj[k]
-    } else {
-      return
-    }
-  }
-  return obj
-}
-
-
-/***/ },
-/* 1 */
-/***/ function(module, exports, __webpack_require__) {
-
-"use strict";
-/* harmony default export */ exports["a"] = {
-  props: {
-    dark: {
-      type: Boolean,
-      default: true
-    },
-    light: {
-      type: Boolean,
-      default: false
-    }
-  }
-};
-
-
-/***/ },
-/* 2 */
-/***/ function(module, exports, __webpack_require__) {
-
-"use strict";
-/* harmony default export */ exports["a"] = {
-  data: function data () {
-    return {
-      isActive: !!this.value
-    }
-  },
-
-  props: {
-    value: {
-      required: false
-    }
-  },
-
-  watch: {
-    value: function value (val) {
-      this.isActive = !!val
-    },
-    isActive: function isActive (val) {
-      this.$emit('input', val)
-    }
-  }
-};
-
-
-/***/ },
-/* 3 */
-/***/ function(module, exports) {
-
-module.exports = function normalizeComponent (
-  rawScriptExports,
-  compiledTemplate,
-  scopeId,
-  cssModules
-) {
-  var esModule
-  var scriptExports = rawScriptExports = rawScriptExports || {}
-
-  // ES6 modules interop
-  var type = typeof rawScriptExports.default
-  if (type === 'object' || type === 'function') {
-    esModule = rawScriptExports
-    scriptExports = rawScriptExports.default
-  }
-
-  // Vue.extend constructor export interop
-  var options = typeof scriptExports === 'function'
-    ? scriptExports.options
-    : scriptExports
-
-  // render functions
-  if (compiledTemplate) {
-    options.render = compiledTemplate.render
-    options.staticRenderFns = compiledTemplate.staticRenderFns
-  }
-
-  // scopedId
-  if (scopeId) {
-    options._scopeId = scopeId
-  }
-
-  // inject cssModules
-  if (cssModules) {
-    var computed = options.computed || (options.computed = {})
-    Object.keys(cssModules).forEach(function (key) {
-      var module = cssModules[key]
-      computed[key] = function () { return module }
-    })
-  }
-
-  return {
-    esModule: esModule,
-    exports: scriptExports,
-    options: options
-  }
-}
-
-
-/***/ },
-/* 4 */
-/***/ function(module, exports, __webpack_require__) {
-
-"use strict";
-/* harmony default export */ exports["a"] = {
-  props: {
-    primary: Boolean,
-    secondary: Boolean,
-    success: Boolean,
-    info: Boolean,
-    warning: Boolean,
-    error: Boolean
-  }
-};
-
-
-/***/ },
-/* 5 */
-/***/ function(module, exports, __webpack_require__) {
-
-"use strict";
-/* harmony default export */ exports["a"] = {
-  props: {
-    append: Boolean,
-    disabled: Boolean,
-    exact: Boolean,
-    href: [String, Object],
-    to: [String, Object],
-    nuxt: Boolean,
-    replace: Boolean,
-    ripple: Boolean,
-    router: Boolean,
-    tag: String,
-    target: String
-  },
-
-  methods: {
-    click: function click () {},
-    generateRouteLink: function generateRouteLink () {
-      var exact = this.exact
-      var tag
-      var options = this.to || this.href
-
-      var data = {
-        attrs: {},
-        class: this.classes,
-        props: {},
-        directives: [{
-          name: 'ripple',
-          value: this.ripple || false
-        }]
-      }
-
-      if (!this.exact) {
-        exact = this.href === '/' ||
-          this.to === '/' ||
-          (this.href === Object(this.href) && this.href.path === '/') ||
-          (this.to === Object(this.to) && this.to.path === '/')
-      }
-
-      if (options && this.router) {
-        tag = this.nuxt ? 'nuxt-link' : 'router-link'
-        data.props.to = options
-        data.props.exact = exact
-        data.props.activeClass = this.activeClass
-        data.props.append = this.append
-        data.props.replace = this.replace
-        data.nativeOn = { click: this.click }
-      } else {
-        tag = this.tag || 'a'
-
-        if (tag === 'a') {
-          data.attrs.href = options || 'javascript:;'
-          if (this.target) { data.attrs.target = this.target }
-        }
-
-        data.on = { click: this.click }
-      }
-
-      return { tag: tag, data: data }
-    }
-  }
-};
-
-
-/***/ },
-/* 6 */
-/***/ function(module, exports, __webpack_require__) {
-
-"use strict";
-/* harmony import */ var __WEBPACK_IMPORTED_MODULE_0__themeable__ = __webpack_require__(1);
-
-
-/* harmony default export */ exports["a"] = {
-  mixins: [__WEBPACK_IMPORTED_MODULE_0__themeable__["a" /* default */]],
-
-  data: function data () {
-    return {
-      errors: [],
-      focused: false,
-      tabFocused: false,
-      lazyValue: this.value
-    }
-  },
-
-  props: {
-    appendIcon: String,
-    appendIconCb: Function,
-    disabled: Boolean,
-    hint: String,
-    hideDetails: Boolean,
-    persistentHint: Boolean,
-    label: String,
-    prependIcon: String,
-    prependIconCb: Function,
-    required: Boolean,
-    rules: {
-      type: Array,
-      default: function () { return []; }
-    },
-    tabindex: {
-      default: 0
-    },
-    value: {
-      required: false
-    },
-    placeholder: String
-  },
-
-  computed: {
-    hasError: function hasError () {
-      return this.errors.length !== 0
-    },
-    inputGroupClasses: function inputGroupClasses () {
-      return Object.assign({
-        'input-group': true,
-        'input-group--focused': this.focused,
-        'input-group--dirty': this.isDirty,
-        'input-group--tab-focused': this.tabFocused,
-        'input-group--disabled': this.disabled,
-        'input-group--light': this.light || !this.dark,
-        'input-group--dark': !this.light && this.dark,
-        'input-group--error': this.hasError || this.errors.length > 0,
-        'input-group--append-icon': this.appendIcon,
-        'input-group--prepend-icon': this.prependIcon,
-        'input-group--required': this.required,
-        'input-group--hide-details': this.hideDetails,
-        'input-group--placeholder': !!this.placeholder
-      }, this.classes)
-    },
-    isDirty: function isDirty () {
-      return this.inputValue
-    },
-    modifiers: function modifiers () {
-      var modifiers = {
-        lazy: false,
-        number: false,
-        trim: false
-      }
-
-      if (!this.$vnode.data.directives) {
-        return modifiers
-      }
-
-      var model = this.$vnode.data.directives.find(function (i) { return i.name === 'model'; })
-
-      if (!model) {
-        return modifiers
-      }
-
-      return Object.assign(modifiers, model.modifiers)
-    }
-  },
-
-  watch: {
-    rules: function rules () {
-      this.validate()
-    }
-  },
-
-  mounted: function mounted () {
-    this.validate()
-  },
-
-  methods: {
-    genLabel: function genLabel () {
-      var data = {}
-
-      if (this.id) { data.attrs = { for: this.id } }
-
-      return this.$createElement('label', data, this.label)
-    },
-    toggle: function toggle () {},
-    genMessages: function genMessages () {
-      var this$1 = this;
-
-      var messages = []
-
-      if ((this.hint &&
-            this.focused ||
-            this.hint &&
-            this.persistentHint) &&
-          this.errors.length === 0
-      ) {
-        messages = [this.genHint()]
-      } else if (this.errors.length) {
-        messages = this.errors.map(function (i) { return this$1.genError(i); })
-      }
-
-      return this.$createElement(
-        'transition-group',
-        {
-          'class': 'input-group__messages',
-          props: {
-            tag: 'div',
-            name: 'slide-y-transition'
-          }
-        },
-        messages
-      )
-    },
-    genHint: function genHint () {
-      return this.$createElement('div', {
-        'class': 'input-group__hint',
-        key: this.hint
-      }, this.hint)
-    },
-    genError: function genError (error) {
-      return this.$createElement(
-        'div',
-        {
-          'class': 'input-group__error',
-          key: error
-        },
-        error
-      )
-    },
-    genIcon: function genIcon (type) {
-      var icon = this[(type + "Icon")]
-      var cb = this[(type + "IconCb")]
-      var hasCallback = typeof cb === 'function'
-
-      return this.$createElement(
-        'v-icon',
-        {
-          'class': ( obj = {
-            'input-group__icon-cb': hasCallback
-          }, obj[("input-group__" + type + "-icon")] = true, obj ),
-          on: {
-            click: function (e) {
-              hasCallback && cb(e)
-            }
-          }
-        },
-        icon
-      )
-      var obj;
-    },
-    genInputGroup: function genInputGroup (input, data) {
-      var this$1 = this;
-      if ( data === void 0 ) data = {};
-
-      var children = []
-      var wrapperChildren = []
-      var detailsChildren = []
-
-      data = Object.assign({}, {
-        'class': this.inputGroupClasses,
-        attrs: {
-          tabindex: this.tabindex
-        },
-        on: {
-          blur: function () { return (this$1.tabFocused = false); },
-          click: function () { return (this$1.tabFocused = false); },
-          keyup: function (e) {
-            if ([9, 16].includes(e.keyCode)) {
-              this$1.tabFocused = true
-            }
-
-            if (e.keyCode === 13) {
-              this$1.toggle()
-            }
-          }
-        }
-      }, data)
-
-      if (this.label) {
-        children.push(this.genLabel())
-      }
-
-      wrapperChildren.push(input)
-
-      if (this.prependIcon) {
-        wrapperChildren.unshift(this.genIcon('prepend'))
-      }
-
-      if (this.appendIcon) {
-        wrapperChildren.push(this.genIcon('append'))
-      }
-
-      children.push(
-        this.$createElement('div', {
-          'class': 'input-group__input'
-        }, wrapperChildren)
-      )
-
-      detailsChildren.push(this.genMessages())
-      this.counter && detailsChildren.push(this.genCounter())
-
-      children.push(
-        this.$createElement('div', {
-          'class': 'input-group__details'
-        }, detailsChildren)
-      )
-
-      return this.$createElement('div', data, children)
-    },
-    validate: function validate () {
-      var this$1 = this;
-
-      this.errors = []
-
-      this.rules.forEach(function (rule) {
-        var valid = typeof rule === 'function'
-          ? rule(this$1.value)
-          : rule
-
-        if (valid !== true) {
-          this$1.errors.push(valid)
-        }
-      })
-    }
-  }
-};
-
-
-/***/ },
-/* 7 */
-/***/ function(module, exports, __webpack_require__) {
-
-"use strict";
-/* harmony default export */ exports["a"] = {
-  data: function data () {
-    return {
-      isBooted: false
-    }
-  },
-
-  watch: {
-    isActive: function isActive () {
-      this.isBooted = true
-    }
-  }
-};
-
-
-/***/ },
-/* 8 */
-/***/ function(module, exports, __webpack_require__) {
-
-"use strict";
-/* harmony import */ var __WEBPACK_IMPORTED_MODULE_0__contextualable__ = __webpack_require__(4);
-/* harmony import */ var __WEBPACK_IMPORTED_MODULE_1__input__ = __webpack_require__(6);
-
-
-
-/* harmony default export */ exports["a"] = {
-  mixins: [__WEBPACK_IMPORTED_MODULE_0__contextualable__["a" /* default */], __WEBPACK_IMPORTED_MODULE_1__input__["a" /* default */]],
-
-  model: {
-    prop: 'inputValue',
-    event: 'change'
-  },
-
-  props: {
-    inputValue: [Array, Boolean, String],
-    falseValue: String,
-    trueValue: String
-  },
-
-  computed: {
-    isActive: function isActive () {
-      if ((Array.isArray(this.inputValue))
-      ) {
-        return this.inputValue.indexOf(this.value) !== -1
-      }
-
-      if (!this.trueValue || !this.falseValue) {
-        return this.value
-          ? this.value === this.inputValue
-          : Boolean(this.inputValue)
-      }
-
-      return this.inputValue === this.trueValue
-    }
-  },
-
-  watch: {
-    indeterminate: function indeterminate (val) {
-      this.inputDeterminate = val
-    }
-  },
-
-  methods: {
-    genLabel: function genLabel () {
-      return this.$createElement('label', { on: { click: this.toggle }}, this.label)
-    },
-    toggle: function toggle () {
-      if (this.disabled) {
-        return
-      }
-
-      var input = this.inputValue
-      if (Array.isArray(input)) {
-        var i = input.indexOf(this.value)
-
-        if (i === -1) {
-          input.push(this.value)
-        } else {
-          input.splice(i, 1)
-        }
-      } else if (this.trueValue || this.falseValue) {
-        input = input === this.trueValue ? this.falseValue : this.trueValue
-      } else if (this.value) {
-        input = this.value === this.inputValue
-          ? null
-          : this.value
-      } else {
-        input = !input
-      }
-
-      this.$emit('change', input)
-    }
-  }
-};
-
-
-/***/ },
-/* 9 */
-/***/ function(module, exports, __webpack_require__) {
-
-"use strict";
-/* harmony import */ var __WEBPACK_IMPORTED_MODULE_0__util_helpers__ = __webpack_require__(0);
-
-
-/* harmony default export */ exports["a"] = {
-  methods: {
-    enter: function enter (el, done) {
-      el.style.overflow = 'hidden'
-      el.style.height = null
-      el.style.display = 'block'
-      var height = (el.clientHeight) + "px"
-      el.style.height = 0
-
-      setTimeout(function () {
-        el.style.height = height
-        __webpack_require__.i(__WEBPACK_IMPORTED_MODULE_0__util_helpers__["f" /* addOnceEventListener */])(el, 'transitionend', done)
-      }, 50)
-    },
-    afterEnter: function afterEnter (el) {
-      el.style.height = 'auto'
-      el.style.overflow = null
-    },
-    leave: function leave (el, done) {
-      el.style.overflow = 'hidden'
-      el.style.height = (el.clientHeight) + "px"
-
-      setTimeout(function () { return (el.style.height = 0); }, 50)
-
-      __webpack_require__.i(__WEBPACK_IMPORTED_MODULE_0__util_helpers__["f" /* addOnceEventListener */])(el, 'transitionend', done)
-    }
-  }
-};
-
-
-/***/ },
-/* 10 */
-/***/ function(module, exports, __webpack_require__) {
-
-"use strict";
-/* harmony import */ var __WEBPACK_IMPORTED_MODULE_0__util_helpers__ = __webpack_require__(0);
-
-
-/* harmony default export */ exports["a"] = {
-  data: function data () {
-    return {
-      overlay: null
-    }
-  },
-
-  props: {
-    hideOverlay: Boolean
-  },
-
-  methods: {
-    genOverlay: function genOverlay () {
-      var this$1 = this;
-
-      if (!this.isActive || this.hideOverlay) { return }
-
-      var overlay = document.createElement('div')
-      overlay.className = 'overlay'
-      if (this.absolute) { overlay.className += ' overlay--absolute' }
-
-      this.$el.parentNode.insertBefore(overlay, this.$el.nextSibling)
-
-      setTimeout(function () {
-        overlay.className += ' overlay--active'
-        this$1.overlay = overlay
-      }, 0)
-    },
-    removeOverlay: function removeOverlay () {
-      var this$1 = this;
-
-      if (!this.overlay) { return }
-
-      __webpack_require__.i(__WEBPACK_IMPORTED_MODULE_0__util_helpers__["f" /* addOnceEventListener */])(this.overlay, 'transitionend', function () {
-        this$1.overlay && this$1.overlay.remove()
-        this$1.overlay = null
-      })
-
-      this.overlay.className = this.overlay.className.replace('overlay--active', '')
-    }
-  }
-};
-
-
-/***/ },
-/* 11 */
-/***/ function(module, exports, __webpack_require__) {
-
-"use strict";
-/* harmony default export */ exports["a"] = {
-  data: function data () {
-    return {
-      isSaving: false
-    }
-  },
-
-  props: {
-    actions: Boolean,
-    landscape: Boolean,
-    noTitle: Boolean,
-    scrollable: Boolean,
-    value: {
-      required: true
-    },
-    light: {
-      type: Boolean,
-      default: true
-    },
-    dark: Boolean,
-  },
-
-  methods: {
-    save: function save () {},
-    cancel: function cancel () {},
-    genSlot: function genSlot () {
-      return this.$scopedSlots.default({
-        save: this.save,
-        cancel: this.cancel
-      })
-    }
-  }
-};
-
-
-/***/ },
-/* 12 */
-/***/ function(module, exports, __webpack_require__) {
-
-"use strict";
-/* harmony import */ var __WEBPACK_IMPORTED_MODULE_0__alerts_index__ = __webpack_require__(17);
-/* harmony import */ var __WEBPACK_IMPORTED_MODULE_1__app_index__ = __webpack_require__(19);
-/* harmony import */ var __WEBPACK_IMPORTED_MODULE_2__avatars_index__ = __webpack_require__(20);
-/* harmony import */ var __WEBPACK_IMPORTED_MODULE_3__breadcrumbs_index__ = __webpack_require__(25);
-/* harmony import */ var __WEBPACK_IMPORTED_MODULE_4__buttons_index__ = __webpack_require__(28);
-/* harmony import */ var __WEBPACK_IMPORTED_MODULE_5__cards_index__ = __webpack_require__(31);
-/* harmony import */ var __WEBPACK_IMPORTED_MODULE_6__carousel_index__ = __webpack_require__(32);
-/* harmony import */ var __WEBPACK_IMPORTED_MODULE_7__chips_index__ = __webpack_require__(34);
-/* harmony import */ var __WEBPACK_IMPORTED_MODULE_8__pickers_index__ = __webpack_require__(67);
-/* harmony import */ var __WEBPACK_IMPORTED_MODULE_9__dialogs_index__ = __webpack_require__(36);
-/* harmony import */ var __WEBPACK_IMPORTED_MODULE_10__dividers_index__ = __webpack_require__(37);
-/* harmony import */ var __WEBPACK_IMPORTED_MODULE_11__expansion_panel_index__ = __webpack_require__(39);
-/* harmony import */ var __WEBPACK_IMPORTED_MODULE_12__footer_index__ = __webpack_require__(40);
-/* harmony import */ var __WEBPACK_IMPORTED_MODULE_13__forms_index__ = __webpack_require__(45);
-/* harmony import */ var __WEBPACK_IMPORTED_MODULE_14__grid_index__ = __webpack_require__(46);
-/* harmony import */ var __WEBPACK_IMPORTED_MODULE_15__icons_index__ = __webpack_require__(48);
-/* harmony import */ var __WEBPACK_IMPORTED_MODULE_16__lists_index__ = __webpack_require__(53);
-/* harmony import */ var __WEBPACK_IMPORTED_MODULE_17__menus_index__ = __webpack_require__(55);
-/* harmony import */ var __WEBPACK_IMPORTED_MODULE_18__navigation_drawer_index__ = __webpack_require__(62);
-/* harmony import */ var __WEBPACK_IMPORTED_MODULE_19__toolbar_index__ = __webpack_require__(102);
-/* harmony import */ var __WEBPACK_IMPORTED_MODULE_20__pagination_index__ = __webpack_require__(63);
-/* harmony import */ var __WEBPACK_IMPORTED_MODULE_21__parallax_index__ = __webpack_require__(64);
-/* harmony import */ var __WEBPACK_IMPORTED_MODULE_22__progress_index__ = __webpack_require__(74);
-/* harmony import */ var __WEBPACK_IMPORTED_MODULE_23__selects_index__ = __webpack_require__(76);
-/* harmony import */ var __WEBPACK_IMPORTED_MODULE_24__sliders_index__ = __webpack_require__(80);
-/* harmony import */ var __WEBPACK_IMPORTED_MODULE_25__subheaders_index__ = __webpack_require__(87);
-/* harmony import */ var __WEBPACK_IMPORTED_MODULE_26__steppers_index__ = __webpack_require__(86);
-/* harmony import */ var __WEBPACK_IMPORTED_MODULE_27__tables_index__ = __webpack_require__(90);
-/* harmony import */ var __WEBPACK_IMPORTED_MODULE_28__tabs_index__ = __webpack_require__(99);
-/* harmony import */ var __WEBPACK_IMPORTED_MODULE_29__transitions_index__ = __webpack_require__(103);
-/* harmony import */ var __WEBPACK_IMPORTED_MODULE_30__snackbars_index__ = __webpack_require__(82);
-/* harmony import */ var __WEBPACK_IMPORTED_MODULE_31__bottom_nav_index__ = __webpack_require__(22);
-
-
-
-
-
-
-
-
-
-
-
-
-
-
-
-
-
-
-
-
-
-
-
-
-
-
-
-
-
-
-
-
-
-/* harmony default export */ exports["a"] = Object.assign({},
-  __WEBPACK_IMPORTED_MODULE_0__alerts_index__["a" /* default */],
-  __WEBPACK_IMPORTED_MODULE_1__app_index__["a" /* default */],
-  __WEBPACK_IMPORTED_MODULE_2__avatars_index__["a" /* default */],
-  __WEBPACK_IMPORTED_MODULE_3__breadcrumbs_index__["a" /* default */],
-  __WEBPACK_IMPORTED_MODULE_4__buttons_index__["a" /* default */],
-  __WEBPACK_IMPORTED_MODULE_5__cards_index__["a" /* default */],
-  __WEBPACK_IMPORTED_MODULE_6__carousel_index__["a" /* default */],
-  __WEBPACK_IMPORTED_MODULE_7__chips_index__["a" /* default */],
-  __WEBPACK_IMPORTED_MODULE_8__pickers_index__["a" /* default */],
-  __WEBPACK_IMPORTED_MODULE_9__dialogs_index__["a" /* default */],
-  __WEBPACK_IMPORTED_MODULE_10__dividers_index__["a" /* default */],
-  __WEBPACK_IMPORTED_MODULE_11__expansion_panel_index__["a" /* default */],
-  __WEBPACK_IMPORTED_MODULE_12__footer_index__["a" /* default */],
-  __WEBPACK_IMPORTED_MODULE_13__forms_index__["a" /* default */],
-  __WEBPACK_IMPORTED_MODULE_14__grid_index__["a" /* default */],
-  __WEBPACK_IMPORTED_MODULE_15__icons_index__["a" /* default */],
-  __WEBPACK_IMPORTED_MODULE_16__lists_index__["a" /* default */],
-  __WEBPACK_IMPORTED_MODULE_17__menus_index__["a" /* default */],
-  __WEBPACK_IMPORTED_MODULE_18__navigation_drawer_index__["a" /* default */],
-  __WEBPACK_IMPORTED_MODULE_19__toolbar_index__["a" /* default */],
-  __WEBPACK_IMPORTED_MODULE_20__pagination_index__["a" /* default */],
-  __WEBPACK_IMPORTED_MODULE_21__parallax_index__["a" /* default */],
-  __WEBPACK_IMPORTED_MODULE_22__progress_index__["a" /* default */],
-  __WEBPACK_IMPORTED_MODULE_23__selects_index__["a" /* default */],
-  __WEBPACK_IMPORTED_MODULE_24__sliders_index__["a" /* default */],
-  __WEBPACK_IMPORTED_MODULE_25__subheaders_index__["a" /* default */],
-  __WEBPACK_IMPORTED_MODULE_26__steppers_index__["a" /* default */],
-  __WEBPACK_IMPORTED_MODULE_27__tables_index__["a" /* default */],
-  __WEBPACK_IMPORTED_MODULE_28__tabs_index__["a" /* default */],
-  __WEBPACK_IMPORTED_MODULE_29__transitions_index__["a" /* default */],
-  __WEBPACK_IMPORTED_MODULE_30__snackbars_index__["a" /* default */],
-  __WEBPACK_IMPORTED_MODULE_31__bottom_nav_index__["a" /* default */]
-);
-
-
-/***/ },
-/* 13 */
-/***/ function(module, exports, __webpack_require__) {
-
-"use strict";
-/* harmony import */ var __WEBPACK_IMPORTED_MODULE_0__badge__ = __webpack_require__(104);
-/* harmony import */ var __WEBPACK_IMPORTED_MODULE_1__click_outside__ = __webpack_require__(105);
-/* harmony import */ var __WEBPACK_IMPORTED_MODULE_2__ripple__ = __webpack_require__(106);
-/* harmony import */ var __WEBPACK_IMPORTED_MODULE_3__tooltip__ = __webpack_require__(107);
-
-
-
-
-
-/* harmony default export */ exports["a"] = {
-  Badge: __WEBPACK_IMPORTED_MODULE_0__badge__["a" /* default */],
-  ClickOutside: __WEBPACK_IMPORTED_MODULE_1__click_outside__["a" /* default */],
-  Ripple: __WEBPACK_IMPORTED_MODULE_2__ripple__["a" /* default */],
-  Tooltip: __WEBPACK_IMPORTED_MODULE_3__tooltip__["a" /* default */]
-};
-
-
-/***/ },
-/* 14 */
-/***/ function(module, exports, __webpack_require__) {
-
-"use strict";
-function load (cb, i) {
-  if ( i === void 0 ) i = 0;
-
-  if (i > 4) { return }
-
-  if (document.readyState === 'complete') {
-    return setTimeout(cb, 0)
-  }
-
-  if (document.readyState === 'interactive') {
-    return setTimeout(function () { return load(cb, i + 1); }, 150)
-  }
-
-  document.addEventListener('DOMContentLoaded', cb)
-}
-
-/* harmony default export */ exports["a"] = load;
-
-
-/***/ },
-/* 15 */
-/***/ function(module, exports) {
-
-// removed by extract-text-webpack-plugin
-
-/***/ },
-/* 16 */
-/***/ function(module, exports, __webpack_require__) {
-
-"use strict";
-/* harmony import */ var __WEBPACK_IMPORTED_MODULE_0__mixins_toggleable__ = __webpack_require__(2);
-/* harmony import */ var __WEBPACK_IMPORTED_MODULE_1__mixins_contextualable__ = __webpack_require__(4);
-
-
-
-/* harmony default export */ exports["a"] = {
-  name: 'alert',
-
-  mixins: [__WEBPACK_IMPORTED_MODULE_1__mixins_contextualable__["a" /* default */], __WEBPACK_IMPORTED_MODULE_0__mixins_toggleable__["a" /* default */]],
-
-  props: {
-    dismissible: Boolean,
-    hideIcon: Boolean,
-    icon: String
-  },
-
-  computed: {
-    classes: function classes () {
-      return {
-        'alert': true,
-        'alert--dismissible': this.dismissible,
-        'alert--error': this.error,
-        'alert--info': this.info,
-        'alert--success': this.success,
-        'alert--warning': this.warning,
-        'alert--primary': this.primary,
-        'alert--secondary': this.secondary
-      }
-    },
-
-    mdIcon: function mdIcon () {
-      switch (true) {
-        case Boolean(this.icon):
-          return this.icon
-        case this.error:
-          return 'warning'
-        case this.info:
-          return 'info'
-        case this.success:
-          return 'check_circle'
-        case this.warning:
-          return 'priority_high'
-      }
-    }
-  },
-
-  render: function render (h) {
-    var this$1 = this;
-
-    var children = [h('div', this.$slots.default)]
-
-    !this.hideIcon && this.mdIcon && children.unshift(h('v-icon', {
-      'class': 'alert__icon',
-      props: { large: true }
-    }, this.mdIcon))
-
-    if (this.dismissible) {
-      children.push(h('a', {
-        'class': 'alert__dismissible',
-        domProps: { href: 'javascript:;' },
-        on: { click: function () { return (this$1.$emit('input', false)); } }
-      }, [h('v-icon', { props: { right: true, large: true }}, 'cancel')]))
-    }
-
-    return h('div', {
-      'class': this.classes,
-      directives: [{
-        name: 'show',
-        value: this.isActive
-      }]
-    }, children)
-  }
-};
-
-
-/***/ },
-/* 17 */
-/***/ function(module, exports, __webpack_require__) {
-
-"use strict";
-/* harmony import */ var __WEBPACK_IMPORTED_MODULE_0__Alert__ = __webpack_require__(16);
-
-
-/* harmony default export */ exports["a"] = {
-  Alert: __WEBPACK_IMPORTED_MODULE_0__Alert__["a" /* default */]
-};
-
-
-/***/ },
-/* 18 */
-/***/ function(module, exports, __webpack_require__) {
-
-"use strict";
-/* harmony default export */ exports["a"] = {
-  functional: true,
-
-  props: {
-    light: {
-      type: Boolean,
-      default: true
-    },
-    dark: Boolean,
-    id: {
-      type: String,
-      default: 'app'
-    }
-  },
-
-  render: function render (h, ref) {
-    var props = ref.props;
-    var data = ref.data;
-    var children = ref.children;
-
-    data.staticClass = data.staticClass ? ("application " + (data.staticClass) + " ") : 'application '
-
-    var classes = {
-      'application--dark': props.dark,
-      'application--light': props.light && !props.dark
-    }
-
-    data.staticClass += Object.keys(classes).filter(function (k) { return classes[k]; }).join(' ')
-
-    var toolbar = children.find(function (c) { return c.tag === 'nav'; })
-    var footer = children.find(function (c) { return c.tag === 'footer'; })
-
-    if (toolbar) { data.staticClass += ' application--toolbar' }
-    if (footer) {
-      data.staticClass += ' application--footer'
-
-      if (footer.data.staticClass.indexOf('--fixed') !== -1 ||
-        footer.data.staticClass.indexOf('--absolute') !== -1
-      ) { data.staticClass += ' application--footer-fixed' }
-    }
-
-    data.attrs = { 'data-app': true }
-    data.domProps = { id: props.id }
-
-    return h('div', data, children)
-  }
-};
-
-
-/***/ },
-/* 19 */
-/***/ function(module, exports, __webpack_require__) {
-
-"use strict";
-/* harmony import */ var __WEBPACK_IMPORTED_MODULE_0__util_helpers__ = __webpack_require__(0);
-/* harmony import */ var __WEBPACK_IMPORTED_MODULE_1__App__ = __webpack_require__(18);
-
-
-
-var AppBar = __webpack_require__.i(__WEBPACK_IMPORTED_MODULE_0__util_helpers__["c" /* createSimpleFunctional */])('app__bar')
-
-/* harmony default export */ exports["a"] = {
-  App: __WEBPACK_IMPORTED_MODULE_1__App__["a" /* default */],
-  AppBar: AppBar
-};
-
-
-/***/ },
-/* 20 */
-/***/ function(module, exports, __webpack_require__) {
-
-"use strict";
-/* harmony import */ var __WEBPACK_IMPORTED_MODULE_0__util_helpers__ = __webpack_require__(0);
-
-
-var Avatar = __webpack_require__.i(__WEBPACK_IMPORTED_MODULE_0__util_helpers__["c" /* createSimpleFunctional */])('avatar')
-
-/* harmony default export */ exports["a"] = {
-  Avatar: Avatar
-};
-
-
-/***/ },
-/* 21 */
-/***/ function(module, exports, __webpack_require__) {
-
-"use strict";
-  /* harmony default export */ exports["a"] = {
-    functional: true,
-
-    props: {
-      absolute: Boolean,
-      shift: Boolean,
-      value: { required: false }
-    },
-
-    render: function render (h, ref) {
-      var data = ref.data;
-      var props = ref.props;
-      var children = ref.children;
-
-      data.staticClass = data.staticClass ? ("bottom-nav " + (data.staticClass)) : 'bottom-nav'
-
-      if (props.absolute) { data.staticClass += ' bottom-nav--absolute' }
-      if (props.shift) { data.staticClass += ' bottom-nav--shift' }
-      if (props.value) { data.staticClass += ' bottom-nav--active' }
-
-      return h('div', data, children)
-    }
-  };
-
-
-/***/ },
-/* 22 */
-/***/ function(module, exports, __webpack_require__) {
-
-"use strict";
-/* harmony import */ var __WEBPACK_IMPORTED_MODULE_0__BottomNav__ = __webpack_require__(21);
-
-
-/* harmony default export */ exports["a"] = {
-  BottomNav: __WEBPACK_IMPORTED_MODULE_0__BottomNav__["a" /* default */]
-};
-
-
-/***/ },
-/* 23 */
-/***/ function(module, exports, __webpack_require__) {
-
-"use strict";
-/* harmony default export */ exports["a"] = {
-  name: 'breadcrumbs',
-
-  provide: function provide () {
-    return {
-      divider: this.divider
-    }
-  },
-
-  props: {
-    divider: {
-      type: String,
-      default: '/'
-    },
-    icons: Boolean
-  },
-
-  computed: {
-    classes: function classes () {
-      return {
-        'breadcrumbs': true,
-        'breadcrumbs--with-icons': this.icons
-      }
-    }
-  },
-
-  render: function render (h) {
-    return h('ul', {
-      'class': this.classes,
-      props: { items: this.items }
-    }, this.$slots.default)
-  }
-};
-
-
-/***/ },
-/* 24 */
-/***/ function(module, exports, __webpack_require__) {
-
-"use strict";
-/* harmony import */ var __WEBPACK_IMPORTED_MODULE_0__mixins_route_link__ = __webpack_require__(5);
-
-
-/* harmony default export */ exports["a"] = {
-  name: 'breadcrumbs-item',
-
-  mixins: [__WEBPACK_IMPORTED_MODULE_0__mixins_route_link__["a" /* default */]],
-
-  inject: ['divider'],
-
-  props: {
-    activeClass: {
-      type: String,
-      default: 'breadcrumbs__item--active'
-    }
-  },
-
-  computed: {
-    classes: function classes () {
-      return {
-        'breadcrumbs__item': true,
-        'breadcrumbs__item--disabled': this.disabled
-      }
-    }
-  },
-
-  render: function render (h) {
-    var ref = this.generateRouteLink();
-    var tag = ref.tag;
-    var data = ref.data;
-
-    return h('li', {
-      attrs: { 'data-divider': this.divider }
-    }, [
-      h(tag, data, this.$slots.default)
-    ])
-  }
-};
-
-
-/***/ },
-/* 25 */
-/***/ function(module, exports, __webpack_require__) {
-
-"use strict";
-/* harmony import */ var __WEBPACK_IMPORTED_MODULE_0__Breadcrumbs__ = __webpack_require__(23);
-/* harmony import */ var __WEBPACK_IMPORTED_MODULE_1__BreadcrumbsItem__ = __webpack_require__(24);
-
-
-
-/* harmony default export */ exports["a"] = {
-  Breadcrumbs: __WEBPACK_IMPORTED_MODULE_0__Breadcrumbs__["a" /* default */],
-  BreadcrumbsItem: __WEBPACK_IMPORTED_MODULE_1__BreadcrumbsItem__["a" /* default */]
-};
-
-
-/***/ },
-/* 26 */
-/***/ function(module, exports, __webpack_require__) {
-
-"use strict";
-/* harmony import */ var __WEBPACK_IMPORTED_MODULE_0__mixins_contextualable__ = __webpack_require__(4);
-/* harmony import */ var __WEBPACK_IMPORTED_MODULE_1__mixins_toggleable__ = __webpack_require__(2);
-/* harmony import */ var __WEBPACK_IMPORTED_MODULE_2__mixins_route_link__ = __webpack_require__(5);
-/* harmony import */ var __WEBPACK_IMPORTED_MODULE_3__mixins_themeable__ = __webpack_require__(1);
-
-
-
-
-
-/* harmony default export */ exports["a"] = {
-  name: 'btn',
-
-  mixins: [__WEBPACK_IMPORTED_MODULE_0__mixins_contextualable__["a" /* default */], __WEBPACK_IMPORTED_MODULE_2__mixins_route_link__["a" /* default */], __WEBPACK_IMPORTED_MODULE_1__mixins_toggleable__["a" /* default */], __WEBPACK_IMPORTED_MODULE_3__mixins_themeable__["a" /* default */]],
-
-  props: {
-    activeClass: {
-      type: String,
-      default: 'btn--active'
-    },
-    block: Boolean,
-    default: Boolean,
-    flat: Boolean,
-    floating: Boolean,
-    icon: Boolean,
-    large: Boolean,
-    loading: Boolean,
-    outline: Boolean,
-    ripple: {
-      type: [Boolean, Object],
-      default: true
-    },
-    round: Boolean,
-    small: Boolean,
-    tag: {
-      type: String,
-      default: 'button'
-    },
-    type: {
-      type: String,
-      default: 'button'
-    }
-  },
-
-  computed: {
-    classes: function classes () {
-      return {
-        'btn': true,
-        'btn--active': this.isActive,
-        'btn--block': this.block,
-        'btn--dark': !this.light && this.dark,
-        'btn--default': this.default,
-        'btn--disabled': this.disabled,
-        'btn--flat': this.flat,
-        'btn--floating': this.floating,
-        'btn--icon': this.icon,
-        'btn--large': this.large,
-        'btn--light': this.light || !this.dark,
-        'btn--loader': this.loading,
-        'btn--outline': this.outline,
-        'btn--raised': !this.flat,
-        'btn--round': this.round,
-        'btn--small': this.small,
-        'primary': this.primary && !this.outline,
-        'secondary': this.secondary && !this.outline,
-        'success': this.success && !this.outline,
-        'info': this.info && !this.outline,
-        'warning': this.warning && !this.outline,
-        'error': this.error && !this.outline,
-        'primary--text': this.primary && (this.outline || this.flat),
-        'secondary--text': this.secondary && (this.outline || this.flat),
-        'success--text': this.success && (this.outline || this.flat),
-        'info--text': this.info && (this.outline || this.flat),
-        'warning--text': this.warning && (this.outline || this.flat),
-        'error--text': this.error && (this.outline || this.flat)
-      }
-    }
-  },
-
-  methods: {
-    genContent: function genContent (h) {
-      return h('span', { 'class': 'btn__content' }, [this.$slots.default])
-    },
-    genLoader: function genLoader (h) {
-      var children = []
-
-      if (!this.$slots.loader) {
-        children.push(h('v-progress-circular', {
-          props: {
-            indeterminate: true,
-            size: 26
-          }
-        }))
-      } else {
-        children.push(this.$slots.loader)
-      }
-
-      return h('span', { 'class': 'btn__loading' }, children)
-    }
-  },
-
-  render: function render (h) {
-    var ref = this.generateRouteLink();
-    var tag = ref.tag;
-    var data = ref.data;
-    var children = []
-
-    if (tag === 'button') {
-      data.attrs.type = this.type
-    }
-
-    children.push(this.genContent(h))
-
-    if (this.loading) {
-      children.push(this.genLoader(h))
-    }
-
-    return h(tag, data, children)
-  }
-};
-
-
-/***/ },
-/* 27 */
-/***/ function(module, exports, __webpack_require__) {
-
-"use strict";
-/* harmony import */ var __WEBPACK_IMPORTED_MODULE_0__mixins_contextualable__ = __webpack_require__(4);
-/* harmony import */ var __WEBPACK_IMPORTED_MODULE_1__mixins_toggleable__ = __webpack_require__(2);
-/* harmony import */ var __WEBPACK_IMPORTED_MODULE_2__mixins_route_link__ = __webpack_require__(5);
-/* harmony import */ var __WEBPACK_IMPORTED_MODULE_3__mixins_themeable__ = __webpack_require__(1);
-
-
-
-
-
-/* harmony default export */ exports["a"] = {
-  name: 'fab',
-
-  mixins: [__WEBPACK_IMPORTED_MODULE_0__mixins_contextualable__["a" /* default */], __WEBPACK_IMPORTED_MODULE_2__mixins_route_link__["a" /* default */], __WEBPACK_IMPORTED_MODULE_1__mixins_toggleable__["a" /* default */], __WEBPACK_IMPORTED_MODULE_3__mixins_themeable__["a" /* default */]],
-
-  data: function () { return ({
-    changeTimeout: {},
-    isChanging: false
-  }); },
-
-  props: {
-    activeClass: {
-      type: String,
-      default: 'fab--active'
-    },
-    default: Boolean,
-    flat: Boolean,
-    lateral: Boolean,
-    loading: Boolean,
-    outline: Boolean,
-    hidden: Boolean,
-    ripple: {
-      type: [Boolean, Object],
-      default: true
-    },
-    mini: Boolean,
-    tag: {
-      type: String,
-      default: 'button'
-    },
-    type: {
-      type: String,
-      default: 'button'
-    }
-  },
-
-  computed: {
-    classes: function classes () {
-      return {
-        'fab': true,
-        'fab--dark': this.dark && !this.light,
-        'fab--light': this.light,
-        'fab--small': this.mini,
-        'fab--hidden': this.hidden,
-        'fab--lateral': this.lateral,
-        'fab--is-changing': this.isChanging,
-        'primary': this.primary && !this.outline,
-        'secondary': this.secondary && !this.outline,
-        'success': this.success && !this.outline,
-        'info': this.info && !this.outline,
-        'warning': this.warning && !this.outline,
-        'error': this.error && !this.outline,
-        'primary--text': this.primary && (this.outline || this.flat),
-        'secondary--text': this.secondary && (this.outline || this.flat),
-        'success--text': this.success && (this.outline || this.flat),
-        'info--text': this.info && (this.outline || this.flat),
-        'warning--text': this.warning && (this.outline || this.flat),
-        'error--text': this.error && (this.outline || this.flat)
-      }
-    }
-  },
-
-  methods: {
-    changeAction: function changeAction () {
-      var this$1 = this;
-
-      this.isChanging = true
-      clearTimeout(this.changeTimeout)
-      this.changeTimeout = setTimeout(function () { return (this$1.isChanging = false); }, 600)
-    },
-    genContent: function genContent (h) {
-      return h('span', { 'class': 'fab__content' }, [this.$slots.default])
-    },
-    genLoader: function genLoader (h) {
-      var children = []
-
-      if (!this.$slots.loader) {
-        children.push(h('v-progress-circular', {
-          props: {
-            indeterminate: true,
-            size: 26
-          }
-        }))
-      } else {
-        children.push(this.$slots.loader)
-      }
-
-      return h('span', { 'class': 'fab__loading' }, children)
-    }
-  },
-
-  render: function render (h) {
-    var ref = this.generateRouteLink();
-    var tag = ref.tag;
-    var data = ref.data;
-    var children = []
-
-    if (tag === 'button') {
-      data.attrs.type = this.type
-    }
-
-    children.push(this.genContent(h))
-
-    if (this.loading) {
-      children.push(this.genLoader(h))
-    }
-
-    return h(tag, data, children)
-  }
-};
-
-
-/***/ },
-/* 28 */
-/***/ function(module, exports, __webpack_require__) {
-
-"use strict";
-/* harmony import */ var __WEBPACK_IMPORTED_MODULE_0__Button__ = __webpack_require__(26);
-/* harmony import */ var __WEBPACK_IMPORTED_MODULE_1__ButtonDropdown_vue__ = __webpack_require__(118);
-/* harmony import */ var __WEBPACK_IMPORTED_MODULE_1__ButtonDropdown_vue___default = __webpack_require__.n(__WEBPACK_IMPORTED_MODULE_1__ButtonDropdown_vue__);
-/* harmony import */ var __WEBPACK_IMPORTED_MODULE_2__ButtonToggle_vue__ = __webpack_require__(119);
-/* harmony import */ var __WEBPACK_IMPORTED_MODULE_2__ButtonToggle_vue___default = __webpack_require__.n(__WEBPACK_IMPORTED_MODULE_2__ButtonToggle_vue__);
-/* harmony import */ var __WEBPACK_IMPORTED_MODULE_3__FAB__ = __webpack_require__(27);
-
-
-
-
-
-/* harmony default export */ exports["a"] = {
-  Btn: __WEBPACK_IMPORTED_MODULE_0__Button__["a" /* default */],
-  BtnDropdown: __WEBPACK_IMPORTED_MODULE_1__ButtonDropdown_vue___default.a,
-  BtnToggle: __WEBPACK_IMPORTED_MODULE_2__ButtonToggle_vue___default.a,
-  Fab: __WEBPACK_IMPORTED_MODULE_3__FAB__["a" /* default */]
-};
-
-
-/***/ },
-/* 29 */
-/***/ function(module, exports, __webpack_require__) {
-
-"use strict";
-/* harmony default export */ exports["a"] = {
-  functional: true,
-
-  name: 'card',
-
-  props: {
-    flat: Boolean,
-    height: {
-      type: String,
-      default: 'auto'
-    },
-    horizontal: Boolean,
-    img: String,
-    hover: Boolean,
-    raised: Boolean
-  },
-
-  render: function render (h, ref) {
-    var data = ref.data;
-    var props = ref.props;
-    var children = ref.children;
-    var style = ref.style;
-
-    data.staticClass = data.staticClass ? ("card " + (data.staticClass)) : 'card'
-    data.style = style || {}
-    data.style.height = props.height
-
-    if (props.horizontal) { data.staticClass += ' card--horizontal' }
-    if (props.hover) { data.staticClass += ' card--hover' }
-    if (props.raised) { data.staticClass += ' card--raised' }
-    if (props.flat) { data.staticClass += ' card--flat' }
-
-    if (props.img) {
-      data.style.background = "url(" + (props.img) + ") center center / cover no-repeat"
-    }
-
-    return h('div', data, children)
-  }
-};
-
-
-/***/ },
-/* 30 */
-/***/ function(module, exports, __webpack_require__) {
-
-"use strict";
-/* harmony default export */ exports["a"] = {
-  functional: true,
-
-  props: {
-    actions: Boolean,
-    height: {
-      type: String,
-      default: 'auto'
-    },
-    img: String,
-    stackedActions: Boolean
-  },
-
-  render: function render (h, ref) {
-    var props = ref.props;
-    var data = ref.data;
-    var children = ref.children;
-
-    data.staticClass = data.staticClass ? ("card__row " + (data.staticClass)) : 'card__row'
-    data.style = data.style || {}
-    data.style.height = props.height
-
-    if (props.img) { data.style.background = "url(" + (props.img) + ") center center / cover no-repeat" }
-    if (props.actions) {
-      data.ref = 'actions'
-      data.staticClass += ' card__row--actions'
-    }
-
-    return h('div', data, children)
-  }
-};
-
-
-/***/ },
-/* 31 */
-/***/ function(module, exports, __webpack_require__) {
-
-"use strict";
-/* harmony import */ var __WEBPACK_IMPORTED_MODULE_0__Card__ = __webpack_require__(29);
-/* harmony import */ var __WEBPACK_IMPORTED_MODULE_1__CardRow__ = __webpack_require__(30);
-/* harmony import */ var __WEBPACK_IMPORTED_MODULE_2__util_helpers__ = __webpack_require__(0);
-
-
-
-
-var CardColumn = __webpack_require__.i(__WEBPACK_IMPORTED_MODULE_2__util_helpers__["c" /* createSimpleFunctional */])('card__column')
-var CardText = __webpack_require__.i(__WEBPACK_IMPORTED_MODULE_2__util_helpers__["c" /* createSimpleFunctional */])('card__text')
-var CardTitle = __webpack_require__.i(__WEBPACK_IMPORTED_MODULE_2__util_helpers__["c" /* createSimpleFunctional */])('card__title')
-
-/* harmony default export */ exports["a"] = {
-  Card: __WEBPACK_IMPORTED_MODULE_0__Card__["a" /* default */],
-  CardRow: __WEBPACK_IMPORTED_MODULE_1__CardRow__["a" /* default */],
-  CardColumn: CardColumn,
-  CardText: CardText,
-  CardTitle: CardTitle
-};
-
-
-/***/ },
-/* 32 */
-/***/ function(module, exports, __webpack_require__) {
-
-"use strict";
-/* harmony import */ var __WEBPACK_IMPORTED_MODULE_0__Carousel_vue__ = __webpack_require__(120);
-/* harmony import */ var __WEBPACK_IMPORTED_MODULE_0__Carousel_vue___default = __webpack_require__.n(__WEBPACK_IMPORTED_MODULE_0__Carousel_vue__);
-/* harmony import */ var __WEBPACK_IMPORTED_MODULE_1__CarouselItem_vue__ = __webpack_require__(121);
-/* harmony import */ var __WEBPACK_IMPORTED_MODULE_1__CarouselItem_vue___default = __webpack_require__.n(__WEBPACK_IMPORTED_MODULE_1__CarouselItem_vue__);
-
-
-
-/* harmony default export */ exports["a"] = {
-  Carousel: __WEBPACK_IMPORTED_MODULE_0__Carousel_vue___default.a,
-  CarouselItem: __WEBPACK_IMPORTED_MODULE_1__CarouselItem_vue___default.a
-};
-
-
-/***/ },
-/* 33 */
-/***/ function(module, exports, __webpack_require__) {
-
-"use strict";
-/* harmony import */ var __WEBPACK_IMPORTED_MODULE_0__mixins_toggleable__ = __webpack_require__(2);
-
-
-/* harmony default export */ exports["a"] = {
-  name: 'chip',
-
-  mixins: [__WEBPACK_IMPORTED_MODULE_0__mixins_toggleable__["a" /* default */]],
-
-  props: {
-    close: Boolean,
-    label: Boolean,
-    outline: Boolean,
-    small: Boolean,
-    value: {
-      type: Boolean,
-      default: true
-    }
-  },
-
-  computed: {
-    classes: function classes () {
-      return {
-        'chip': true,
-        'chip--label': this.label,
-        'chip--outline': this.outline,
-        'chip--small': this.small,
-        'chip--removable': this.close
-      }
-    }
-  },
-
-  render: function render (h) {
-    var this$1 = this;
-
-    var children = [this.$slots.default]
-    var data = {
-      'class': this.classes,
-      attrs: {
-        tabindex: -1
-      },
-      directives: [{
-        name: 'show',
-        value: this.isActive
-      }]
-    }
-
-    if (this.close) {
-      var icon = h('v-icon', { props: { right: true }}, 'cancel')
-
-      children.push(h('a', {
-        'class': 'chip__close',
-        domProps: { href: 'javascript:;' },
-        on: {
-          click: function (e) {
-            e.preventDefault()
-
-            this$1.$emit('input', false)
-          }
-        }
-      }, [icon]))
-    }
-
-    return h('span', data, children)
-  }
-};
-
-
-/***/ },
-/* 34 */
-/***/ function(module, exports, __webpack_require__) {
-
-"use strict";
-/* harmony import */ var __WEBPACK_IMPORTED_MODULE_0__Chip__ = __webpack_require__(33);
-
-
-/* harmony default export */ exports["a"] = {
-  Chip: __WEBPACK_IMPORTED_MODULE_0__Chip__["a" /* default */]
-};
-
-
-/***/ },
-/* 35 */
-/***/ function(module, exports, __webpack_require__) {
-
-"use strict";
-/* harmony import */ var __WEBPACK_IMPORTED_MODULE_0__mixins_bootable__ = __webpack_require__(7);
-/* harmony import */ var __WEBPACK_IMPORTED_MODULE_1__mixins_overlayable__ = __webpack_require__(10);
-/* harmony import */ var __WEBPACK_IMPORTED_MODULE_2__mixins_toggleable__ = __webpack_require__(2);
-
-
-
-
-/* harmony default export */ exports["a"] = {
-  name: 'dialog',
-
-  mixins: [__WEBPACK_IMPORTED_MODULE_0__mixins_bootable__["a" /* default */], __WEBPACK_IMPORTED_MODULE_1__mixins_overlayable__["a" /* default */], __WEBPACK_IMPORTED_MODULE_2__mixins_toggleable__["a" /* default */]],
-
-  props: {
-    disabled: Boolean,
-    persistent: Boolean,
-    fullscreen: Boolean,
-    lazy: Boolean,
-    origin: {
-      type: String,
-      default: 'center center'
-    },
-    width: {
-      type: [String, Number],
-      default: 290
-    },
-    scrollable: Boolean,
-    transition: {
-      type: [String, Boolean],
-      default: 'v-dialog-transition'
-    }
-  },
-
-  computed: {
-    classes: function classes () {
-      return {
-        'dialog': true,
-        'dialog--active': this.isActive,
-        'dialog--persistent': this.persistent,
-        'dialog--fullscreen': this.fullscreen,
-        'dialog--stacked-actions': this.stackedActions && !this.fullscreen,
-        'dialog--scrollable': this.scrollable
-      }
-    },
-    computedTransition: function computedTransition () {
-      return !this.transition
-        ? 'transition'
-        : this.transition
-    }
-  },
-
-  watch: {
-    isActive: function isActive (val) {
-      if (val) {
-        !this.fullscreen && !this.hideOverlay && this.genOverlay()
-      } else {
-        this.removeOverlay()
-      }
-    }
-  },
-
-  methods: {
-    closeConditional: function closeConditional (e) {
-      // close dialog if !persistent and clicked outside
-      return !this.persistent
-    }
-  },
-
-  render: function render (h) {
-    var this$1 = this;
-
-    var children = []
-    var data = {
-      'class': this.classes,
-      ref: 'dialog',
-      directives: [
-        { name: 'click-outside', value: this.closeConditional },
-        { name: 'show', value: this.isActive }
-      ]
-    }
-
-    if (!this.fullscreen) {
-      data.style = {
-        width: isNaN(this.width) ? this.width : ((this.width) + "px")
-      }
-    }
-
-    if (this.$slots.activator) {
-      children.push(h('div', {
-        'class': 'dialog__activator',
-        on: {
-          click: function (e) {
-            e.stopPropagation()
-            if (!this$1.disabled) { this$1.isActive = !this$1.isActive }
-          }
-        }
-      }, [this.$slots.activator]))
-    }
-
-    var dialog = h(this.computedTransition, {
-      props: { origin: this.origin }
-    }, [h('div', data, [this.$slots.default])])
-
-    children.push(h('div', {
-      'class': 'dialog__content'
-    }, [dialog]))
-
-    return h('div', {
-      'class': 'dialog__container'
-    }, children)
-  }
-};
-
-
-/***/ },
-/* 36 */
-/***/ function(module, exports, __webpack_require__) {
-
-"use strict";
-/* harmony import */ var __WEBPACK_IMPORTED_MODULE_0__Dialog__ = __webpack_require__(35);
-
-
-/* harmony default export */ exports["a"] = {
-  Dialog: __WEBPACK_IMPORTED_MODULE_0__Dialog__["a" /* default */]
-};
-
-
-/***/ },
-/* 37 */
-/***/ function(module, exports, __webpack_require__) {
-
-"use strict";
-var Divider = {
-  functional: true,
-
-  props: {
-    dark: Boolean,
-    inset: Boolean,
-    light: Boolean
-  },
-
-  render: function render (h, ref) {
-    var props = ref.props;
-    var data = ref.data;
-    var children = ref.children;
-
-    data.staticClass = data.staticClass ? ("divider " + (data.staticClass)) : 'divider'
-
-    if (props.inset) { data.staticClass += ' divider--inset' }
-    if (props.light) { data.staticClass += ' divider--light' }
-    if (props.dark) { data.staticClass += ' divider--dark' }
-
-    return h('hr', data)
-  }
-}
-
-/* harmony default export */ exports["a"] = {
-  Divider: Divider
-};
-
-
-/***/ },
-/* 38 */
-/***/ function(module, exports, __webpack_require__) {
-
-"use strict";
-/* harmony default export */ exports["a"] = {
-  name: 'expansion-panel',
-
-  props: {
-    expand: Boolean
-  },
-
-  computed: {
-    params: function params () {
-      return {
-        expand: this.expand
-      }
-    }
-  },
-
-  render: function render (h) {
-    return h('ul', {
-      'class': 'expansion-panel'
-    }, this.$slots.default)
-  }
-};
-
-
-/***/ },
-/* 39 */
-/***/ function(module, exports, __webpack_require__) {
-
-"use strict";
-/* harmony import */ var __WEBPACK_IMPORTED_MODULE_0__ExpansionPanel__ = __webpack_require__(38);
-/* harmony import */ var __WEBPACK_IMPORTED_MODULE_1__ExpansionPanelContent_vue__ = __webpack_require__(122);
-/* harmony import */ var __WEBPACK_IMPORTED_MODULE_1__ExpansionPanelContent_vue___default = __webpack_require__.n(__WEBPACK_IMPORTED_MODULE_1__ExpansionPanelContent_vue__);
-
-
-
-/* harmony default export */ exports["a"] = {
-  ExpansionPanel: __WEBPACK_IMPORTED_MODULE_0__ExpansionPanel__["a" /* default */],
-  ExpansionPanelContent: __WEBPACK_IMPORTED_MODULE_1__ExpansionPanelContent_vue___default.a
-};
-
-
-/***/ },
-/* 40 */
-/***/ function(module, exports, __webpack_require__) {
-
-"use strict";
-var Footer = {
-  functional: true,
-
-  props: {
-    absolute: Boolean,
-    fixed: Boolean
-  },
-
-  render: function render (h, ref) {
-    var data = ref.data;
-    var props = ref.props;
-    var children = ref.children;
-
-    data.staticClass = data.staticClass ? ("footer " + (data.staticClass)) : 'footer'
-
-    if (props.absolute) { data.staticClass += ' footer--absolute' }
-    if (props.fixed) { data.staticClass += ' footer--fixed' }
-
-    return h('footer', data, children)
-  }
-}
-
-/* harmony default export */ exports["a"] = {
-  Footer: Footer
-};
-
-
-/***/ },
-/* 41 */
-/***/ function(module, exports, __webpack_require__) {
-
-"use strict";
-/* harmony import */ var __WEBPACK_IMPORTED_MODULE_0__mixins_checkbox__ = __webpack_require__(8);
-
-
-/* harmony default export */ exports["a"] = {
-  name: 'checkbox',
-
-  mixins: [__WEBPACK_IMPORTED_MODULE_0__mixins_checkbox__["a" /* default */]],
-
-  data: function data () {
-    return {
-      inputDeterminate: this.indeterminate
-    }
-  },
-
-  props: {
-    indeterminate: Boolean
-  },
-
-  computed: {
-    classes: function classes () {
-      return {
-        'checkbox': true,
-        'input-group--selection-controls': true,
-        'input-group--active': this.isActive,
-        'primary--text': this.primary,
-        'secondary--text': this.secondary,
-        'error--text': this.error,
-        'success--text': this.success,
-        'info--text': this.info,
-        'warning--text': this.warning
-      }
-    },
-    icon: function icon () {
-      if (this.inputDeterminate) {
-        return 'indeterminate_check_box'
-      } else if (this.isActive) {
-        return 'check_box'
-      } else {
-        return 'check_box_outline_blank'
-      }
-    }
-  },
-
-  render: function render (h) {
-    var transition = h('v-fade-transition', [
-      h('v-icon', {
-        'class': {
-          'icon--checkbox': this.icon === 'check_box'
-        },
-        key: this.icon
-      }, this.icon)
-    ])
-
-    var ripple = h('div', {
-      'class': 'input-group--selection-controls__ripple',
-      on: { click: this.toggle },
-      directives: [{
-        name: 'ripple',
-        value: { center: true }
-      }]
-    })
-
-    return this.genInputGroup([transition, ripple])
-  }
-};
-
-
-/***/ },
-/* 42 */
-/***/ function(module, exports, __webpack_require__) {
-
-"use strict";
-/* harmony import */ var __WEBPACK_IMPORTED_MODULE_0__mixins_contextualable__ = __webpack_require__(4);
-/* harmony import */ var __WEBPACK_IMPORTED_MODULE_1__mixins_input__ = __webpack_require__(6);
-
-
-
-/* harmony default export */ exports["a"] = {
-  name: 'radio',
-
-  mixins: [__WEBPACK_IMPORTED_MODULE_0__mixins_contextualable__["a" /* default */], __WEBPACK_IMPORTED_MODULE_1__mixins_input__["a" /* default */]],
-
-  model: {
-    prop: 'inputValue',
-    event: 'change'
-  },
-
-  props: {
-    inputValue: [String, Number]
-  },
-
-  computed: {
-    isActive: function isActive () {
-      return this.inputValue === this.value
-    },
-    classes: function classes () {
-      return {
-        'radio': true,
-        'input-group--selection-controls': true,
-        'input-group--active': this.isActive,
-        'primary--text': this.primary,
-        'secondary--text': this.secondary,
-        'error--text': this.error,
-        'success--text': this.success,
-        'info--text': this.info,
-        'warning--text': this.warning
-      }
-    },
-
-    icon: function icon () {
-      return this.isActive ? 'radio_button_checked' : 'radio_button_unchecked'
-    }
-  },
-
-  methods: {
-    genLabel: function genLabel () {
-      return this.$createElement('label', { on: { click: this.toggle }}, this.label)
-    },
-    toggle: function toggle () {
-      if (!this.disabled) {
-        this.$emit('change', this.value)
-      }
-    }
-  },
-
-  render: function render (h) {
-    var transition = h('v-fade-transition', {}, [
-      h('v-icon', {
-        'class': {
-          'icon--radio': this.isActive
-        },
-        key: this.icon
-      }, this.icon)
-    ])
-
-    var ripple = h('div', {
-      'class': 'input-group--selection-controls__ripple',
-      on: { click: this.toggle },
-      directives: [
-        {
-          name: 'ripple',
-          value: { center: true }
-        }
-      ]
-    })
-
-    return this.genInputGroup([transition, ripple])
-  }
-};
-
-
-/***/ },
-/* 43 */
-/***/ function(module, exports, __webpack_require__) {
-
-"use strict";
-/* harmony import */ var __WEBPACK_IMPORTED_MODULE_0__mixins_checkbox__ = __webpack_require__(8);
-
-
-/* harmony default export */ exports["a"] = {
-  name: 'switch',
-
-  mixins: [__WEBPACK_IMPORTED_MODULE_0__mixins_checkbox__["a" /* default */]],
-
-  computed: {
-    classes: function classes () {
-      return {
-        'input-group--selection-controls switch': true
-      }
-    },
-    rippleClasses: function rippleClasses () {
-      return {
-        'input-group--selection-controls__ripple': true,
-        'input-group--selection-controls__ripple--active': this.isActive
-      }
-    },
-    containerClasses: function containerClasses () {
-      return {
-        'input-group--selection-controls__container': true,
-        'input-group--selection-controls__container--light': this.light,
-        'input-group--selection-controls__container--dark': this.dark,
-        'input-group--selection-controls__container--disabled': this.disabled,
-        'primary--text': this.primary,
-        'secondary--text': this.secondary,
-        'error--text': this.error,
-        'success--text': this.success,
-        'info--text': this.info,
-        'warning--text': this.warning
-      }
-    },
-    toggleClasses: function toggleClasses () {
-      return {
-        'input-group--selection-controls__toggle': true,
-        'input-group--selection-controls__toggle--active': this.isActive
-      }
-    }
-  },
-
-  render: function render (h) {
-    var ripple = h('div', {
-      'class': this.rippleClasses,
-      on: { click: this.toggle },
-      directives: [
-        {
-          name: 'ripple',
-          value: { center: true }
-        }
-      ]
-    })
-
-    var container = h('div', {
-      'class': this.containerClasses
-    }, [
-      h('div', { 'class': this.toggleClasses }),
-      ripple
-    ])
-
-    return this.genInputGroup([
-      container,
-      h('label', { on: { click: this.toggle }}, this.label)
-    ])
-  }
-};
-
-
-/***/ },
-/* 44 */
-/***/ function(module, exports, __webpack_require__) {
-
-"use strict";
-/* harmony import */ var __WEBPACK_IMPORTED_MODULE_0__mixins_input__ = __webpack_require__(6);
-
-
-/* harmony default export */ exports["a"] = {
-  name: 'text-field',
-
-  mixins: [__WEBPACK_IMPORTED_MODULE_0__mixins_input__["a" /* default */]],
-
-  data: function data () {
-    return {
-      hasFocused: false,
-      inputHeight: null
-    }
-  },
-
-  props: {
-    autofocus: Boolean,
-    autoGrow: Boolean,
-    counter: Boolean,
-    fullWidth: Boolean,
-    id: String,
-    name: String,
-    maxlength: [Number, String],
-    max: [Number, String],
-    min: [Number, String],
-    step: [Number, String],
-    multiLine: Boolean,
-    prefix: String,
-    readonly: Boolean,
-    rows: {
-      default: 5
-    },
-    singleLine: Boolean,
-    suffix: String,
-    type: {
-      type: String,
-      default: 'text'
-    }
-  },
-
-  computed: {
-    classes: function classes () {
-      return {
-        'input-group--text-field': true,
-        'input-group--single-line': this.singleLine,
-        'input-group--multi-line': this.multiLine,
-        'input-group--full-width': this.fullWidth
-      }
-    },
-    hasError: function hasError () {
-      return this.errors.length !== 0 ||
-        !this.counterIsValid() ||
-        !this.validateIsValid()
-    },
-    count: function count () {
-      var inputLength = (this.inputValue && this.inputValue.toString() || '').length
-      var min = inputLength
-
-      if (this.counterMin !== 0 && inputLength < this.counterMin) {
-        min = this.counterMin
-      }
-
-      return (min + " / " + (this.counterMax))
-    },
-    counterMin: function counterMin () {
-      var parsedMin = Number.parseInt(this.min, 10)
-      return Number.isNaN(parsedMin) ? 0 : parsedMin
-    },
-    counterMax: function counterMax () {
-      var parsedMax = Number.parseInt(this.max, 10)
-      return Number.isNaN(parsedMax) ? 25 : parsedMax
-    },
-    inputValue: {
-      get: function get () {
-        return this.value
-      },
-      set: function set (val) {
-        if (this.modifiers.trim) {
-          val = val.trim()
-        }
-
-        if (this.modifiers.number) {
-          val = Number(val)
-        }
-
-        if (!this.modifiers.lazy) {
-          this.$emit('input', val)
-        }
-
-        this.lazyValue = val
-      }
-    },
-    isDirty: function isDirty () {
-      return this.lazyValue !== null &&
-        typeof this.lazyValue !== 'undefined' &&
-        this.lazyValue.toString().length > 0
-    }
-  },
-
-  watch: {
-    focused: function focused (val) {
-      this.hasFocused = true
-
-      !val && this.$emit('change', this.lazyValue)
-    },
-    value: function value () {
-      this.lazyValue = this.value
-      this.validate()
-      this.multiLine && this.autoGrow && this.calculateInputHeight()
-    }
-  },
-
-  mounted: function mounted () {
-    var this$1 = this;
-
-    this.$vuetify.load(function () {
-      this$1.multiLine && this$1.autoGrow && this$1.calculateInputHeight()
-      this$1.autofocus && this$1.focus()
-    })
-  },
-
-  methods: {
-    calculateInputHeight: function calculateInputHeight () {
-      var height = this.$refs.input.scrollHeight
-      var minHeight = this.rows * 24
-      this.inputHeight = height < minHeight ? minHeight : height
-    },
-    onInput: function onInput (e) {
-      this.inputValue = e.target.value
-      this.multiLine && this.autoGrow && this.calculateInputHeight()
-    },
-    blur: function blur (e) {
-      var this$1 = this;
-
-      this.validate()
-      this.$nextTick(function () { return (this$1.focused = false); })
-      this.$emit('blur', e)
-    },
-    focus: function focus (e) {
-      this.focused = true
-      this.$refs.input.focus()
-      this.$emit('focus', e)
-    },
-    genCounter: function genCounter () {
-      return this.$createElement('div', {
-        'class': {
-          'input-group__counter': true,
-          'input-group__counter--error': !this.counterIsValid()
-        }
-      }, this.count)
-    },
-    genInput: function genInput () {
-      var tag = this.multiLine ? 'textarea' : 'input'
-
-      var data = {
-        style: {
-          'height': this.inputHeight && ((this.inputHeight) + "px")
-        },
-        domProps: {
-          disabled: this.disabled,
-          required: this.required,
-          value: this.lazyValue,
-          autofucus: this.autofocus
-        },
-        attrs: {
-          tabindex: this.tabindex,
-          readonly: this.readonly
-        },
-        on: {
-          blur: this.blur,
-          input: this.onInput,
-          focus: this.focus
-        },
-        ref: 'input'
-      }
-
-      if (this.placeholder) { data.domProps.placeholder = this.placeholder }
-      if (this.autocomplete) { data.domProps.autocomplete = true }
-      if (this.name) { data.attrs.name = this.name }
-      if (this.maxlength) { data.attrs.maxlength = this.maxlength }
-      if (this.id) { data.domProps.id = this.id }
-      if (this.step) { data.attrs.step = this.step }
-      if (!this.counter) {
-        if (this.max) { data.attrs.max = this.max }
-        if (this.min) { data.attrs.min = this.min }
-      }
-
-      if (this.multiLine) {
-        data.domProps.rows = this.rows
-      } else {
-        data.domProps.type = this.type
-      }
-
-      var children = [this.$createElement(tag, data)]
-
-      this.prefix && children.unshift(this.genFix('prefix'))
-      this.suffix && children.push(this.genFix('suffix'))
-
-      return children
-    },
-    genFix: function genFix (type) {
-      return this.$createElement('span', {
-        'class': ("input-group--text-field__" + type)
-      }, this[type])
-    },
-    counterIsValid: function counterIsValid () {
-      var val = (this.inputValue && this.inputValue.toString() || '')
-
-      return (!this.counter ||
-        (val.length >= this.counterMin && val.length <= this.counterMax)
-      )
-    },
-    validateIsValid: function validateIsValid () {
-      return (!this.required ||
-        (this.required &&
-          this.isDirty) ||
-        !this.hasFocused ||
-        (this.hasFocused && this.focused))
-    }
-  },
-
-  render: function render () {
-    return this.genInputGroup(this.genInput(), { attrs: { tabindex: -1 }})
-  }
-};
-
-
-/***/ },
-/* 45 */
-/***/ function(module, exports, __webpack_require__) {
-
-"use strict";
-/* harmony import */ var __WEBPACK_IMPORTED_MODULE_0__Checkbox__ = __webpack_require__(41);
-/* harmony import */ var __WEBPACK_IMPORTED_MODULE_1__Radio__ = __webpack_require__(42);
-/* harmony import */ var __WEBPACK_IMPORTED_MODULE_2__Switch__ = __webpack_require__(43);
-/* harmony import */ var __WEBPACK_IMPORTED_MODULE_3__TextField__ = __webpack_require__(44);
-
-
-
-
-
-/* harmony default export */ exports["a"] = {
-  Checkbox: __WEBPACK_IMPORTED_MODULE_0__Checkbox__["a" /* default */],
-  Radio: __WEBPACK_IMPORTED_MODULE_1__Radio__["a" /* default */],
-  Switch: __WEBPACK_IMPORTED_MODULE_2__Switch__["a" /* default */],
-  TextField: __WEBPACK_IMPORTED_MODULE_3__TextField__["a" /* default */]
-};
-
-
-/***/ },
-/* 46 */
-/***/ function(module, exports, __webpack_require__) {
-
-"use strict";
-/* harmony import */ var __WEBPACK_IMPORTED_MODULE_0__util_helpers__ = __webpack_require__(0);
-
-
-var Flex = {
-  functional: true,
-
-  render: function (h, ref) {
-    var data = ref.data;
-    var children = ref.children;
-
-    data.staticClass = data.staticClass ? ("flex " + (data.staticClass)) : 'flex'
-    data.staticClass += " " + (Object.keys(data.attrs).join(' '))
-    delete data.attrs
-
-    return h('div', data, children)
-  }
-}
-
-var Layout = {
-  functional: true,
-
-  render: function (h, ref) {
-    var data = ref.data;
-    var children = ref.children;
-
-    data.staticClass = data.staticClass ? ("layout " + (data.staticClass)) : 'layout'
-
-    if (data.attrs) {
-      data.staticClass += " " + (Object.keys(data.attrs).join(' '))
-      delete data.attrs
-    }
-
-    return h('div', data, children)
-  }
-}
-
-var Container = {
-  functional: true,
-
-  props: {
-    fluid: Boolean
-  },
-
-  render: function render (h, ref) {
-    var props = ref.props;
-    var data = ref.data;
-    var children = ref.children;
-
-    data.staticClass = data.staticClass ? ("container " + (data.staticClass)) : 'container'
-
-    if (props.fluid) { data.staticClass += ' container--fluid' }
-
-    return h('div', data, children)
-  }
-}
-
-var Spacer = __webpack_require__.i(__WEBPACK_IMPORTED_MODULE_0__util_helpers__["c" /* createSimpleFunctional */])('spacer')
-
-/* harmony default export */ exports["a"] = {
-  Flex: Flex,
-  Container: Container,
-  Spacer: Spacer,
-  Layout: Layout
-};
-
-
-/***/ },
-/* 47 */
-/***/ function(module, exports, __webpack_require__) {
-
-"use strict";
-/* harmony import */ var __WEBPACK_IMPORTED_MODULE_0__mixins_themeable__ = __webpack_require__(1);
-
-
-/* harmony default export */ exports["a"] = {
-  functional: true,
-
-  mixins: [__WEBPACK_IMPORTED_MODULE_0__mixins_themeable__["a" /* default */]],
-
-  props: {
-    fa: Boolean,
-    large: Boolean,
-    left: Boolean,
-    medium: Boolean,
-    right: Boolean,
-    xLarge: Boolean
-  },
-
-  render: function render (h, ref) {
-    var props = ref.props;
-    var data = ref.data;
-    var children = ref.children;
-
-    var icon = props.fa ? 'fa' : 'material-icons'
-    data.staticClass = data.staticClass ? (icon + " icon " + (data.staticClass) + " ") : (icon + " icon ")
-
-    var classes = {
-      'icon--dark': !props.light || props.dark,
-      'icon--large': props.large,
-      'icon--left': props.left,
-      'icon--light': props.light || !props.dark,
-      'icon--medium': props.medium,
-      'icon--right': props.right,
-      'icon--x-large': props.xLarge
-    }
-
-    data.staticClass += Object.keys(classes).filter(function (k) { return classes[k]; }).join(' ')
-
-    if (props.fa) {
-      var text = children.pop().text
-
-      if (text.indexOf(' ') === -1) { data.staticClass += " fa-" + text }
-      else { data.staticClass += " " + (text.split(' ').join('fa- ')) }
-    }
-
-    return h('i', data, children)
-  }
-};
-
-
-/***/ },
-/* 48 */
-/***/ function(module, exports, __webpack_require__) {
-
-"use strict";
-/* harmony import */ var __WEBPACK_IMPORTED_MODULE_0__Icon__ = __webpack_require__(47);
-
-
-/* harmony default export */ exports["a"] = {
-  Icon: __WEBPACK_IMPORTED_MODULE_0__Icon__["a" /* default */]
-};
-
-
-/***/ },
-/* 49 */
-/***/ function(module, exports, __webpack_require__) {
-
-"use strict";
-/* harmony default export */ exports["a"] = {
-  name: 'list',
-
-  data: function data () {
-    return {
-      uid: null,
-      groups: []
-    }
-  },
-
-  props: {
-    dense: Boolean,
-    subheader: Boolean,
-    threeLine: Boolean,
-    twoLine: Boolean
-  },
-
-  computed: {
-    classes: function classes () {
-      return {
-        'list': true,
-        'list--two-line': this.twoLine,
-        'list--dense': this.dense,
-        'list--three-line': this.threeLine,
-        'list--subheader': this.subheader
-      }
-    }
-  },
-
-  watch: {
-    uid: function uid () {
-      var this$1 = this;
-
-      this.$children.filter(function (i) { return i.$options._componentTag === 'v-list-group'; }).forEach(function (i) { return i.toggle(this$1.uid); })
-    }
-  },
-
-  methods: {
-    listClick: function listClick (uid, force) {
-      if (force) {
-        this.uid = uid
-      } else {
-        this.uid = this.uid === uid ? null : uid
-      }
-    },
-
-    listClose: function listClose (uid) {
-      if (this.uid === uid) {
-        this.uid = null
-      }
-    }
-  },
-
-  render: function render (h) {
-    var data = {
-      'class': this.classes,
-      attrs: { 'data-uid': this._uid }
-    }
-
-    return h('ul', data, [this.$slots.default])
-  }
-};
-
-
-/***/ },
-/* 50 */
-/***/ function(module, exports, __webpack_require__) {
-
-"use strict";
-/* harmony import */ var __WEBPACK_IMPORTED_MODULE_0__util_helpers__ = __webpack_require__(0);
-/* harmony import */ var __WEBPACK_IMPORTED_MODULE_1__mixins_expand_transition__ = __webpack_require__(9);
-/* harmony import */ var __WEBPACK_IMPORTED_MODULE_2__mixins_toggleable__ = __webpack_require__(2);
-
-
-
-
-/* harmony default export */ exports["a"] = {
-  name: 'list-group',
-
-  mixins: [__WEBPACK_IMPORTED_MODULE_1__mixins_expand_transition__["a" /* default */], __WEBPACK_IMPORTED_MODULE_2__mixins_toggleable__["a" /* default */]],
-
-  data: function data () {
-    return {
-      isBooted: this.value,
-      height: 0
-    }
-  },
-
-  props: {
-    group: String,
-    lazy: Boolean,
-    noAction: Boolean
-  },
-
-  computed: {
-    classes: function classes () {
-      return {
-        'list--group__header': true,
-        'list--group__header--active': this.isActive,
-        'list--group__header--no-action': this.noAction
-      }
-    },
-    list: function list () {
-      return __WEBPACK_IMPORTED_MODULE_0__util_helpers__["d" /* closestParentTag */].call(this, 'v-list')
-    },
-    styles: function styles () {
-      return {
-        height: ((this.height) + "px")
-      }
-    }
-  },
-
-  watch: {
-    isActive: function isActive () {
-      this.isBooted = true
-
-      if (!this.isActive) {
-        this.list.listClose(this._uid)
-      }
-    },
-    '$route': function $route (to) {
-      var isActive = this.matchRoute(to.path)
-
-      if (this.group) {
-        if (isActive && this.isActive !== isActive) {
-          this.list.listClick(this._uid)
-        }
-        this.isActive = isActive
-      }
-    }
-  },
-
-  mounted: function mounted () {
-    if (this.group) {
-      this.isActive = this.matchRoute(this.$route.path)
-    }
-
-    if (this.isActive) {
-      this.list.listClick(this._uid)
-    }
-
-    this.height = this.$refs.group.scrollHeight
-  },
-
-  methods: {
-    click: function click () {
-      if (!this.$refs.item.querySelector('.list__tile--disabled')) {
-        this.list.listClick(this._uid)
-      }
-    },
-    toggle: function toggle (uid) {
-      this.isActive = this._uid === uid
-    },
-    matchRoute: function matchRoute (to) {
-      if (!this.group) { return false }
-      return to.match(this.group) !== null
-    }
-  },
-
-  render: function render (h) {
-    var group = h('ul', {
-      'class': 'list list--group',
-      style: this.styles,
-      directives: [{
-        name: 'show',
-        value: this.isActive
-      }],
-      ref: 'group'
-    }, [this.lazy && !this.isBooted ? null : this.$slots.default])
-
-    var item = h('div', {
-      'class': this.classes,
-      on: { click: this.click },
-      ref: 'item'
-    }, [this.$slots.item])
-
-    var transition = h('transition', {
-      on: {
-        enter: this.enter,
-        afterEnter: this.afterEnter,
-        leave: this.leave
-      }
-    }, [group])
-
-    return h('div', { 'class': 'list--group__container' }, [item, transition])
-  }
-};
-
-
-/***/ },
-/* 51 */
-/***/ function(module, exports, __webpack_require__) {
-
-"use strict";
-/* harmony import */ var __WEBPACK_IMPORTED_MODULE_0__mixins_route_link__ = __webpack_require__(5);
-/* harmony import */ var __WEBPACK_IMPORTED_MODULE_1__mixins_toggleable__ = __webpack_require__(2);
-
-
-
-/* harmony default export */ exports["a"] = {
-  name: 'list-tile',
-
-  mixins: [__WEBPACK_IMPORTED_MODULE_0__mixins_route_link__["a" /* default */], __WEBPACK_IMPORTED_MODULE_1__mixins_toggleable__["a" /* default */]],
-
-  props: {
-    activeClass: {
-      type: String,
-      default: 'list__tile--active'
-    },
-    avatar: Boolean
-  },
-
-  computed: {
-    classes: function classes () {
-      return {
-        'list__tile': true,
-        'list__tile--active': this.isActive,
-        'list__tile--avatar': this.avatar,
-        'list__tile--disabled': this.disabled
-      }
-    }
-  },
-
-  render: function render (h) {
-    var ref = this.generateRouteLink();
-    var tag = ref.tag;
-    var data = ref.data;
-
-    return h(tag, data, [this.$slots.default])
-  }
-};
-
-
-/***/ },
-/* 52 */
-/***/ function(module, exports, __webpack_require__) {
-
-"use strict";
-/* harmony default export */ exports["a"] = {
-  functional: true,
-
-  name: 'list-tile-action',
-
-  render: function render (h, context) {
-    var data = {
-      'class': {
-        'list__tile__action': true,
-        'list__tile__action--stack': (context.children || []).length > 1
-      }
-    }
-
-    return h('div', data, context.children)
-  }
-};
-
-
-/***/ },
-/* 53 */
-/***/ function(module, exports, __webpack_require__) {
-
-"use strict";
-/* harmony import */ var __WEBPACK_IMPORTED_MODULE_0__util_helpers__ = __webpack_require__(0);
-/* harmony import */ var __WEBPACK_IMPORTED_MODULE_1__List__ = __webpack_require__(49);
-/* harmony import */ var __WEBPACK_IMPORTED_MODULE_2__ListGroup__ = __webpack_require__(50);
-/* harmony import */ var __WEBPACK_IMPORTED_MODULE_3__ListTile__ = __webpack_require__(51);
-/* harmony import */ var __WEBPACK_IMPORTED_MODULE_4__ListTileAction__ = __webpack_require__(52);
-
-
-
-
-
-
-
-var ListItem = __webpack_require__.i(__WEBPACK_IMPORTED_MODULE_0__util_helpers__["c" /* createSimpleFunctional */])('list__item', 'li')
-var ListTileActionText = __webpack_require__.i(__WEBPACK_IMPORTED_MODULE_0__util_helpers__["c" /* createSimpleFunctional */])('list__tile__action-text', 'span')
-var ListTileAvatar = __webpack_require__.i(__WEBPACK_IMPORTED_MODULE_0__util_helpers__["c" /* createSimpleFunctional */])('list__tile__avatar', 'v-avatar')
-var ListTileContent = __webpack_require__.i(__WEBPACK_IMPORTED_MODULE_0__util_helpers__["c" /* createSimpleFunctional */])('list__tile__content', 'div')
-var ListTileTitle = __webpack_require__.i(__WEBPACK_IMPORTED_MODULE_0__util_helpers__["c" /* createSimpleFunctional */])('list__tile__title', 'div')
-var ListTileSubTitle = __webpack_require__.i(__WEBPACK_IMPORTED_MODULE_0__util_helpers__["c" /* createSimpleFunctional */])('list__tile__sub-title', 'div')
-
-/* harmony default export */ exports["a"] = {
-  List: __WEBPACK_IMPORTED_MODULE_1__List__["a" /* default */],
-  ListItem: ListItem,
-  ListTile: __WEBPACK_IMPORTED_MODULE_3__ListTile__["a" /* default */],
-  ListGroup: __WEBPACK_IMPORTED_MODULE_2__ListGroup__["a" /* default */],
-  ListTileAction: __WEBPACK_IMPORTED_MODULE_4__ListTileAction__["a" /* default */],
-  ListTileActionText: ListTileActionText,
-  ListTileAvatar: ListTileAvatar,
-  ListTileContent: ListTileContent,
-  ListTileTitle: ListTileTitle,
-  ListTileSubTitle: ListTileSubTitle
-};
-
-
-/***/ },
-/* 54 */
-/***/ function(module, exports, __webpack_require__) {
-
-"use strict";
-/* harmony import */ var __WEBPACK_IMPORTED_MODULE_0__mixins_activator__ = __webpack_require__(56);
-/* harmony import */ var __WEBPACK_IMPORTED_MODULE_1__mixins_generators__ = __webpack_require__(57);
-/* harmony import */ var __WEBPACK_IMPORTED_MODULE_2__mixins_position__ = __webpack_require__(59);
-/* harmony import */ var __WEBPACK_IMPORTED_MODULE_3__mixins_utils__ = __webpack_require__(60);
-/* harmony import */ var __WEBPACK_IMPORTED_MODULE_4__mixins_toggleable__ = __webpack_require__(2);
-/* harmony import */ var __WEBPACK_IMPORTED_MODULE_5__mixins_keyable__ = __webpack_require__(58);
-
-
-
-
-
-
-
-/* harmony default export */ exports["a"] = {
-  name: 'menu',
-
-  mixins: [__WEBPACK_IMPORTED_MODULE_0__mixins_activator__["a" /* default */], __WEBPACK_IMPORTED_MODULE_1__mixins_generators__["a" /* default */], __WEBPACK_IMPORTED_MODULE_5__mixins_keyable__["a" /* default */], __WEBPACK_IMPORTED_MODULE_2__mixins_position__["a" /* default */], __WEBPACK_IMPORTED_MODULE_3__mixins_utils__["a" /* default */], __WEBPACK_IMPORTED_MODULE_4__mixins_toggleable__["a" /* default */]],
-
-  data: function data () {
-    return {
-      app: null,
-      autoIndex: null,
-      dimensions: {
-        activator: {
-          top: 0, left: 0,
-          bottom: 0, right: 0,
-          width: 0, height: 0,
-          offsetTop: 0, scrollHeight: 0
-        },
-        content: {
-          top: 0, left: 0,
-          bottom: 0, right: 0,
-          width: 0, height: 0,
-          offsetTop: 0, scrollHeight: 0
-        },
-        list: null,
-        selected: null
-      },
-      direction: { vert: 'bottom', horiz: 'right' },
-      isContentActive: false,
-      isBooted: false,
-      maxHeightAutoDefault: '200px',
-      resizeTimeout: {},
-      startIndex: 3,
-      stopIndex: 0,
-      tileLength: 0,
-      window: {}
-    }
-  },
-
-  props: {
-    top: Boolean,
-    left: Boolean,
-    bottom: Boolean,
-    right: Boolean,
-    auto: Boolean,
-    offsetX: Boolean,
-    offsetY: Boolean,
-    disabled: Boolean,
-    maxHeight: {
-      default: 'auto'
-    },
-    nudgeTop: {
-      type: Number,
-      default: 0
-    },
-    nudgeBottom: {
-      type: Number,
-      default: 0
-    },
-    nudgeLeft: {
-      type: Number,
-      default: 0
-    },
-    nudgeRight: {
-      type: Number,
-      default: 0
-    },
-    nudgeWidth: {
-      type: Number,
-      default: 0
-    },
-    openOnClick: {
-      type: Boolean,
-      default: true
-    },
-    lazy: Boolean,
-    closeOnClick: {
-      type: Boolean,
-      default: true
-    },
-    closeOnContentClick: {
-      type: Boolean,
-      default: true
-    },
-    activator: {
-      default: null
-    },
-    activatorXY: {
-      default: null
-    },
-    origin: {
-      type: String,
-      default: 'top left'
-    },
-    transition: {
-      type: String,
-      default: 'v-menu-transition'
-    }
-  },
-
-  computed: {
-    minWidth: function minWidth () {
-      return this.dimensions.activator.width + this.nudgeWidth + (this.auto ? 16 : 0)
-    },
-    styles: function styles () {
-      return {
-        maxHeight: this.auto ? '200px' : isNaN(this.maxHeight) ? this.maxHeight : ((this.maxHeight) + "px"),
-        minWidth: ((this.minWidth) + "px"),
-        top: ((this.calcTop()) + "px"),
-        left: ((this.calcLeft()) + "px")
-      }
-    }
-  },
-
-  watch: {
-    isActive: function isActive (val) {
-      if (this.disabled) { return }
-
-      val && this.activate() || this.deactivate()
-    },
-    activator: function activator (newActivator, oldActivator) {
-      this.removeActivatorEvents(oldActivator)
-      this.addActivatorEvents(newActivator)
-    },
-    windowResizeHandler: function windowResizeHandler () {
-      this.isBooted = false
-    }
-  },
-
-  mounted: function mounted () {
-    var this$1 = this;
-
-    window.addEventListener('resize', this.onResize, { passive: true })
-    this.addActivatorEvents(this.activator)
-    this.app = document.querySelector('[data-app]')
-    this.$nextTick(function () {
-      this$1.app && this$1.app.appendChild(this$1.$refs.content)
-    })
-  },
-
-  beforeDestroy: function beforeDestroy () {
-    window.removeEventListener('resize', this.onResize, { passive: true })
-    this.app &&
-      this.app.contains(this.$refs.content) &&
-      this.app.removeChild(this.$refs.content)
-
-    this.removeActivatorEvents(this.activator)
-    window.removeEventListener('resize', this.windowResizeHandler)
-  },
-
-  methods: {
-    activate: function activate () {
-      this.initWindow()
-      this.updateDimensions()
-      this.$nextTick(this.startTransition)
-    },
-    deactivate: function deactivate () {
-      this.isContentActive = false
-    },
-    onResize: function onResize () {
-      clearTimeout(this.resizeTimeout)
-      if (!this.isActive) { return }
-      this.resizeTimeout = setTimeout(this.updateDimensions, 200)
-    },
-    startTransition: function startTransition () {
-      this.isContentActive = true
-      this.$nextTick(this.calculateScroll)
-    }
-  },
-
-  render: function render (h) {
-    var this$1 = this;
-
-    var data = {
-      'class': 'menu',
-      directives: [{
-        name: 'click-outside',
-        value: function () { return this$1.closeOnClick; }
-      }],
-      on: {
-        keydown: function (e) {
-          if (e.keyCode === 27) { this$1.isActive = false }
-          if ([40, 38].includes(e.keyCode)) { this$1.changeListIndex(e) }
-        }
-      }
-    }
-
-    return h('div', data, [
-      this.genActivator(),
-      this.genTransition()
-    ])
-  }
-};
-
-
-/***/ },
-/* 55 */
-/***/ function(module, exports, __webpack_require__) {
-
-"use strict";
-/* harmony import */ var __WEBPACK_IMPORTED_MODULE_0__Menu_js__ = __webpack_require__(54);
-
-
-/* harmony default export */ exports["a"] = {
-  Menu: __WEBPACK_IMPORTED_MODULE_0__Menu_js__["a" /* default */]
-};
-
-
-/***/ },
-/* 56 */
-/***/ function(module, exports, __webpack_require__) {
-
-"use strict";
-/* harmony default export */ exports["a"] = {
-  methods: {
-    getActivator: function getActivator () {
-      if (this.activator) { return this.activator }
-      return this.$refs.activator.children
-        ? this.$refs.activator.children[0]
-        : this.$refs.activator
-    },
-    activatorClickHandler: function activatorClickHandler (e) {
-      if (!this.closeOnClick) { e.stopPropagation() }
-      if (this.disabled) { return }
-      else if (this.openOnClick && !this.isActive) { this.isActive = true }
-      else if (this.closeOnClick && this.isActive) { this.isActive = false }
-    },
-    addActivatorEvents: function addActivatorEvents (activator) {
-      if ( activator === void 0 ) activator = null;
-
-      if (!activator) { return }
-      activator.addEventListener('click', this.activatorClickHandler)
-    },
-    removeActivatorEvents: function removeActivatorEvents (activator) {
-      if ( activator === void 0 ) activator = null;
-
-      if (!activator) { return }
-      activator.removeEventListener('click', this.activatorClickHandler)
-    }
-  }
-};
-
-
-/***/ },
-/* 57 */
-/***/ function(module, exports, __webpack_require__) {
-
-"use strict";
-/* harmony default export */ exports["a"] = {
-  methods: {
-    genActivator: function genActivator () {
-      if (!this.$slots.activator) { return null }
-
-      return this.$createElement('div', {
-        'class': 'menu__activator',
-        ref: 'activator',
-        slot: 'activator',
-        on: { click: this.activatorClickHandler }
-      }, this.$slots.activator)
-    },
-
-    genTransition: function genTransition () {
-      return this.$createElement(this.transition, {
-        props: { origin: this.origin }
-      }, [this.genContent()])
-    },
-
-    genContent: function genContent () {
-      var this$1 = this;
-
-      return this.$createElement('div', {
-        'class': 'menu__content',
-        ref: 'content',
-        style: this.styles,
-        directives: [{
-          name: 'show',
-          value: this.isContentActive
-        }],
-        on: {
-          click: function (e) {
-            e.stopPropagation()
-            if (this$1.closeOnContentClick) { this$1.isActive = false }
-          }
-        }
-      }, [this.lazy && this.isBooted || !this.lazy ? this.$slots.default : null])
-    }
-  }
-};
-
-
-/***/ },
-/* 58 */
-/***/ function(module, exports, __webpack_require__) {
-
-"use strict";
-/* harmony default export */ exports["a"] = {
-  data: function () { return ({
-    listIndex: 0,
-    isUsingKeys: false
-  }); },
-
-  watch: {
-    listIndex: function listIndex () {
-      this.isUsingKeys = true
-    }
-  },
-
-  methods: {
-    changeListIndex: function changeListIndex (e) {
-      if (e.keyCode === 40 && this.listIndex > 0) {
-        e.preventDefault()
-        this.listIndex--
-      }
-      if (e.keyCode === 38 && this.listIndex < this.tileLength - 1) {
-        e.preventDefault()
-        this.listIndex++
-      }
-      console.log(this.listIndex)
-    }
-  }
-};
-
-
-/***/ },
-/* 59 */
-/***/ function(module, exports, __webpack_require__) {
-
-"use strict";
-/* harmony default export */ exports["a"] = {
-  methods: {
-    // Revisit this
-    calculateScroll: function calculateScroll () {
-      if (this.selectedIndex === null) { return }
-
-      var scrollTop = 0
-
-      if (this.selectedIndex >= this.stopIndex) {
-        scrollTop = this.$refs.content.scrollHeight
-      } else if (this.selectedIndex > this.startIndex) {
-        scrollTop = (this.selectedIndex * 48) - 56
-      }
-
-      this.$refs.content.scrollTop = scrollTop
-    },
-    calcLeftAuto: function calcLeftAuto () {
-      var a = this.dimensions.activator
-
-      return parseInt(a.left - 16)
-    },
-    calcTopAuto: function calcTopAuto () {
-      if (!this.$refs.content) { return this.calcTop(true) }
-
-      var tiles = this.$refs.content.querySelectorAll('.list__tile')
-      var selectedIndex = Array.from(tiles).findIndex(function (n) { return n.classList.contains('list__tile--active'); })
-
-      this.tileLength = tiles.length
-
-      if (selectedIndex === -1) {
-        this.selectedIndex = null
-
-        return this.calcTop(true)
-      }
-
-      this.selectedIndex = selectedIndex
-      var actingIndex = selectedIndex
-
-      var offsetPadding = -16
-      this.stopIndex = tiles.length - 4
-      if (selectedIndex > this.startIndex && selectedIndex < this.stopIndex) {
-        actingIndex = 2
-        offsetPadding = 24
-      } else if (selectedIndex >= this.stopIndex) {
-        offsetPadding = -8
-        actingIndex = selectedIndex - this.stopIndex
-      }
-
-      return this.calcTop(true) + offsetPadding - (actingIndex * 48)
-    },
-    calcLeft: function calcLeft () {
-      if (this.auto) { return this.calcLeftAuto() }
-
-      var a = this.dimensions.activator
-      var c = this.dimensions.content
-      var left = this.left ? a.right - c.width : a.left
-
-      if (this.offsetX) { left += this.left ? -a.width : a.width }
-      if (this.nudgeLeft) { left += this.nudgeLeft }
-      if (this.nudgeRight) { left -= this.nudgeRight }
-
-      var totalWidth = left + this.minWidth - this.window.innerWidth
-
-      if (totalWidth > 0) { left -= (totalWidth + 24) } // give a little extra space
-
-      return left
-    },
-    calcTop: function calcTop (force) {
-      if (this.auto && !force) { return this.calcTopAuto() }
-
-      var a = this.dimensions.activator
-      var c = this.dimensions.content
-      var top = this.top ? a.bottom - c.height : a.top
-
-      if (this.offsetY) { top += this.top ? -a.height : a.height }
-      if (this.nudgeTop) { top -= this.nudgeTop }
-      if (this.nudgeBottom) { top += this.nudgeBottom }
-
-      return top + this.window.pageYOffset
-    },
-    sneakPeek: function sneakPeek (cb) {
-      var el = this.$refs.content
-      var currentDisplay = el.style.display
-
-      el.style.display = 'inline-block'
-      cb()
-      el.style.display = currentDisplay
-    },
-    updateDimensions: function updateDimensions () {
-      var this$1 = this;
-
-      this.sneakPeek(function () {
-        this$1.dimensions = {
-          activator: this$1.measure(this$1.getActivator()),
-          content: this$1.measure(this$1.$refs.content)
-        }
-      })
-    }
-  }
-};
-
-
-/***/ },
-/* 60 */
-/***/ function(module, exports, __webpack_require__) {
-
-"use strict";
-/* harmony default export */ exports["a"] = {
-  methods: {
-    measure: function measure (el, selector, getParent) {
-      if ( getParent === void 0 ) getParent = false;
-
-      el = selector ? el.querySelector(selector) : el
-
-      if (!el) { return null }
-
-      var ref = el.getBoundingClientRect();
-      var top = ref.top;
-      var bottom = ref.bottom;
-      var left = ref.left;
-      var right = ref.right;
-      var height = ref.height;
-      var width = ref.width;
-
-      return {
-        offsetTop: el.offsetTop,
-        scrollHeight: el.scrollHeight,
-        top: top, bottom: bottom, left: left, right: right, height: height, width: width
-      }
-    },
-    initWindow: function initWindow () {
-      this.isBooted = true
-
-      if (this.window === window) { return }
-
-      this.window = window
-      this.window.addEventListener('resize', this.windowResizeHandler)
-    }
-  }
-};
-
-
-/***/ },
-/* 61 */
-/***/ function(module, exports, __webpack_require__) {
-
-"use strict";
-/* harmony import */ var __WEBPACK_IMPORTED_MODULE_0__mixins_overlayable__ = __webpack_require__(10);
-/* harmony import */ var __WEBPACK_IMPORTED_MODULE_1__mixins_themeable__ = __webpack_require__(1);
-
-
-
-/* harmony default export */ exports["a"] = {
-  name: 'navigation-drawer',
-
-  mixins: [__WEBPACK_IMPORTED_MODULE_0__mixins_overlayable__["a" /* default */], __WEBPACK_IMPORTED_MODULE_1__mixins_themeable__["a" /* default */]],
-
-  data: function data () {
-    return {
-      isActive: this.value,
-      isBooted: false,
-      isMobile: false,
-      mobileBreakPoint: 1024
-    }
-  },
-
-  props: {
-    absolute: Boolean,
-    clipped: Boolean,
-    disableRouteWatcher: Boolean,
-    enableResizeWatcher: Boolean,
-    height: String,
-    floating: Boolean,
-    fullHeight: Boolean,
-    miniVariant: Boolean,
-    permanent: Boolean,
-    persistent: Boolean,
-    right: Boolean,
-    temporary: Boolean,
-    value: { required: false }
-  },
-
-  computed: {
-    calculatedHeight: function calculatedHeight () {
-      return this.height || '100%'
-    },
-    classes: function classes () {
-      return {
-        'navigation-drawer': true,
-        'navigation-drawer--absolute': this.absolute,
-        'navigation-drawer--is-booted': this.isBooted,
-        'navigation-drawer--clipped': this.clipped,
-        'navigation-drawer--close': !this.isActive,
-        'navigation-drawer--dark': this.dark,
-        'navigation-drawer--floating': this.floating,
-        'navigation-drawer--full-height': this.fullHeight,
-        'navigation-drawer--is-mobile': this.isMobile,
-        'navigation-drawer--light': this.light,
-        'navigation-drawer--mini-variant': this.miniVariant,
-        'navigation-drawer--open': this.isActive,
-        'navigation-drawer--permanent': this.permanent,
-        'navigation-drawer--persistent': this.persistent,
-        'navigation-drawer--right': this.right,
-        'navigation-drawer--temporary': this.temporary
-      }
-    },
-    showOverlay: function showOverlay () {
-      return !this.permanent && this.isActive && (this.temporary || this.isMobile)
-    }
-  },
-
-  watch: {
-    isActive: function isActive (val) {
-      this.$emit('input', val)
-    },
-    showOverlay: function showOverlay (val) {
-      val && this.genOverlay() || this.removeOverlay()
-    },
-    '$route': function $route () {
-      if (!this.disableRouteWatcher) {
-        this.isActive = !this.closeConditional()
-      }
-    },
-    value: function value (val) {
-      if (this.permanent) { return }
-      if (val !== this.isActive) { this.isActive = val }
-    }
-  },
-
-  mounted: function mounted () {
-    this.$vuetify.load(this.init)
-  },
-
-  beforeDestroy: function beforeDestroy () {
-    if (this.permanent) { return }
-    window.removeEventListener('resize', this.onResize, { passive: false })
-  },
-
-  methods: {
-    init: function init () {
-      var this$1 = this;
-
-      this.checkIfMobile()
-      setTimeout(function () { return (this$1.isBooted = true); }, 0)
-
-      if (this.permanent) {
-        this.isActive = true
-        return
-      } else if (this.isMobile) { this.isActive = false }
-      else if (!this.value && (this.persistent || this.temporary)) { this.isActive = false }
-
-      window.addEventListener('resize', this.onResize, { passive: false })
-    },
-    checkIfMobile: function checkIfMobile () {
-      this.isMobile = window.innerWidth <= parseInt(this.mobileBreakPoint)
-    },
-    closeConditional: function closeConditional () {
-      return !this.permanent && (this.temporary || this.isMobile)
-    },
-    onResize: function onResize () {
-      if (!this.enableResizeWatcher || this.permanent || this.temporary) { return }
-      this.checkIfMobile()
-      this.isActive = !this.isMobile
-    }
-  },
-
-  render: function render (h) {
-    var this$1 = this;
-
-    var data = {
-      'class': this.classes,
-      style: { height: this.calculatedHeight },
-      directives: [{
-        name: 'click-outside',
-        value: this.closeConditional
-      }],
-      on: {
-        click: function () {
-          this$1.$emit('update:miniVariant', false)
-        }
-      }
-    }
-
-    return h('aside', data, [this.$slots.default])
-  }
-};
-
-
-/***/ },
-/* 62 */
-/***/ function(module, exports, __webpack_require__) {
-
-"use strict";
-/* harmony import */ var __WEBPACK_IMPORTED_MODULE_0__NavigationDrawer__ = __webpack_require__(61);
-
-
-/* harmony default export */ exports["a"] = {
-  NavigationDrawer: __WEBPACK_IMPORTED_MODULE_0__NavigationDrawer__["a" /* default */]
-};
-
-
-/***/ },
-/* 63 */
-/***/ function(module, exports, __webpack_require__) {
-
-"use strict";
-/* harmony import */ var __WEBPACK_IMPORTED_MODULE_0__Pagination_vue__ = __webpack_require__(123);
-/* harmony import */ var __WEBPACK_IMPORTED_MODULE_0__Pagination_vue___default = __webpack_require__.n(__WEBPACK_IMPORTED_MODULE_0__Pagination_vue__);
-
-
-/* harmony default export */ exports["a"] = {
-  Pagination: __WEBPACK_IMPORTED_MODULE_0__Pagination_vue___default.a
-};
-
-
-/***/ },
-/* 64 */
-/***/ function(module, exports, __webpack_require__) {
-
-"use strict";
-/* harmony import */ var __WEBPACK_IMPORTED_MODULE_0__Parallax_vue__ = __webpack_require__(124);
-/* harmony import */ var __WEBPACK_IMPORTED_MODULE_0__Parallax_vue___default = __webpack_require__.n(__WEBPACK_IMPORTED_MODULE_0__Parallax_vue__);
-
-
-/* harmony default export */ exports["a"] = {
-  Parallax: __WEBPACK_IMPORTED_MODULE_0__Parallax_vue___default.a
-};
-
-
-/***/ },
-/* 65 */
-/***/ function(module, exports, __webpack_require__) {
-
-"use strict";
-/* harmony import */ var __WEBPACK_IMPORTED_MODULE_0__mixins_date_title__ = __webpack_require__(70);
-/* harmony import */ var __WEBPACK_IMPORTED_MODULE_1__mixins_date_header__ = __webpack_require__(68);
-/* harmony import */ var __WEBPACK_IMPORTED_MODULE_2__mixins_date_table__ = __webpack_require__(69);
-/* harmony import */ var __WEBPACK_IMPORTED_MODULE_3__mixins_date_years__ = __webpack_require__(71);
-/* harmony import */ var __WEBPACK_IMPORTED_MODULE_4__mixins_picker__ = __webpack_require__(11);
-
-
-
-
-
-
-var defaultDateFormat = function (val) { return new Date(val).toISOString().substr(0, 10); }
-
-/* harmony default export */ exports["a"] = {
-  name: 'date-picker',
-
-  mixins: [__WEBPACK_IMPORTED_MODULE_0__mixins_date_title__["a" /* default */], __WEBPACK_IMPORTED_MODULE_1__mixins_date_header__["a" /* default */], __WEBPACK_IMPORTED_MODULE_2__mixins_date_table__["a" /* default */], __WEBPACK_IMPORTED_MODULE_3__mixins_date_years__["a" /* default */], __WEBPACK_IMPORTED_MODULE_4__mixins_picker__["a" /* default */]],
-
-  data: function data () {
-    return {
-      tableDate: new Date(),
-      originalDate: this.value,
-      currentDay: null,
-      currentMonth: null,
-      currentYear: null,
-      isSelected: false,
-      isReversing: false
-    }
-  },
-
-  props: {
-    dateFormat: {
-      type: Function,
-      default: defaultDateFormat
-    },
-    days: {
-      type: Array,
-      default: function () { return ['Sunday', 'Monday', 'Tuesday', 'Wednesday', 'Thursday', 'Friday', 'Saturday']; }
-    },
-    formattedValue: {
-      required: false
-    },
-    months: {
-      type: Array,
-      default: function () { return [
-        'January',
-        'February',
-        'March',
-        'April',
-        'May',
-        'June',
-        'July',
-        'August',
-        'September',
-        'October',
-        'November',
-        'December'
-      ]; }
-    },
-    allowedDates: {
-      type: [Array, Object, Function],
-      default: function () { return (null); }
-    }
-  },
-
-  computed: {
-    firstAllowedDate: function firstAllowedDate () {
-      var this$1 = this;
-
-      var date = new Date()
-      date.setHours(12, 0, 0, 0)
-
-      if (this.allowedDates) {
-        var millisecondOffset = 1 * 24 * 60 * 60 * 1000
-        var valid = new Date(date)
-        for (var i = 0; i < 31; i++) {
-          if (this$1.isAllowed(valid)) { return valid }
-
-          valid.setTime(valid.getTime() + millisecondOffset)
-        }
-      }
-
-      return date
-    },
-    inputDate: {
-      get: function get () {
-        if (!this.value) { return this.firstAllowedDate }
-        if (this.value instanceof Date) { return this.value }
-        if (!isNaN(this.value) ||
-            typeof this.value === 'string' && this.value.indexOf(':') !== -1
-        ) { return new Date(this.value) }
-
-        return new Date(((this.value) + "T12:00:00"))
-      },
-      set: function set (val) {
-        this.$emit('input', val ? defaultDateFormat(val) : this.originalDate)
-        this.$emit('update:formattedValue', val ? this.dateFormat(val) : this.dateFormat(this.originalDate))
-      }
-    },
-    day: function day () {
-      return this.inputDate.getDate()
-    },
-    month: function month () {
-      return this.inputDate.getMonth()
-    },
-    year: function year () {
-      return this.inputDate.getFullYear()
-    },
-    tableMonth: function tableMonth () {
-      return this.tableDate.getMonth()
-    },
-    tableYear: function tableYear () {
-      return this.tableDate.getFullYear()
-    },
-    dayName: function dayName () {
-      return this.inputDate ? this.days[this.inputDate.getDay()] : ''
-    },
-    monthName: function monthName () {
-      return this.inputDate ? this.months[this.month] : ''
-    },
-    computedTransition: function computedTransition () {
-      return this.isReversing ? 'v-tab-reverse-transition' : 'v-tab-transition'
-    }
-  },
-
-  watch: {
-    isSelected: function isSelected (val) {
-      var this$1 = this;
-
-      val && this.$nextTick(function () {
-        this$1.$refs.years.scrollTop = this$1.$refs.years.scrollHeight / 2 - 125
-      })
-    },
-    tableDate: function tableDate (val, prev) {
-      this.isReversing = val < prev
-    },
-    value: function value (val) {
-      if (val) { this.tableDate = this.inputDate }
-    }
-  },
-
-  methods: {
-    save: function save () {
-      if (this.originalDate) {
-        this.originalDate = this.value
-      } else {
-        this.originalDate = this.inputDate
-      }
-
-      if (this.$parent && this.$parent.isActive) { this.$parent.isActive = false }
-    },
-    cancel: function cancel () {
-      this.inputDate = this.originalDate
-      if (this.$parent && this.$parent.isActive) { this.$parent.isActive = false }
-    },
-    isAllowed: function isAllowed (date) {
-      if (!this.allowedDates) { return true }
-
-      if (Array.isArray(this.allowedDates)) {
-        return !!this.allowedDates.find(function (allowedDate) {
-          var d = new Date(allowedDate)
-          d.setHours(12, 0, 0, 0)
-
-          return d - date == 0
-        })
-      } else if (this.allowedDates instanceof Function) {
-        return this.allowedDates(date)
-      } else if (this.allowedDates instanceof Object) {
-        var min = new Date(this.allowedDates.min)
-        min.setHours(12, 0, 0, 0)
-        var max = new Date(this.allowedDates.max)
-        max.setHours(12, 0, 0, 0)
-
-        return date >= min && date <= max
-      }
-
-      return true
-    }
-  },
-
-  mounted: function mounted () {
-    this.currentDay = this.tableDate.getDate()
-    this.currentMonth = this.tableDate.getMonth()
-    this.currentYear = this.tableDate.getFullYear()
-    this.tableDate = this.inputDate
-  },
-
-  render: function render (h) {
-    var children = []
-
-    !this.noTitle && children.push(this.genTitle())
-
-    if (!this.isSelected) {
-      var bodyChildren = []
-
-      bodyChildren.push(this.genHeader())
-      bodyChildren.push(this.genTable())
-
-      children.push(h('div', {
-        'class': 'picker__body'
-      }, bodyChildren))
-    } else {
-      children.push(this.genYears())
-    }
-
-    this.$scopedSlots.default && children.push(this.genSlot())
-
-    return h('v-card', {
-      'class': {
-        'picker picker--date': true,
-        'picker--landscape': this.landscape,
-        'picker--dark': this.dark,
-        'picker--light': this.light && !this.dark
-      }
-    }, children)
-  }
-};
-
-
-/***/ },
-/* 66 */
-/***/ function(module, exports, __webpack_require__) {
-
-"use strict";
-/* harmony import */ var __WEBPACK_IMPORTED_MODULE_0__mixins_picker__ = __webpack_require__(11);
-/* harmony import */ var __WEBPACK_IMPORTED_MODULE_1__mixins_time_title__ = __webpack_require__(73);
-/* harmony import */ var __WEBPACK_IMPORTED_MODULE_2__mixins_time_body__ = __webpack_require__(72);
-
-
-
-
-/* harmony default export */ exports["a"] = {
-  name: 'time-picker',
-
-  mixins: [__WEBPACK_IMPORTED_MODULE_0__mixins_picker__["a" /* default */], __WEBPACK_IMPORTED_MODULE_2__mixins_time_body__["a" /* default */], __WEBPACK_IMPORTED_MODULE_1__mixins_time_title__["a" /* default */]],
-
-  data: function data () {
-    return {
-      isDragging: false,
-      rotate: 0,
-      originalTime: this.value,
-      period: 'am',
-      selectingHour: true
-    }
-  },
-
-  props: {
-    format: {
-      type: String,
-      default: 'ampm',
-      validator: function validator (val) {
-        return ['ampm', '24hr'].includes(val)
-      }
-    }
-  },
-
-  computed: {
-    is24hr: function is24hr () {
-      return this.format !== 'ampm'
-    },
-    divider: function divider () {
-      if (!this.selectingHour) { return 60 }
-      return this.is24hr ? 24 : 12
-    },
-    degrees: function degrees () {
-      return this.degreesPerUnit * Math.PI / 180
-    },
-    degreesPerUnit: function degreesPerUnit () {
-      return 360 / this.divider
-    },
-    inputTime: {
-      get: function get () {
-        if (this.value && !(this.value instanceof Date)) { return this.value }
-        var value = new Date()
-
-        if (this.value instanceof Date) {
-          value = this.value
-        }
-
-        var hour = value.getHours()
-        var minute = value.getMinutes()
-        var period = ''
-
-        if (!this.is24hr) {
-          hour = hour > 12 ? hour - 12 : hour
-          period = this.period
-        }
-
-        return (hour + ":" + minute + period)
-      },
-      set: function set (val) {
-        return this.$emit('input', val)
-      }
-    },
-    timeArray: function timeArray () {
-      return this.inputTime.replace(/(am|pm)/, '').split(':')
-    },
-    hour: {
-      get: function get () {
-        return parseInt(this.timeArray[0])
-      },
-      set: function set (val) {
-        if (!this.is24hr) {
-          val = val > 12 ? val - 12 : val < 1 ? 12 : val
-        } else {
-          val = val < 10 ? ("0" + val) : val > 23 ? '00' : val
-        }
-
-        this.inputTime = val + ":" + (this.minute) + (!this.is24hr ? this.period : '')
-      }
-    },
-    minute: {
-      get: function get () {
-        var minute = parseInt(this.timeArray[1])
-
-        return minute < 10 ? ("0" + minute) : minute > 59 ? '00' : minute
-      },
-      set: function set (val) {
-        val = val < 10 ? ("0" + (parseInt(val))) : val > 59 ? '00' : val
-        var hour = this.hour
-
-        if (this.is24hr && hour < 10) {
-          hour = "0" + hour
-        }
-
-        this.inputTime = hour + ":" + val + (!this.is24hr ? this.period : '')
-      }
-    },
-    clockHand: function clockHand () {
-      if (this.selectingHour) { return this.degreesPerUnit * this.hour }
-      return this.degreesPerUnit * this.minute
-    },
-    radius: function radius () {
-      return this.clockSize / 2
-    },
-    clockSize: {
-      get: function get () {
-        return this.size
-      },
-      set: function set (val) {
-        this.size = val
-      }
-    },
-    size: function size () {
-      return this.landscape ? 250 : 280
-    }
-  },
-
-  watch: {
-    period: function period (val) {
-      this.inputTime = (this.hour) + ":" + (this.minute) + val
-    },
-    value: function value (val) {
-      if (this.isSaving) {
-        this.originalTime = this.inputTime
-        this.isSaving = false
-      }
-    }
-  },
-
-  methods: {
-    save: function save () {
-      if (this.originalTime) {
-        this.originalTime = this.value
-      } else {
-        this.inputTime = this.inputTime
-        this.originalTime = this.inputTime
-      }
-
-      if (this.$parent && this.$parent.isActive) { this.$parent.isActive = false }
-    },
-    cancel: function cancel () {
-      this.inputTime = this.originalTime
-      if (this.$parent && this.$parent.isActive) { this.$parent.isActive = false }
-    }
-  },
-
-  render: function render (h) {
-    var children = [this.genBody()]
-
-    !this.noTitle && children.unshift(this.genTitle())
-    this.$scopedSlots.default && children.push(this.genSlot())
-
-    return h('v-card', {
-      'class': {
-        'picker picker--time': true,
-        'picker--landscape': this.landscape,
-        'picker--dark': this.dark,
-        'picker--light': this.light && !this.dark,
-        'picker--time--hours': this.selectingHour
-      }
-    }, children)
-  }
-};
-
-
-/***/ },
-/* 67 */
-/***/ function(module, exports, __webpack_require__) {
-
-"use strict";
-/* harmony import */ var __WEBPACK_IMPORTED_MODULE_0__DatePicker__ = __webpack_require__(65);
-/* harmony import */ var __WEBPACK_IMPORTED_MODULE_1__TimePicker__ = __webpack_require__(66);
-
-
-
-/* harmony default export */ exports["a"] = {
-  DatePicker: __WEBPACK_IMPORTED_MODULE_0__DatePicker__["a" /* default */],
-  TimePicker: __WEBPACK_IMPORTED_MODULE_1__TimePicker__["a" /* default */]
-};
-
-
-/***/ },
-/* 68 */
-/***/ function(module, exports, __webpack_require__) {
-
-"use strict";
-/* harmony default export */ exports["a"] = {
-  methods: {
-    genHeader: function genHeader () {
-      return this.$createElement('div', {
-        'class': 'picker--date__header'
-      }, [
-        this.genSelector()
-      ])
-    },
-    genSelector: function genSelector () {
-      var this$1 = this;
-
-      return this.$createElement('div', {
-        'class': 'picker--date__header-selector'
-      }, [
-        this.$createElement('v-btn', {
-          props: { icon: true },
-          nativeOn: {
-            click: function (e) {
-              e.stopPropagation()
-              this$1.tableDate = new Date(this$1.tableYear, this$1.tableMonth - 1)
-            }
-          }
-        }, [
-          this.$createElement('v-icon', 'chevron_left')
-        ]),
-        this.$createElement('div', {
-          'class': 'picker--date__header-selector-date'
-        }, [
-          this.$createElement(this.computedTransition, [
-            this.$createElement('strong', {
-              key: this.tableMonth
-            }, ((this.months[this.tableMonth]) + " " + (this.tableYear)))
-          ])
-        ]),
-        this.$createElement('v-btn', {
-          props: { icon: true },
-          nativeOn: {
-            click: function (e) {
-              e.stopPropagation()
-              this$1.tableDate = new Date(this$1.tableYear, this$1.tableMonth + 1)
-            }
-          }
-        }, [
-          this.$createElement('v-icon', 'chevron_right')
-        ])
-      ])
-    }
-  }
-};
-
-
-/***/ },
-/* 69 */
-/***/ function(module, exports, __webpack_require__) {
-
-"use strict";
-/* harmony default export */ exports["a"] = {
-  methods: {
-    genTable: function genTable () {
-      var this$1 = this;
-
-      var children = []
-      var data = {
-        'class': 'picker--date__table',
-      }
-
-      if (this.scrollable) {
-        data.on = {
-          wheel: function (e) {
-            e.preventDefault()
-
-            var month = this$1.tableMonth
-            var year = this$1.tableYear
-            var next = e.deltaY < 0
-
-            if (next) { month++ }
-            else { month-- }
-
-            this$1.tableDate = new Date(year, month)
-          }
-        }
-      }
-
-      children.push(this.$createElement('table', {
-        key: this.tableMonth
-      }, [
-        this.genTHead(),
-        this.genTBody()
-      ]))
-
-      return this.$createElement('div', data, [
-        this.$createElement(this.computedTransition, children)
-      ])
-    },
-    genTHead: function genTHead () {
-      var this$1 = this;
-
-      return this.$createElement('thead', {
-
-      }, this.genTR(this.days.map(function (o) {
-        return this$1.$createElement('th', o.substr(0, 1))
-      })))
-    },
-    genTBody: function genTBody () {
-      var this$1 = this;
-
-      var children = []
-      var rows = []
-      var length = new Date(
-        this.tableYear,
-        this.tableMonth + 1,
-        0
-      ).getDate()
-
-      var day = new Date(
-        this.tableYear,
-        this.tableMonth
-      ).getDay()
-
-      for (var i = 0; i < day; i++) {
-        rows.push(this$1.$createElement('td'))
-      }
-
-      var loop = function ( i ) {
-        rows.push(this$1.$createElement('td', [
-          this$1.$createElement('a', {
-            'class': {
-              'btn btn--floating btn--small btn--flat': true,
-              'btn--active': this$1.isActive(i),
-              'btn--current': this$1.isCurrent(i),
-              'btn--light': this$1.dark,
-              'btn--disabled': !this$1.isAllowed(new Date(this$1.tableYear, this$1.tableMonth, i, 12, 0, 0, 0))
-            },
-            domProps: {
-              href: 'javascript:;',
-              innerHTML: ("<span class=\"btn__content\">" + i + "</span>")
-            },
-            on: {
-              click: function () {
-                var day = i < 10 ? ("0" + i) : i
-                var tableMonth = this$1.tableMonth + 1
-                tableMonth = tableMonth < 10 ? ("0" + tableMonth) : tableMonth
-
-                this$1.inputDate = (this$1.tableYear) + "-" + tableMonth + "-" + day + "T12:00:00"
-                this$1.$nextTick(function () { return !this$1.actions && this$1.save(); })
-              }
-            }
-          })
-        ]))
-
-        if (rows.length % 7 === 0) {
-          children.push(this$1.genTR(rows))
-          rows = []
-        }
-      };
-
-      for (var i$1 = 1; i$1 <= length; i$1++) loop( i$1 );
-
-      if (rows.length) {
-        children.push(this.genTR(rows))
-      }
-
-      children.length < 6 && children.push(this.genTR([
-        this.$createElement('td', { domProps: { innerHTML: '&nbsp;' }})
-      ]))
-
-      return this.$createElement('tbody', children)
-    },
-    genTR: function genTR (children, data) {
-      if ( children === void 0 ) children = [];
-      if ( data === void 0 ) data = {};
-
-      return [this.$createElement('tr', data, children)]
-    },
-    isActive: function isActive (i) {
-      return this.tableYear === this.year &&
-        this.tableMonth === this.month &&
-        this.day === i
-    },
-    isCurrent: function isCurrent (i) {
-      return this.currentYear === this.tableYear &&
-        this.currentMonth === this.tableMonth &&
-        this.currentDay === i
-    }
-  }
-};
-
-
-/***/ },
-/* 70 */
-/***/ function(module, exports, __webpack_require__) {
-
-"use strict";
-
-/* harmony default export */ exports["a"] = {
-  methods: {
-    genTitle: function genTitle () {
-      var this$1 = this;
-
-      var date = (this.dayName.substr(0, 3)) + "," + (this.landscape ? '<br>' : '') + " " + (this.monthName.substr(0, 3)) + " " + (this.day)
-
-      var text = this.$createElement('transition', {
-        props: {
-          name: 'slide-x-transition',
-          mode: 'out-in'
-        }
-      }, [
-        this.$createElement('div', {
-          domProps: { innerHTML: date },
-          key: date
-        })
-      ])
-
-      return this.$createElement('div', {
-        'class': 'picker__title'
-      }, [
-        this.$createElement('div', {
-          'class': {
-            'picker--date__title-year': true,
-            'active': this.isSelected
-          },
-          on: {
-            click: function (e) {
-              e.stopPropagation()
-              this$1.isSelected = true
-            }
-          }
-        }, this.year),
-        this.$createElement('div', {
-          'class': {
-            'picker--date__title-date': true,
-            'active': !this.isSelected
-          },
-          on: {
-            click: function (e) {
-              e.stopPropagation()
-              this$1.isSelected = false
-            }
-          }
-        }, [text])
-      ])
-    }
-  }
-};
-
-
-/***/ },
-/* 71 */
-/***/ function(module, exports, __webpack_require__) {
-
-"use strict";
-/* harmony default export */ exports["a"] = {
-  methods: {
-    genYears: function genYears () {
-      return this.$createElement('ul', {
-        'class': 'picker--date__years',
-        ref: 'years'
-      }, this.genYearItems())
-    },
-    genYearItems: function genYearItems () {
-      var this$1 = this;
-
-      var children = []
-      var loop = function ( i, length ) {
-        children.push(this$1.$createElement('li', {
-          'class': {
-            active: this$1.year === i
-          },
-          on: {
-            click: function (e) {
-              e.stopPropagation()
-
-              var tableMonth = this$1.tableMonth + 1
-              var day = this$1.day
-              tableMonth = tableMonth < 10 ? ("0" + tableMonth) : tableMonth
-              day = day < 10 ? ("0" + day) : day
-
-              this$1.inputDate = i + "-" + tableMonth + "-" + day
-              this$1.isSelected = false
-            }
-          }
-        }, i))
-      };
-
-      for (var i = this.year + 100, length = this.year - 100; i > length; i--) loop( i, length );
-      return children
-    }
-  }
-};
-
-
-/***/ },
-/* 72 */
-/***/ function(module, exports, __webpack_require__) {
-
-"use strict";
-/* harmony default export */ exports["a"] = {
-  methods: {
-    genBody: function genBody () {
-      var this$1 = this;
-
-      var children = [this.genHand(this.selectingHour ? 'hour' : 'minute')]
-      var data = {
-        'class': 'picker--time__clock',
-        on: {
-          mousedown: this.onMouseDown,
-          mouseup: this.onMouseUp,
-          mouseleave: function () {
-            this$1.isDragging && this$1.onMouseUp()
-          },
-          mousemove: this.onDragMove,
-          touchstart: this.onMouseDown,
-          touchcancel: this.onMouseUp,
-          touchmove: this.onDragMove
-        },
-        key: this.selectingHour ? 'hour' : 'minute',
-        ref: 'clock'
-      }
-
-      this.selectingHour &&
-        children.push(this.genHours()) ||
-        children.push(this.genMinutes())
-
-      if (this.scrollable) {
-        data.on.wheel = function (e) {
-          e.preventDefault()
-
-          var diff = e.wheelDelta > 0 ? 1 : -1
-          var changing = this$1.selectingHour ? 'changeHour' : 'changeMinute'
-
-          this$1[changing](diff)
-        }
-      }
-
-      return this.$createElement('div', {
-        'class': 'picker__body'
-      }, [
-        this.$createElement('v-fade-transition', {
-          props: { mode: 'out-in' }
-        }, [
-          this.$createElement('div', data, children)
-        ])
-      ])
-    },
-    genHand: function genHand (type) {
-      return [this.$createElement('div', {
-        'class': ("picker--time__clock-hand " + type),
-        style: {
-          transform: ("rotate(" + (this.clockHand) + "deg)")
-        }
-      })]
-    },
-    genHours: function genHours () {
-      var this$1 = this;
-
-      var hours = this.is24hr ? 24 : 12
-      var children = []
-      var start = 0
-
-      if (hours === 12) {
-        hours++
-        start = 1
-      }
-
-      for (var i = start; i < hours; i++) {
-        children.push(this$1.$createElement('span', {
-          'class': {
-            'active': i === this$1.hour
-          },
-          style: this$1.getTransform(i),
-          domProps: { innerHTML: ("<span>" + i + "</span>") }
-        }))
-      }
-
-      return children
-    },
-    genMinutes: function genMinutes () {
-      var this$1 = this;
-
-      var children = []
-
-      for (var i = 0; i < 60; i = i + 5) {
-        var num = i
-
-        if (num < 10) { num = "0" + num }
-        if (num === 60) { num = '00' }
-
-        children.push(this$1.$createElement('span', {
-          'class': {
-            'active': num.toString() === this$1.minute.toString()
-          },
-          style: this$1.getTransform(i),
-          domProps: { innerHTML: ("<span>" + num + "</span>") }
-        }))
-      }
-
-      return children
-    },
-    getTransform: function getTransform (i) {
-      var ref = this.getPosition(i);
-      var x = ref.x;
-      var y = ref.y;
-
-      return { transform: ("translate(" + x + "px, " + y + "px)") }
-    },
-    getPosition: function getPosition (i) {
-      return {
-        x: Math.round(Math.sin(i * this.degrees) * this.radius * 0.8),
-        y: Math.round(-Math.cos(i * this.degrees) * this.radius * 0.8)
-      }
-    },
-    changeHour: function changeHour (time) {
-      if (!this.is24hr) {
-        this.hour = time < 0 && this.hour === 1
-          ? 12 : time > 0 && this.hour === 12
-          ? 1 : this.hour + time
-      } else {
-        this.hour = time < 0 && this.hour === 0
-          ? 23 : time > 0 && this.hour === 23
-          ? 0 : this.hour + time
-      }
-
-      return true
-    },
-    changeMinute: function changeMinute (time) {
-      var current = Number(this.minute)
-
-      var minute = time < 0 && current === 0
-        ? 59 : time > 0 && current === 59
-        ? 0 : current + time
-
-      this.minute = minute < 10 ? ("0" + minute) : minute
-
-      return true
-    },
-    onMouseDown: function onMouseDown (e) {
-      e.preventDefault()
-
-      this.isDragging = true
-      this.onDragMove(e)
-    },
-    onMouseUp: function onMouseUp () {
-      this.isDragging = false
-      !this.selectingHour && !this.actions && this.save()
-      this.selectingHour = false
-    },
-    onDragMove: function onDragMove (e) {
-      if (!this.isDragging && e.type !== 'click') { return }
-
-      var rect = this.$refs.clock.getBoundingClientRect()
-      var center = { x: rect.width / 2, y: 0 - rect.width / 2 }
-      var clientY = 'touches' in e ? e.touches[0].clientY : e.clientY
-      var clientX = 'touches' in e ? e.touches[0].clientX : e.clientX
-      var coords = {
-        y: rect.top - clientY,
-        x: clientX - rect.left
-      }
-
-      var selecting = this.selectingHour ? 'hour' : 'minute'
-      this[selecting] = Math.round(this.angle(center, coords) / this.degreesPerUnit)
-    },
-    angle: function angle (center, p1) {
-      var p0 = {
-        x: center.x,
-        y: center.y + Math.sqrt(
-          Math.abs(p1.x - center.x) * Math.abs(p1.x - center.x) +
-          Math.abs(p1.y - center.y) * Math.abs(p1.y - center.y))
-      }
-      return Math.abs((2 * Math.atan2(p1.y - p0.y, p1.x - p0.x)) * 180 / Math.PI);
-    }
-  }
-};
-
-
-/***/ },
-/* 73 */
-/***/ function(module, exports, __webpack_require__) {
-
-"use strict";
-/* harmony default export */ exports["a"] = {
-  methods: {
-    genTitle: function genTitle () {
-      var children = [this.genTime()]
-
-      if (this.format === 'ampm') {
-        children.push(this.genAMPM())
-      }
-
-      return this.$createElement('div', {
-        'class': 'picker__title'
-      }, children)
-    },
-    genTime: function genTime () {
-      var this$1 = this;
-
-      var hour = this.hour
-
-      if (this.is24hr && hour < 10) {
-        hour = "0" + hour
-      }
-
-      return this.$createElement('div', {
-        'class': 'picker--time__title'
-      }, [
-        this.$createElement('span', {
-          'class': { active: this.selectingHour },
-          on: {
-            click: function () { return (this$1.selectingHour = true); }
-          }
-        }, hour),
-        this.$createElement('span', {
-          'class': { active: !this.selectingHour },
-          on: {
-            click: function () { return (this$1.selectingHour = false); }
-          }
-        }, (":" + (this.minute)))
-      ])
-    },
-    genAMPM: function genAMPM () {
-      var this$1 = this;
-
-      return this.$createElement('div', [
-        this.$createElement('span', {
-          'class': { active: this.period === 'am' },
-          on: { click: function () { return (this$1.period = 'am'); } }
-        }, 'AM'),
-        this.$createElement('span', {
-          'class': { active: this.period === 'pm' },
-          on: { click: function () { return (this$1.period = 'pm'); } }
-        }, 'PM')
-      ])
-    }
-  }
-};
-
-
-/***/ },
-/* 74 */
-/***/ function(module, exports, __webpack_require__) {
-
-"use strict";
-/* harmony import */ var __WEBPACK_IMPORTED_MODULE_0__ProgressLinear_vue__ = __webpack_require__(126);
-/* harmony import */ var __WEBPACK_IMPORTED_MODULE_0__ProgressLinear_vue___default = __webpack_require__.n(__WEBPACK_IMPORTED_MODULE_0__ProgressLinear_vue__);
-/* harmony import */ var __WEBPACK_IMPORTED_MODULE_1__ProgressCircular_vue__ = __webpack_require__(125);
-/* harmony import */ var __WEBPACK_IMPORTED_MODULE_1__ProgressCircular_vue___default = __webpack_require__.n(__WEBPACK_IMPORTED_MODULE_1__ProgressCircular_vue__);
-
-
-
-/* harmony default export */ exports["a"] = {
-  ProgressLinear: __WEBPACK_IMPORTED_MODULE_0__ProgressLinear_vue___default.a,
-  ProgressCircular: __WEBPACK_IMPORTED_MODULE_1__ProgressCircular_vue___default.a
-};
-
-
-/***/ },
-/* 75 */
-/***/ function(module, exports, __webpack_require__) {
-
-"use strict";
-/* harmony import */ var __WEBPACK_IMPORTED_MODULE_0__mixins_input__ = __webpack_require__(6);
-/* harmony import */ var __WEBPACK_IMPORTED_MODULE_1__mixins_generators__ = __webpack_require__(78);
-/* harmony import */ var __WEBPACK_IMPORTED_MODULE_2__mixins_autocomplete__ = __webpack_require__(77);
-
-
-
-
-/* harmony default export */ exports["a"] = {
-  name: 'select',
-
-  mixins: [__WEBPACK_IMPORTED_MODULE_2__mixins_autocomplete__["a" /* default */], __WEBPACK_IMPORTED_MODULE_0__mixins_input__["a" /* default */], __WEBPACK_IMPORTED_MODULE_1__mixins_generators__["a" /* default */]],
-
-  data: function data () {
-    return {
-      content: {},
-      inputValue: this.value,
-      isBooted: false,
-      lastItem: 20,
-      isActive: false
-    }
-  },
-
-  props: {
-    appendIcon: {
-      type: String,
-      default: 'arrow_drop_down'
-    },
-    auto: Boolean,
-    autocomplete: Boolean,
-    bottom: Boolean,
-    chips: Boolean,
-    close: Boolean,
-    debounce: {
-      type: Number,
-      default: 200
-    },
-    items: {
-      type: Array,
-      default: function () { return []; }
-    },
-    filter: Function,
-    itemText: {
-      type: String,
-      default: 'text'
-    },
-    itemValue: {
-      type: String,
-      default: 'value'
-    },
-    maxHeight: {
-      type: [Number, String],
-      default: 300
-    },
-    multiple: Boolean,
-    multiLine: Boolean,
-    offset: Boolean,
-    singleLine: Boolean,
-    top: Boolean,
-    returnObject: Boolean
-  },
-
-  computed: {
-    classes: function classes () {
-      return {
-        'input-group--text-field input-group--select': true,
-        'input-group--autocomplete': this.autocomplete,
-        'input-group--single-line': this.singleLine,
-        'input-group--multi-line': this.multiLine,
-        'input-group--chips': this.chips,
-        'input-group--multiple': this.multiple
-      }
-    },
-    filteredItems: function filteredItems () {
-      var items = this.autocomplete && this.searchValue
-        ? this.filterSearch()
-        : this.items
-
-      return !this.auto ? items.slice(0, this.lastItem) : items
-    },
-    isDirty: function isDirty () {
-      return this.selectedItems.length
-    },
-    selectedItems: function selectedItems () {
-      var this$1 = this;
-
-      if (this.inputValue === null) { return [] }
-
-      return this.items.filter(function (i) {
-        if (!this$1.multiple) {
-          return this$1.getValue(i) === this$1.getValue(this$1.inputValue)
-        } else {
-          return this$1.inputValue.find(function (j) { return this$1.getValue(j) === this$1.getValue(i); })
-        }
-      })
-    }
-  },
-
-  watch: {
-    inputValue: function inputValue (val) {
-      this.$emit('input', val)
-    },
-    value: function value (val) {
-      this.inputValue = val
-      this.validate()
-      this.autocomplete && this.$nextTick(this.$refs.menu.updateDimensions)
-    },
-    isActive: function isActive (val) {
-      this.isBooted = true
-      this.lastItem += !val ? 20 : 0
-
-      if (!val) { this.blur() }
-      else { this.focus() }
-    },
-    isBooted: function isBooted () {
-      var this$1 = this;
-
-      this.$nextTick(function () {
-        this$1.content && this$1.content.addEventListener('scroll', this$1.onScroll, false)
-      })
-    }
-  },
-
-  mounted: function mounted () {
-    this.content = this.$refs.menu.$refs.content
-  },
-
-  beforeDestroy: function beforeDestroy () {
-    if (this.isBooted) {
-      this.content && this.content.removeEventListener('scroll', this.onScroll, false)
-    }
-  },
-
-  methods: {
-    blur: function blur () {
-      var this$1 = this;
-
-      this.$nextTick(function () { return (this$1.focused = false); })
-    },
-    focus: function focus () {
-      this.focused = true
-      this.autocomplete && this.$refs.input.focus()
-    },
-    getText: function getText (item) {
-      return item === Object(item) ? item[this.itemText] : item
-    },
-    getValue: function getValue (item) {
-      return item === Object(item) && (this.itemValue in item) ? item[this.itemValue] : item
-    },
-    onScroll: function onScroll () {
-      var this$1 = this;
-
-      if (!this.isActive) {
-        setTimeout(function () { return (this$1.content.scrollTop = 0); }, 50)
-      } else {
-        var showMoreItems = (
-          this.content.scrollHeight -
-          (this.content.scrollTop +
-          this.content.clientHeight)
-        ) < 200
-
-        if (showMoreItems) {
-          this.lastItem += 20
-        }
-      }
-    },
-    selectItem: function selectItem (item) {
-      var this$1 = this;
-
-      if (!this.multiple) {
-        this.inputValue = this.returnObject ? item : this.getValue(item)
-      } else {
-        var inputValue = this.inputValue.slice()
-        var i = this.inputValue.findIndex(function (i) { return this$1.getValue(i) === this$1.getValue(item); })
-
-        i !== -1 && inputValue.splice(i, 1) || inputValue.push(item)
-        this.inputValue = inputValue.map(function (i) { return this$1.returnObject ? i : this$1.getValue(i); })
-      }
-
-      if (this.autocomplete) {
-        this.$nextTick(function () {
-          this$1.searchValue = null
-          this$1.$refs.input.focus()
-        })
-      }
-    }
-  },
-
-  render: function render (h) {
-    var this$1 = this;
-
-    return this.genInputGroup([
-      this.genSelectionsAndSearch(),
-      this.genMenu()
-    ], {
-      ref: 'activator',
-      directives: [{
-        name: 'click-outside',
-        value: function () { return (this$1.isActive = false); }
-      }],
-      on: {
-        keydown: function (e) {
-          if (e.keyCode === 27) { this$1.$refs.menu.isActive = false }
-          if ([40, 38].includes(e.keyCode)) { this$1.$refs.menu.changeListIndex(e) }
-        }
-      }
-    })
-  }
-};
-
-
-/***/ },
-/* 76 */
-/***/ function(module, exports, __webpack_require__) {
-
-"use strict";
-/* harmony import */ var __WEBPACK_IMPORTED_MODULE_0__Select__ = __webpack_require__(75);
-
-
-/* harmony default export */ exports["a"] = {
-  Select: __WEBPACK_IMPORTED_MODULE_0__Select__["a" /* default */]
-};
-
-
-/***/ },
-/* 77 */
-/***/ function(module, exports, __webpack_require__) {
-
-"use strict";
-/* harmony default export */ exports["a"] = {
-  data: function data () {
-    return {
-      searchValue: null
-    }
-  },
-
-  methods: {
-    filterSearch: function filterSearch () {
-      var this$1 = this;
-
-      return this.items.filter(function (i) {
-        var text = this$1.getText(i)
-        if (typeof text === 'undefined') { return false }
-
-        return text.toLowerCase().indexOf(this$1.searchValue.toLowerCase()) !== -1
-      })
-    }
-  }
-};
-
-
-/***/ },
-/* 78 */
-/***/ function(module, exports, __webpack_require__) {
-
-"use strict";
-/* harmony default export */ exports["a"] = {
-  methods: {
-    genMenu: function genMenu () {
-      var this$1 = this;
-
-      var data = {
-        ref: 'menu',
-        props: {
-          auto: this.auto,
-          closeOnClick: false,
-          closeOnContentClick: !this.multiple,
-          disabled: this.disabled,
-          offsetY: this.autocomplete || this.offset,
-          maxHeight: this.maxHeight,
-          activator: this.$refs.activator,
-          value: this.isActive
-        },
-        on: { input: function (val) { return (this$1.isActive = val); } }
-      }
-
-      return this.$createElement('v-menu', data, [this.genList()])
-    },
-    genSelectionsAndSearch: function genSelectionsAndSearch () {
-      var this$1 = this;
-
-      var input
-
-      if (this.autocomplete) {
-        input = [this.$createElement('input', {
-          'class': 'input-group--select__autocomplete',
-          domProps: { value: this.searchValue },
-          on: {
-            input: function (e) { return (this$1.searchValue = e.target.value); },
-            keyup: function (e) {
-              if (e.keyCode === 27) {
-                this$1.isActive = false
-                e.target.blur()
-              }
-            }
-          },
-          ref: 'input',
-          key: 'input'
-        })]
-      }
-
-      var group = this.$createElement('transition-group', {
-        props: {
-          name: 'fade-transition'
-        }
-      }, this.isDirty ? this.genSelections() : [])
-
-      return this.$createElement('div', {
-        'class': 'input-group__selections',
-        style: { 'overflow': 'hidden' },
-        ref: 'activator'
-      }, [group, input])
-    },
-    genSelections: function genSelections () {
-      var this$1 = this;
-
-      var children = []
-      var chips = this.chips
-      var slots = this.$scopedSlots.selection
-      var length = this.selectedItems.length
-
-      this.selectedItems.forEach(function (item, i) {
-        if (slots) {
-          children.push(this$1.genSlotSelection(item))
-        } else if (chips) {
-          children.push(this$1.genChipSelection(item))
-        } else {
-          children.push(this$1.genCommaSelection(item, i < length - 1))
-        }
-      })
-
-      return children
-    },
-    genSlotSelection: function genSlotSelection (item) {
-      return this.$scopedSlots.selection({ parent: this, item: item })
-    },
-    genChipSelection: function genChipSelection (item) {
-      var this$1 = this;
-
-      return this.$createElement('v-chip', {
-        'class': 'chip--select-multi',
-        props: { close: true },
-        on: { input: function () { return this$1.selectItem(item); } },
-        nativeOn: { click: function (e) { return e.stopPropagation(); } },
-        key: item
-      }, this.getText(item))
-    },
-    genCommaSelection: function genCommaSelection (item, comma) {
-      return this.$createElement('div', {
-        'class': 'input-group__selections__comma',
-        key: item
-      }, ("" + (this.getText(item)) + (comma ? ', ' : '')))
-    },
-    genList: function genList () {
-      var this$1 = this;
-
-      return this.$createElement('v-card', [
-        this.$createElement('v-list', {
-          ref: 'list'
-        }, this.filteredItems.map(function (o) {
-          if (o.header) { return this$1.genHeader(o) }
-          if (o.divider) { return this$1.genDivider(o) }
-          else { return this$1.genListItem(o) }
-        }))
-      ])
-    },
-    genHeader: function genHeader (item) {
-      return this.$createElement('v-subheader', {
-        props: item
-      }, item.header)
-    },
-    genDivider: function genDivider (item) {
-      return this.$createElement('v-divider', {
-        props: item
-      })
-    },
-    genListItem: function genListItem (item) {
-      return this.$createElement('v-list-item', [this.genTile(item)])
-    },
-    genTile: function genTile (item) {
-      var this$1 = this;
-
-      var active = this.selectedItems.indexOf(item) !== -1
-      var data = {
-        'class': {
-          'list__tile--active': active,
-          'list__tile--select-multi': this.multiple
-        },
-        nativeOn: { click: function () { return this$1.selectItem(item); } },
-        props: {
-          avatar: item === Object(item) && 'avatar' in item,
-          ripple: true
-        }
-      }
-
-      if (this.$scopedSlots.item) {
-        return this.$createElement('v-list-tile', data,
-          [this.$scopedSlots.item({ parent: this, item: item })]
-        )
-      }
-
-      return this.$createElement('v-list-tile', data,
-        [this.genAction(item, active), this.genContent(item)]
-      )
-    },
-    genAction: function genAction (item, active) {
-      var this$1 = this;
-
-      if (!this.multiple) { return null }
-
-      var data = {
-        'class': {
-          'list__tile__action--select-multi': this.multiple
-        },
-        nativeOn: { click: function () { return this$1.selectItem(item); } }
-      }
-
-      return this.$createElement('v-list-tile-action', data, [
-        this.$createElement('v-checkbox', { props: { inputValue: active }})
-      ])
-    },
-    genContent: function genContent (item) {
-      return this.$createElement('v-list-tile-content',
-        [this.$createElement('v-list-tile-title', this.getText(item))]
-      )
-    }
-  }
-};
-
-
-/***/ },
-/* 79 */
-/***/ function(module, exports, __webpack_require__) {
-
-"use strict";
-/* harmony import */ var __WEBPACK_IMPORTED_MODULE_0__mixins_input__ = __webpack_require__(6);
-/* harmony import */ var __WEBPACK_IMPORTED_MODULE_1__util_helpers__ = __webpack_require__(0);
-
-
-
-/* harmony default export */ exports["a"] = {
-  name: 'slider',
-
-  mixins: [__WEBPACK_IMPORTED_MODULE_0__mixins_input__["a" /* default */]],
-
-  data: function data () {
-    return {
-      app: {},
-      isActive: false,
-      inputWidth: 0
-    }
-  },
-
-  props: {
-    inverted: Boolean,
-    min: {
-      type: [Number, String],
-      default: 0
-    },
-    max: {
-      type: [Number, String],
-      default: 100
-    },
-    step: {
-      type: [Number, String],
-      default: 1
-    },
-    thumbLabel: Boolean,
-    value: [Number, String],
-    vertical: Boolean
-  },
-
-  computed: {
-    classes: function classes () {
-      return {
-        'input-group input-group--slider': true,
-        'input-group--active': this.isActive,
-        'input-group--dirty': this.inputValue > this.min,
-        'input-group--disabled': this.disabled,
-        'input-group--ticks': this.thumbLabel
-      }
-    },
-    inputValue: {
-      get: function get () {
-        return this.value
-      },
-      set: function set (val) {
-        val = val < this.min ? this.min : val > this.max ? this.max : val
-        if (Math.ceil(val) !== Math.ceil(this.lazyValue)) {
-          this.inputWidth = this.calculateWidth(val)
-        }
-
-        var value = parseInt(val)
-        this.lazyValue = value
-
-        if (value !== this.value) {
-          this.$emit('input', value)
-        }
-      }
-    },
-    interval: function interval () {
-      return 100 / (this.max - this.min) * this.step
-    },
-    thumbContainerClasses: function thumbContainerClasses () {
-      return {
-        'slider__thumb-container': true,
-        'slider__thumb-container--label': this.thumbLabel
-      }
-    },
-    thumbStyles: function thumbStyles () {
-      return {
-        left: ((this.inputWidth) + "%")
-      }
-    },
-    tickContainerStyles: function tickContainerStyles () {
-      return {
-        transform: ("translate3d(-" + (this.interval) + "%, -50%, 0)")
-      }
-    },
-    tickStyles: function tickStyles () {
-      return {
-        backgroundSize: ((this.interval) + "% 2px"),
-        transform: ("translate3d(" + (this.interval) + "%, 0, 0)")
-      }
-    },
-    trackStyles: function trackStyles () {
-      var scaleX = this.calculateScale(1 - (this.inputWidth / 100))
-      var translateX = this.inputWidth < 1 && !this.thumbLabel ? ((8) + "px") : 0
-      return {
-        transform: ("scaleX(" + scaleX + ") translateX(" + translateX + ")")
-      }
-    },
-    trackFillStyles: function trackFillStyles () {
-      var scaleX = this.calculateScale(this.inputWidth / 100)
-      var translateX = this.inputWidth > 99 && !this.thumbLabel ? ((-8) + "px") : 0
-      return {
-        transform: ("scaleX(" + scaleX + ") translateX(" + translateX + ")")
-      }
-    }
-  },
-
-  watch: {
-    value: function value () {
-      this.inputValue = this.value
-    }
-  },
-
-  mounted: function mounted () {
-    this.inputValue = this.value
-    this.inputWidth = this.calculateWidth(this.inputValue)
-    this.app = document.querySelector('[data-app]')
-  },
-
-  methods: {
-    calculateWidth: function calculateWidth (val) {
-      return (val - this.min) / (this.max - this.min) * 100
-    },
-    calculateScale: function calculateScale (scale) {
-      if (scale < 0.02 && !this.thumbLabel) {
-        return 0
-      }
-
-      return this.disabled ? scale - 0.015 : scale
-    },
-    onMouseDown: function onMouseDown (e) {
-      this.isActive = true
-
-      if ('touches' in e) {
-        this.app.addEventListener('touchmove', this.onMouseMove, false)
-        __webpack_require__.i(__WEBPACK_IMPORTED_MODULE_1__util_helpers__["f" /* addOnceEventListener */])(this.app, 'touchend', this.onMouseUp)
-      } else {
-        this.app.addEventListener('mousemove', this.onMouseMove, false)
-        __webpack_require__.i(__WEBPACK_IMPORTED_MODULE_1__util_helpers__["f" /* addOnceEventListener */])(this.app, 'mouseup', this.onMouseUp)
-      }
-    },
-    onMouseUp: function onMouseUp () {
-      this.isActive = false
-      this.app.removeEventListener('touchmove', this.onMouseMove, false)
-      this.app.removeEventListener('mousemove', this.onMouseMove, false)
-    },
-    onMouseMove: function onMouseMove (e) {
-      var ref = this.$refs.track.getBoundingClientRect();
-      var offsetLeft = ref.left;
-      var trackWidth = ref.width;
-      var clientX = 'touches' in e ? e.touches[0].clientX : e.clientX
-      var left = (
-        ((clientX - offsetLeft) / trackWidth) * 100
-      )
-
-      left = left < 0 ? 0 : left > 100 ? 100 : left
-
-      this.inputValue = this.min + ((left / 100) * (this.max - this.min))
-    },
-    sliderMove: function sliderMove (e) {
-      if (!this.isActive) {
-        this.onMouseMove(e)
-      }
-    }
-  },
-
-  render: function render (h) {
-    var children = []
-    var trackChildren = []
-    var thumbChildren = []
-
-    trackChildren.push(h('div', { 'class': 'slider__track', style: this.trackStyles }))
-    trackChildren.push(h('div', { 'class': 'slider__track-fill', style: this.trackFillStyles }))
-    children.push(h('div', { 'class': 'slider__track__container', ref: 'track' }, trackChildren))
-
-    if (this.step) {
-      children.push(
-        h('div', { 'class': 'slider__ticks-container', style: this.tickContainerStyles }, [
-          h('div', { 'class': 'slider__ticks', style: this.tickStyles })
-        ])
-      )
-    }
-
-    thumbChildren.push(h('div', { 'class': 'slider__thumb' }))
-
-    if (this.thumbLabel) {
-      thumbChildren.push(
-        h('v-scale-transition', { props: { origin: 'bottom center' }}, [
-          h('div', {
-            'class': 'slider__thumb--label__container',
-            directives: [
-              {
-                name: 'show',
-                value: this.isActive
-              }
-            ]
-          }, [
-            h('div', { 'class': 'slider__thumb--label' }, [
-              h('span', {}, parseInt(this.inputValue))
-            ])
-          ])
-        ])
-      )
-    }
-
-    var thumbContainer = h('div', {
-      'class': this.thumbContainerClasses,
-      style: this.thumbStyles,
-      on: {
-        touchstart: this.onMouseDown,
-        mousedown: this.onMouseDown
-      },
-      ref: 'thumb'
-    }, thumbChildren)
-
-    children.push(thumbContainer)
-
-    var slider = h('div', { 'class': 'slider' }, children)
-
-    return this.genInputGroup([slider], {
-      attrs: {
-        role: 'slider'
-      },
-      on: {
-        mouseup: this.sliderMove
-      },
-      directives: [
-        {
-          name: 'click-outside'
-        }
-      ]
-    })
-  }
-};
-
-
-/***/ },
-/* 80 */
-/***/ function(module, exports, __webpack_require__) {
-
-"use strict";
-/* harmony import */ var __WEBPACK_IMPORTED_MODULE_0__Slider__ = __webpack_require__(79);
-
-
-/* harmony default export */ exports["a"] = {
-  Slider: __WEBPACK_IMPORTED_MODULE_0__Slider__["a" /* default */]
-};
-
-
-/***/ },
-/* 81 */
-/***/ function(module, exports, __webpack_require__) {
-
-"use strict";
-/* harmony import */ var __WEBPACK_IMPORTED_MODULE_0__mixins_toggleable__ = __webpack_require__(2);
-/* harmony import */ var __WEBPACK_IMPORTED_MODULE_1__mixins_contextualable__ = __webpack_require__(4);
-
-
-
-/* harmony default export */ exports["a"] = {
-  name: 'snackbar',
-
-  mixins: [__WEBPACK_IMPORTED_MODULE_1__mixins_contextualable__["a" /* default */], __WEBPACK_IMPORTED_MODULE_0__mixins_toggleable__["a" /* default */]],
-
-  data: function data () {
-    return {
-      activeTimeout: {}
-    }
-  },
-
-  props: {
-    absolute: Boolean,
-    bottom: Boolean,
-    left: Boolean,
-    multiLine: Boolean,
-    right: Boolean,
-    top: Boolean,
-    timeout: {
-      type: Number,
-      default: 6000
-    },
-    vertical: Boolean
-  },
-
-  computed: {
-    classes: function classes () {
-      return {
-        'snack': true,
-        'snack--active': this.isActive,
-        'snack--absolute': this.absolute,
-        'snack--bottom': this.bottom || !this.top,
-        'snack--left': this.left,
-        'snack--right': this.right,
-        'snack--top': this.top,
-        'snack--multi-line': this.multiLine && !this.vertical,
-        'snack--vertical': this.vertical,
-        'primary': this.primary,
-        'secondary': this.secondary,
-        'success': this.success,
-        'info': this.info,
-        'warning': this.warning,
-        'error': this.error
-      }
-    },
-    computedTransition: function computedTransition () {
-      return this.top ? 'v-slide-y-transition' : 'v-slide-y-reverse-transition'
-    }
-  },
-
-  watch: {
-    isActive: function isActive () {
-      var this$1 = this;
-
-      clearTimeout(this.activeTimeout)
-
-      if (this.isActive && this.timeout) {
-        this.activeTimeout = setTimeout(function () { return (this$1.isActive = false); }, this.timeout)
-      }
-    }
-  },
-
-  render: function render (h) {
-    var children = []
-
-    if (this.isActive) {
-      children.push(h('div', {
-        'class': 'snack__content'
-      }, [this.$slots.default]))
-    }
-
-    return h('div', {
-      'class': this.classes
-    }, [h(this.computedTransition, {}, children)])
-  }
-};
-
-
-/***/ },
-/* 82 */
-/***/ function(module, exports, __webpack_require__) {
-
-"use strict";
-/* harmony import */ var __WEBPACK_IMPORTED_MODULE_0__Snackbar__ = __webpack_require__(81);
-
-
-/* harmony default export */ exports["a"] = {
-  Snackbar: __WEBPACK_IMPORTED_MODULE_0__Snackbar__["a" /* default */]
-};
-
-
-/***/ },
-/* 83 */
-/***/ function(module, exports, __webpack_require__) {
-
-"use strict";
-/* harmony default export */ exports["a"] = {
-  name: 'stepper',
-
-  data: function data () {
-    return {
-      inputValue: null,
-      steps: [],
-      content: [],
-      isReverse: false
-    }
-  },
-
-  props: {
-    nonLinear: Boolean,
-    altLabels: Boolean,
-    vertical: Boolean,
-    value: [Number, String]
-  },
-
-  computed: {
-    classes: function classes () {
-      return {
-        'stepper': true,
-        'stepper--vertical': this.vertical,
-        'stepper--alt-labels': this.altLabels,
-        'stepper--non-linear': this.nonLinear
-      }
-    }
-  },
-
-  watch: {
-    inputValue: function inputValue (val, prev) {
-      var this$1 = this;
-
-      this.isReverse = Number(val) < Number(prev)
-      this.steps.forEach(function (i) { return i.toggle(this$1.inputValue); })
-      this.content.forEach(function (i) { return i.toggle(this$1.inputValue, this$1.isReverse); })
-
-      this.$emit('input', this.inputValue)
-    },
-    value: function value () {
-      this.inputValue = this.value
-    }
-  },
-
-  mounted: function mounted () {
-    this.$vuetify.load(this.init)
-  },
-
-  methods: {
-    init: function init () {
-      var this$1 = this;
-
-      this.$children.forEach(function (i) {
-        if (i.$options._componentTag === 'v-stepper-step') {
-          this$1.steps.push(i)
-        } else if (i.$options._componentTag === 'v-stepper-content') {
-          i.isVertical = this$1.vertical
-          this$1.content.push(i)
-        }
-      })
-
-      this.inputValue = this.value || this.steps[0].step || 1
-    },
-    stepClick: function stepClick (step) {
-      this.inputValue = step
-    }
-  },
-
-  render: function render (h) {
-    return h('div', {
-      'class': this.classes
-    }, this.$slots.default)
-  }
-};
-
-
-/***/ },
-/* 84 */
-/***/ function(module, exports, __webpack_require__) {
-
-"use strict";
-/* harmony default export */ exports["a"] = {
-  name: 'stepper-content',
-
-  data: function data () {
-    return {
-      height: 0,
-      isActive: false,
-      isReverse: false,
-      isVertical: false
-    }
-  },
-
-  props: {
-    step: {
-      type: [Number, String],
-      required: true
-    }
-  },
-
-  computed: {
-    classes: function classes () {
-      return {
-        'stepper__content': true
-      }
-    },
-    computedTransition: function computedTransition () {
-      return this.isReverse
-        ? 'v-tab-reverse-transition'
-        : 'v-tab-transition'
-    },
-    styles: function styles () {
-      return this.isVertical
-        ? { 'height': ((this.height) + "px") }
-        : {}
-    },
-    wrapperClasses: function wrapperClasses () {
-      return {
-        'stepper__wrapper': true
-      }
-    }
-  },
-
-  watch: {
-    isActive: function isActive () {
-      if (!this.isVertical) {
-        return
-      }
-
-      if (this.isActive) {
-        this.enter()
-      } else {
-        this.leave()
-      }
-    }
-  },
-
-  methods: {
-    enter: function enter () {
-      var this$1 = this;
-
-      var scrollHeight = 0
-
-      // Render bug with height
-      setTimeout(function () {
-        scrollHeight = this$1.$refs.wrapper.scrollHeight
-      }, 0)
-
-      this.height = 0
-
-      setTimeout(function () { return (this$1.height = scrollHeight); }, 450)
-    },
-    leave: function leave () {
-      this.height = 0
-    },
-    toggle: function toggle (step, reverse) {
-      this.isActive = step.toString() === this.step.toString()
-      this.isReverse = reverse
-    }
-  },
-
-  render: function render (h) {
-    var contentData = {
-      'class': this.classes
-    }
-    var wrapperData = {
-      'class': this.wrapperClasses,
-      style: this.styles,
-      ref: 'wrapper'
-    }
-
-    if (!this.isVertical) {
-      contentData.directives = [{
-        name: 'show',
-        value: this.isActive
-      }]
-    }
-
-    var wrapper = h('div', wrapperData, [this.$slots.default])
-    var content = h('div', contentData, [wrapper])
-
-    return h(this.computedTransition, {}, [content])
-  }
-};
-
-
-/***/ },
-/* 85 */
-/***/ function(module, exports, __webpack_require__) {
-
-"use strict";
-/* harmony import */ var __WEBPACK_IMPORTED_MODULE_0__util_helpers__ = __webpack_require__(0);
-
-
-/* harmony default export */ exports["a"] = {
-  name: 'stepper-step',
-
-  data: function data () {
-    return {
-      isActive: false,
-      isInactive: true
-    }
-  },
-
-  props: {
-    complete: Boolean,
-    completeIcon: {
-      type: String,
-      default: 'check'
-    },
-    editIcon: {
-      type: String,
-      default: 'edit'
-    },
-    errorIcon: {
-      type: String,
-      default: 'warning'
-    },
-    editable: Boolean,
-    rules: {
-      type: Array,
-      default: function () { return []; }
-    },
-    step: [Number, String]
-  },
-
-  computed: {
-    classes: function classes () {
-      return {
-        'stepper__step': true,
-        'stepper__step--active': this.isActive,
-        'stepper__step--editable': this.editable,
-        'stepper__step--inactive': this.isInactive,
-        'stepper__step--error': this.hasError,
-        'stepper__step--complete': this.complete
-      }
-    },
-    hasError: function hasError () {
-      return this.rules.some(function (i) { return (i() !== true); })
-    },
-    stepper: function stepper () {
-      return __WEBPACK_IMPORTED_MODULE_0__util_helpers__["d" /* closestParentTag */].call(this, 'v-stepper')
-    }
-  },
-
-  methods: {
-    click: function click () {
-      if (this.editable) {
-        this.stepper.stepClick(this.step)
-      }
-    },
-    toggle: function toggle (step) {
-      this.isActive = step.toString() === this.step.toString()
-      this.isInactive = Number(step) < Number(this.step)
-    }
-  },
-
-  render: function render (h) {
-    var data = {
-      'class': this.classes,
-      directives: [{
-        name: 'ripple',
-        value: this.editable
-      }],
-      on: {
-        click: this.click
-      }
-    }
-    var stepContent
-
-    if (this.hasError) {
-      stepContent = [h('v-icon', {}, this.errorIcon)]
-    } else if (this.complete) {
-      if (this.editable) {
-        stepContent = [h('v-icon', {}, this.editIcon)]
-      } else {
-        stepContent = [h('v-icon', {}, this.completeIcon)]
-      }
-    } else {
-      stepContent = this.step
-    }
-
-    var step = h('span', { 'class': 'stepper__step__step' }, stepContent)
-    var label = h('div', { 'class': 'stepper__label' }, [this.$slots.default])
-
-    return h('div', data, [step, label])
-  }
-};
-
-
-/***/ },
-/* 86 */
-/***/ function(module, exports, __webpack_require__) {
-
-"use strict";
-/* harmony import */ var __WEBPACK_IMPORTED_MODULE_0__util_helpers__ = __webpack_require__(0);
-/* harmony import */ var __WEBPACK_IMPORTED_MODULE_1__Stepper__ = __webpack_require__(83);
-/* harmony import */ var __WEBPACK_IMPORTED_MODULE_2__StepperStep__ = __webpack_require__(85);
-/* harmony import */ var __WEBPACK_IMPORTED_MODULE_3__StepperContent__ = __webpack_require__(84);
-
-
-
-
-
-var StepperHeader = __webpack_require__.i(__WEBPACK_IMPORTED_MODULE_0__util_helpers__["c" /* createSimpleFunctional */])('stepper__header')
-
-/* harmony default export */ exports["a"] = {
-  Stepper: __WEBPACK_IMPORTED_MODULE_1__Stepper__["a" /* default */],
-  StepperContent: __WEBPACK_IMPORTED_MODULE_3__StepperContent__["a" /* default */],
-  StepperHeader: StepperHeader,
-  StepperStep: __WEBPACK_IMPORTED_MODULE_2__StepperStep__["a" /* default */]
-};
-
-
-/***/ },
-/* 87 */
-/***/ function(module, exports, __webpack_require__) {
-
-"use strict";
-/* harmony import */ var __WEBPACK_IMPORTED_MODULE_0__mixins_themeable__ = __webpack_require__(1);
-
-
-var Subheader = {
-  functional: true,
-
-  mixins: [__WEBPACK_IMPORTED_MODULE_0__mixins_themeable__["a" /* default */]],
-
-  props: {
-    inset: Boolean
-  },
-
-  render: function render (h, ref) {
-    var data = ref.data;
-    var children = ref.children;
-    var props = ref.props;
-
-    data.staticClass = data.staticClass ? ("subheader " + (data.staticClass)) : 'subheader'
-    if (props.inset) { data.staticClass += ' subheader--inset' }
-    if (props.dark && !props.light) { data.staticClass += ' subheader--dark' }
-    if (props.light) { data.staticClass += ' subheader--light' }
-
-    return h('li', data, children)
-  }
-}
-
-/* harmony default export */ exports["a"] = {
-  Subheader: Subheader
-};
-
-
-/***/ },
-/* 88 */
-/***/ function(module, exports, __webpack_require__) {
-
-"use strict";
-/* harmony import */ var __WEBPACK_IMPORTED_MODULE_0__mixins_head__ = __webpack_require__(93);
-/* harmony import */ var __WEBPACK_IMPORTED_MODULE_1__mixins_body__ = __webpack_require__(91);
-/* harmony import */ var __WEBPACK_IMPORTED_MODULE_2__mixins_foot__ = __webpack_require__(92);
-/* harmony import */ var __WEBPACK_IMPORTED_MODULE_3__mixins_progress__ = __webpack_require__(94);
-/* harmony import */ var __WEBPACK_IMPORTED_MODULE_4__util_helpers__ = __webpack_require__(0);
-
-
-
-
-
-
-/* harmony default export */ exports["a"] = {
-  name: 'datatable',
-
-  mixins: [__WEBPACK_IMPORTED_MODULE_0__mixins_head__["a" /* default */], __WEBPACK_IMPORTED_MODULE_1__mixins_body__["a" /* default */], __WEBPACK_IMPORTED_MODULE_2__mixins_foot__["a" /* default */], __WEBPACK_IMPORTED_MODULE_3__mixins_progress__["a" /* default */]],
-
-  data: function data () {
-    return {
-      all: false,
-      defaultPagination: {
-        page: 1,
-        rowsPerPage: 5,
-        descending: false,
-        totalItems: 0
-      }
-    }
-  },
-
-  props: {
-    headers: {
-      type: Array,
-      default: function () { return []; }
-    },
-    headerText: {
-      type: String,
-      default: 'text'
-    },
-    hideActions: Boolean,
-    noDataText: {
-      type: String,
-      default: 'No data available in table'
-    },
-    noResultsText: {
-      type: String,
-      default: 'No matching records found'
-    },
-    rowsPerPageItems: {
-      type: Array,
-      default: function default$1 () {
-        return [
-          5,
-          10,
-          25,
-          { text: 'All', value: -1 }
-        ]
-      }
-    },
-    rowsPerPageText: {
-      type: String,
-      default: 'Rows per page:'
-    },
-    selectAll: Boolean,
-    search: {
-      required: false
-    },
-    filter: {
-      type: Function,
-      default: function (val, search) {
-        return val !== null &&
-          ['undefined', 'boolean'].indexOf(typeof val) === -1 &&
-          val.toString().toLowerCase().indexOf(search) !== -1
-      }
-    },
-    customFilter: {
-      type: Function,
-      default: function (items, search, filter) {
-        search = search.toString().toLowerCase()
-        return items.filter(function (i) { return Object.keys(i).some(function (j) { return filter(i[j], search); }); })
-      }
-    },
-    customSort: {
-      type: Function,
-      default: function (items, index, descending) {
-        return items.sort(function (a, b) {
-          var sortA = __webpack_require__.i(__WEBPACK_IMPORTED_MODULE_4__util_helpers__["e" /* getObjectValueByPath */])(a, index)
-          var sortB = __webpack_require__.i(__WEBPACK_IMPORTED_MODULE_4__util_helpers__["e" /* getObjectValueByPath */])(b, index)
-
-          if (descending) {
-            if (!isNaN(sortA) && !isNaN(sortB)) { return sortB - sortA }
-            if (sortA < sortB) { return 1 }
-            if (sortA > sortB) { return -1 }
-            return 0
-          } else {
-            if (!isNaN(sortA) && !isNaN(sortB)) { return sortA - sortB }
-            if (sortA < sortB) { return -1 }
-            if (sortA > sortB) { return 1 }
-            return 0
-          }
-        })
-      }
-    },
-    value: {
-      type: Array,
-      default: function () { return []; }
-    },
-    items: {
-      type: Array,
-      required: true,
-      default: function () { return []; }
-    },
-    totalItems: {
-      type: Number,
-      default: null
-    },
-    loading: {
-      type: Boolean,
-      default: false
-    },
-    selectedKey: {
-      type: String,
-      default: 'id'
-    },
-    pagination: {
-      type: Object,
-      default: null
-    }
-  },
-
-  computed: {
-    computedPagination: function computedPagination () {
-      return this.pagination || this.defaultPagination
-    },
-    itemsLength: function itemsLength () {
-      return this.totalItems || this.items.length
-    },
-    indeterminate: function indeterminate () {
-      return this.selectAll && this.someItems && !this.everyItem
-    },
-    everyItem: function everyItem () {
-      var this$1 = this;
-
-      return this.filteredItems.length && this.filteredItems.every(function (i) { return this$1.isSelected(i); })
-    },
-    someItems: function someItems () {
-      var this$1 = this;
-
-      return this.filteredItems.some(function (i) { return this$1.isSelected(i); })
-    },
-    pageStart: function pageStart () {
-      var page = this.computedPagination.rowsPerPage === Object(this.computedPagination.rowsPerPage)
-        ? this.computedPagination.rowsPerPage.value
-        : this.computedPagination.rowsPerPage
-      return page === -1 ? 0 : (this.computedPagination.page - 1) * page
-    },
-    pageStop: function pageStop () {
-      var page = this.computedPagination.rowsPerPage === Object(this.computedPagination.rowsPerPage)
-        ? this.computedPagination.rowsPerPage.value
-        : this.computedPagination.rowsPerPage
-      return page === -1 ? this.itemsLength : this.computedPagination.page * page
-    },
-    filteredItems: function filteredItems () {
-      if (this.totalItems) { return this.items }
-
-      var items = this.items.slice()
-      var hasSearch = typeof this.search !== 'undefined' && this.search !== null
-
-      if (hasSearch) {
-        items = this.customFilter(items, this.search, this.filter)
-      }
-
-      items = this.customSort(items, this.computedPagination.sortBy, this.computedPagination.descending)
-
-      return this.hideActions && !this.pagination ? items : items.slice(this.pageStart, this.pageStop)
-    },
-    selected: function selected () {
-      var this$1 = this;
-
-      var selected = {}
-      this.value.forEach(function (i) { return selected[i[this$1.selectedKey]] = true; })
-      return selected
-    }
-  },
-
-  watch: {
-    indeterminate: function indeterminate (val) {
-      if (val) { this.all = true }
-    },
-    someItems: function someItems (val) {
-      if (!val) { this.all = false }
-    },
-    search: function search () {
-      this.page = 1
-    },
-    everyItem: function everyItem (val) {
-      if (val) { this.all = true }
-    },
-    itemsLength: function itemsLength () {
-      this.updatePagination({ totalItems: this.itemsLength })
-    }
-  },
-
-  methods: {
-    updatePagination: function updatePagination (val) {
-      if (this.pagination) { return this.$emit('update:pagination', Object.assign({}, this.pagination, val)) }
-      else { (this.defaultPagination = Object.assign({}, this.defaultPagination, val)) }
-    },
-    isSelected: function isSelected (item) {
-      return this.selected[item[this.selectedKey]]
-    },
-    sort: function sort (index) {
-      if (this.computedPagination.sortBy === null) {
-        this.updatePagination({ sortBy: index, descending: false })
-      } else if (this.computedPagination.sortBy === index && !this.computedPagination.descending) {
-        this.updatePagination({ descending: true })
-      } else if (this.computedPagination.sortBy !== index) {
-        this.updatePagination({ sortBy: index, descending: false })
-      } else {
-        this.updatePagination({ sortBy: null, descending: null })
-      }
-    },
-    genTR: function genTR (children, data) {
-      if ( data === void 0 ) data = {};
-
-      return this.$createElement('tr', data, children)
-    },
-    toggle: function toggle (value) {
-      var this$1 = this;
-
-      var selected = Object.assign({}, this.selected)
-      this.filteredItems.forEach(function (i) { return selected[i[this$1.selectedKey]] = value; })
-
-      this.$emit('input', this.items.filter(function (i) { return selected[i[this$1.selectedKey]]; }))
-    }
-  },
-
-  created: function created () {
-    var firstSortable = this.headers.find(function (h) { return !('sortable' in h) || h.sortable; })
-    this.defaultPagination.sortBy = firstSortable ? firstSortable.value : null
-
-    this.updatePagination(Object.assign({}, this.defaultPagination, this.pagination, { totalItems: this.itemsLength }))
-  },
-
-  render: function render (h) {
-    return h('v-table-overflow', {}, [
-      h('table', {
-        'class': {
-          'datatable table': true,
-          'datatable--select-all': this.selectAll
-        }
-      }, [
-        this.genTHead(),
-        this.genTProgress(),
-        this.genTBody(),
-        this.hideActions ? null : this.genTFoot()
-      ])
-    ])
-  }
-};
-
-
-/***/ },
-/* 89 */
-/***/ function(module, exports, __webpack_require__) {
-
-"use strict";
-/* harmony default export */ exports["a"] = {
-  name: 'edit-dialog',
-
-  data: function data () {
-    return {
-      isActive: false,
-      isSaving: false
-    }
-  },
-
-  props: {
-    cancelText: {
-      default: 'Cancel'
-    },
-    large: Boolean,
-    lazy: Boolean,
-    saveText: {
-      default: 'Save'
-    },
-    transition: {
-      type: String,
-      default: 'v-slide-x-reverse-transition'
-    }
-  },
-
-  watch: {
-    isActive: function isActive (val) {
-      val && this.$emit('open') && this.$nextTick(this.focus)
-      if (!val) {
-        !this.isSaving && this.$emit('cancel')
-        this.isSaving && this.$emit('close')
-        this.isSaving = false
-      }
-    }
-  },
-
-  methods: {
-    cancel: function cancel () {
-      this.isActive = false
-    },
-    focus: function focus () {
-      var input = this.$el.querySelector('input')
-      input && setTimeout(function () { return (input.focus()); }, 0)
-    },
-    save: function save () {
-      this.isSaving = true
-      this.isActive = false
-      this.$emit('save')
-    },
-    genButton: function genButton (fn, text) {
-      return this.$createElement('v-btn', {
-        props: {
-          flat: true,
-          primary: true,
-          light: true
-        },
-        nativeOn: { click: fn }
-      }, text)
-    },
-    genActions: function genActions () {
-      return this.$createElement('div', {
-        'class': 'small-dialog__actions',
-        directives: [{
-          name: 'show',
-          value: this.large
-        }]
-      }, [
-        this.genButton(this.cancel, this.cancelText),
-        this.genButton(this.save, this.saveText)
-      ])
-    },
-    genContent: function genContent () {
-      var this$1 = this;
-
-      return this.$createElement('div', {
-        'class': 'small-dialog__content',
-        on: {
-          keydown: function (e) {
-            e.keyCode === 27 && this$1.cancel()
-            e.keyCode === 13 && this$1.save()
-          }
-        }
-      }, [this.$slots.input])
-    }
-  },
-
-  render: function render (h) {
-    var this$1 = this;
-
-    return h('v-menu', {
-      'class': 'small-dialog',
-      props: {
-        transition: this.transition,
-        origin: 'top right',
-        right: true,
-        value: this.isActive,
-        closeOnContentClick: false,
-        lazy: this.lazy
-      },
-      on: {
-        input: function (val) { return (this$1.isActive = val); }
-      }
-    }, [
-      h('a', {
-        domProps: { href: 'javascript:;' },
-        slot: 'activator'
-      }, [this.$slots.default]),
-      this.genContent(),
-      this.genActions()
-    ])
-  }
-};
-
-
-/***/ },
-/* 90 */
-/***/ function(module, exports, __webpack_require__) {
-
-"use strict";
-/* harmony import */ var __WEBPACK_IMPORTED_MODULE_0__util_helpers__ = __webpack_require__(0);
-/* harmony import */ var __WEBPACK_IMPORTED_MODULE_1__DataTable__ = __webpack_require__(88);
-/* harmony import */ var __WEBPACK_IMPORTED_MODULE_2__EditDialog__ = __webpack_require__(89);
-
-
-
-
-var TableOverflow = __webpack_require__.i(__WEBPACK_IMPORTED_MODULE_0__util_helpers__["c" /* createSimpleFunctional */])('table__overflow')
-
-/* harmony default export */ exports["a"] = {
-  DataTable: __WEBPACK_IMPORTED_MODULE_1__DataTable__["a" /* default */],
-  EditDialog: __WEBPACK_IMPORTED_MODULE_2__EditDialog__["a" /* default */],
-  TableOverflow: TableOverflow
-};
-
-
-/***/ },
-/* 91 */
-/***/ function(module, exports, __webpack_require__) {
-
-"use strict";
-/* harmony default export */ exports["a"] = {
-  methods: {
-    genTBody: function genTBody () {
-      var this$1 = this;
-
-      var children = []
-
-      if (!this.itemsLength) {
-        children = [this.genEmptyBody(this.noDataText)]
-      } else if (!this.filteredItems.length) {
-        children = [this.genEmptyBody(this.noResultsText)]
-      } else {
-        children = this.filteredItems.map(function (item) {
-          var props = { item: item }
-
-          Object.defineProperty(props, 'selected', {
-            get: function () { return this$1.selected[item[this$1.selectedKey]]; },
-            set: function (value) {
-              var selected = this$1.value.slice()
-              value && selected.push(item) || (selected = selected.filter(function (i) { return i[this$1.selectedKey] !== item[this$1.selectedKey]; }))
-              this$1.$emit('input', selected)
-            }
-          })
-
-          return this$1.genTR(this$1.$scopedSlots.items(props), {
-            attrs: { active: this$1.isSelected(item) }
-          })
-        })
-      }
-
-      return this.$createElement('tbody', children)
-    },
-    genEmptyBody: function genEmptyBody (text) {
-      return this.genTR([this.$createElement('td', {
-        'class': 'text-xs-center',
-        attrs: { colspan: '100%' }
-      }, text)])
-    }
-  }
-};
-
-
-/***/ },
-/* 92 */
-/***/ function(module, exports, __webpack_require__) {
-
-"use strict";
-/* harmony default export */ exports["a"] = {
-  methods: {
-    genPrevIcon: function genPrevIcon () {
-      var this$1 = this;
-
-      return this.$createElement('v-btn', {
-        props: {
-          disabled: this.computedPagination.page === 1,
-          icon: true,
-          flat: true
-        },
-        nativeOn: { click: function () { return (this$1.computedPagination.page--); } }
-      }, [this.$createElement('v-icon', 'chevron_left')])
-    },
-    genNextIcon: function genNextIcon () {
-      var this$1 = this;
-
-      return this.$createElement('v-btn', {
-        props: {
-          disabled: this.computedPagination.page * this.computedPagination.rowsPerPage >= this.itemsLength || this.pageStop < 0,
-          icon: true,
-          flat: true
-        },
-        nativeOn: { click: function () { return (this$1.computedPagination.page++); } }
-      }, [this.$createElement('v-icon', 'chevron_right')])
-    },
-    genSelect: function genSelect () {
-      var this$1 = this;
-
-      return this.$createElement('div', {
-        'class': 'datatable__actions__select'
-      }, [
-        this.rowsPerPageText,
-        this.$createElement('v-select', {
-          props: {
-            items: this.rowsPerPageItems,
-            value: this.computedPagination.rowsPerPage,
-            hideDetails: true,
-            auto: true
-          },
-          on: { input: function (val) { this$1.computedPagination.rowsPerPage = val; this$1.computedPagination.page = 1 } }
-        })
-      ])
-    },
-    genPagination: function genPagination () {
-      var pagination = '&mdash;'
-
-      if (this.itemsLength) {
-        var stop = this.itemsLength < this.pageStop || this.pageStop < 0
-                ? this.itemsLength
-                : this.pageStop
-
-        pagination = (this.pageStart + 1) + "-" + stop + " of " + (this.itemsLength)
-      }
-
-      return this.$createElement('div', {
-        'class': 'datatable__actions__pagination',
-        domProps: { innerHTML: pagination }
-      })
-    },
-    genActions: function genActions () {
-      return [this.$createElement('div', {
-        'class': 'datatable__actions'
-      }, [
-        this.genSelect(),
-        this.genPagination(),
-        this.genPrevIcon(),
-        this.genNextIcon()
-      ])]
-    },
-    genTFoot: function genTFoot () {
-      return this.$createElement('tfoot', [
-        this.genTR([
-          this.$createElement('td', {
-            attrs: { colspan: '100%' }
-          }, this.genActions())
-        ])
-      ])
-    }
-  }
-};
-
-
-/***/ },
-/* 93 */
-/***/ function(module, exports, __webpack_require__) {
-
-"use strict";
-/* harmony default export */ exports["a"] = {
-  methods: {
-    genTHead: function genTHead () {
-      var this$1 = this;
-
-      var children = this.headers.map(function (o) { return this$1.genHeader(o); })
-      var checkbox = this.$createElement('v-checkbox', {
-        class: 'primary--text',
-        props: {
-          hideDetails: true,
-          inputValue: this.all,
-          indeterminate: this.indeterminate
-        },
-        on: { change: this.toggle }
-      })
-
-      this.selectAll && children.unshift(this.$createElement('th', [checkbox]))
-
-      return this.$createElement('thead', [this.genTR(children)])
-    },
-    genHeader: function genHeader (item) {
-      var array = [
-        this.$scopedSlots.headers
-          ? this.$scopedSlots.headers({ item: item })
-          : item[this.headerText]
-      ]
-
-      return (ref = this).$createElement.apply(ref, [ 'th' ].concat( this.genHeaderData(item, array) ))
-      var ref;
-    },
-    genHeaderData: function genHeaderData (item, children) {
-      var this$1 = this;
-
-      var beingSorted = false
-      var classes = ['column']
-      var data = {}
-
-      if ('sortable' in item && item.sortable || !('sortable' in item)) {
-        data.on = { click: function () { return this$1.sort(item.value); } }
-        !('value' in item) && console.warn('Data table headers must have a value property that corresponds to a value in the v-model array')
-
-        classes.push('sortable')
-        var icon = this.$createElement('v-icon', 'arrow_upward')
-        item.left && children.push(icon) || children.unshift(icon)
-
-        beingSorted = this.computedPagination.sortBy === item.value
-        beingSorted && classes.push('active')
-        beingSorted && this.computedPagination.descending && classes.push('desc') || classes.push('asc')
-      }
-
-      item.left && classes.push('text-xs-left') || classes.push('text-xs-right')
-
-      data.class = classes
-
-      return [data, children]
-    }
-  }
-};
-
-
-/***/ },
-/* 94 */
-/***/ function(module, exports, __webpack_require__) {
-
-"use strict";
-/* harmony default export */ exports["a"] = {
-  methods: {
-    genTProgress: function genTProgress () {
-      var loader = this.$createElement('v-progress-linear', {
-        props: {
-          indeterminate: true,
-          height: 3,
-          active: this.loading
-        }
-      })
-
-      var col = this.$createElement('th', {
-        class: 'column',
-        attrs: {
-          colspan: '100%'
-        }
-      }, [loader])
-
-      return this.$createElement('thead', { class: 'datatable__progress' }, [this.genTR([col])])
-    }
-  }
-};
-
-
-/***/ },
-/* 95 */
-/***/ function(module, exports, __webpack_require__) {
-
-"use strict";
-/* harmony import */ var __WEBPACK_IMPORTED_MODULE_0__mixins_bootable__ = __webpack_require__(7);
-/* harmony import */ var __WEBPACK_IMPORTED_MODULE_1__mixins_themeable__ = __webpack_require__(1);
-
-
-
-/* harmony default export */ exports["a"] = {
-  name: 'tabs',
-
-  mixins: [__WEBPACK_IMPORTED_MODULE_0__mixins_bootable__["a" /* default */], __WEBPACK_IMPORTED_MODULE_1__mixins_themeable__["a" /* default */]],
-
-  data: function data () {
-    return {
-      activators: [],
-      activeIndex: null,
-      isMobile: false,
-      reverse: false,
-      target: null,
-      resizeDebounce: {},
-      tabsSlider: null,
-      targetEl: null
-    }
-  },
-
-  props: {
-    centered: Boolean,
-    grow: Boolean,
-    icons: Boolean,
-    mobileBreakPoint: {
-      type: [Number, String],
-      default: 1024
-    },
-    scrollBars: Boolean,
-    value: String
-  },
-
-  computed: {
-    classes: function classes () {
-      return {
-        'tabs': true,
-        'tabs--centered': this.centered,
-        'tabs--grow': this.grow,
-        'tabs--icons': this.icons,
-        'tabs--scroll-bars': this.scrollBars,
-        'tabs--dark': !this.light && this.dark,
-        'tabs--light': this.light || !this.dark
-      }
-    }
-  },
-
-  watch: {
-    value: function value () {
-      this.tabClick(this.value)
-    },
-    activeIndex: function activeIndex () {
-      var this$1 = this;
-
-      if (this.isBooted) { this.overflow = true }
-
-      var activators = this.$slots.activators
-
-      if (!activators || !activators.length || !activators[0].componentInstance.$children) { return }
-
-      activators[0].componentInstance.$children
-        .filter(function (i) { return i.$options._componentTag === 'v-tabs-item'; })
-        .forEach(function (i) { return i.toggle(this$1.target); })
-
-      this.$refs.content && this.$refs.content.$children.forEach(function (i) { return i.toggle(this$1.target, this$1.reverse, this$1.isBooted); })
-      this.$emit('input', this.target)
-      this.isBooted = true
-    }
-  },
-
-  mounted: function mounted () {
-    var this$1 = this;
-
-    this.$vuetify.load(function () {
-      window.addEventListener('resize', this$1.resize, false)
-
-      var activators = this$1.$slots.activators
-
-      if (!activators || !activators.length || !activators[0].componentInstance.$children) { return }
-
-      var bar = activators[0].componentInstance.$children
-      // // This is a workaround to detect if link is active
-      // // when being used as a router or nuxt link
-      var i = bar.findIndex(function (t) {
-        return t.$el.firstChild.classList.contains('tabs__item--active')
-      })
-
-      var tab = this$1.value || (bar[i !== -1 ? i : 0] || {}).action
-
-      tab && this$1.tabClick(tab) && this$1.resize()
-    })
-  },
-
-  beforeDestroy: function beforeDestroy () {
-    window.removeEventListener('resize', this.resize, false)
-  },
-
-  methods: {
-    resize: function resize () {
-      var this$1 = this;
-
-      clearTimeout(this.resizeDebounce)
-
-      this.resizeDebounce = setTimeout(function () {
-        this$1.isMobile = window.innerWidth < this$1.mobileBreakPoint
-      }, 0)
-    },
-    slider: function slider (el) {
-      var this$1 = this;
-
-      this.tabsSlider = this.tabsSlider || this.$el.querySelector('.tabs__slider')
-
-      if (!this.tabsSlider) { return }
-
-      this.targetEl = el || this.targetEl
-
-      if (!this.targetEl) { return }
-
-      // Gives DOM time to paint when
-      // processing slider for
-      // dynamic tabs
-      this.$nextTick(function () {
-        this$1.tabsSlider.style.width = (this$1.targetEl.scrollWidth) + "px"
-        this$1.tabsSlider.style.left = (this$1.targetEl.offsetLeft) + "px"
-      })
-    },
-    tabClick: function tabClick (target) {
-      var this$1 = this;
-
-      this.target = target
-
-      if (!this.$refs.content) {
-        this.activeIndex = target
-        return
-      }
-
-      this.$nextTick(function () {
-        var nextIndex = this$1.$refs.content.$children.findIndex(function (i) { return i.id === this$1.target; })
-        this$1.reverse = nextIndex < this$1.activeIndex
-        this$1.activeIndex = nextIndex
-      })
-    }
-  },
-
-  render: function render (h) {
-    var content = []
-    var slot = []
-    var iter = (this.$slots.default || [])
-
-    iter.forEach(function (c) {
-      if (!c.componentOptions) { slot.push(c) }
-      else if (c.componentOptions.tag === 'v-tabs-content') { content.push(c) }
-      else { slot.push(c) }
-    })
-
-    var tabs = content.length ? h('v-tabs-items', {
-      ref: 'content'
-    }, content) : null
-
-    return h('div', {
-      'class': this.classes
-    }, [slot, this.$slots.activators, tabs])
-  }
-};
-
-
-/***/ },
-/* 96 */
-/***/ function(module, exports, __webpack_require__) {
-
-"use strict";
-/* harmony default export */ exports["a"] = {
-  name: 'tabs-bar',
-
-  props: {
-    mobile: Boolean
-  },
-
-  computed: {
-    classes: function classes () {
-      return {
-        'tabs__bar': true,
-        'tabs__bar--mobile': this.mobile
-      }
-    }
-  },
-
-  methods: {
-    scrollLeft: function scrollLeft () {
-      this.$refs.container.scrollLeft -= 75
-    },
-    scrollRight: function scrollRight () {
-      this.$refs.container.scrollLeft += 75
-    }
-  },
-
-  render: function render (h) {
-    var container = h('ul', {
-      'class': 'tabs__container',
-      ref: 'container'
-    }, this.$slots.default)
-
-    var left = h('v-icon', {
-      props: {
-        left: true
-      },
-      directives: [{
-        name: 'ripple',
-        value: ''
-      }],
-      on: {
-        click: this.scrollLeft
-      }
-    }, 'chevron_left')
-
-    var right = h('v-icon', {
-      props: {
-        right: true
-      },
-      directives: [{
-        name: 'ripple',
-        value: ''
-      }],
-      on: {
-        click: this.scrollRight
-      }
-    }, 'chevron_right')
-
-    return h('div', {
-      'class': this.classes
-    }, [container, left, right])
-  }
-};
-
-
-/***/ },
-/* 97 */
-/***/ function(module, exports, __webpack_require__) {
-
-"use strict";
-/* harmony import */ var __WEBPACK_IMPORTED_MODULE_0__util_helpers__ = __webpack_require__(0);
-
-
-/* harmony default export */ exports["a"] = {
-  name: 'tabs-content',
-
-  data: function data () {
-    return {
-      isActive: false,
-      reverse: false
-    }
-  },
-
-  props: {
-    id: {
-      type: String,
-      required: true
-    },
-    transition: {
-      type: String,
-      default: 'v-tab-transition'
-    },
-    reverseTransition: {
-      type: String,
-      default: 'v-tab-reverse-transition'
-    }
-  },
-
-  computed: {
-    computedTransition: function computedTransition () {
-      return this.reverse ? this.reverseTransition : this.transition
-    },
-
-    tabs: function tabs () {
-      return __WEBPACK_IMPORTED_MODULE_0__util_helpers__["d" /* closestParentTag */].call(this, 'v-tabs')
-    }
-  },
-
-  methods: {
-    toggle: function toggle (target, reverse, showTransition) {
-      this.$el.style.transition = !showTransition ? 'none' : null
-      this.reverse = reverse
-      this.isActive = this.id === target
-    }
-  },
-
-  render: function render (h) {
-    return h(this.computedTransition, {}, [
-      h('div', {
-        'class': 'tabs__content',
-        domProps: { id: this.id },
-        directives: [{
-          name: 'show',
-          value: this.isActive
-        }]
-      }, [this.$slots.default])])
-  }
-};
-
-
-/***/ },
-/* 98 */
-/***/ function(module, exports, __webpack_require__) {
-
-"use strict";
-/* harmony import */ var __WEBPACK_IMPORTED_MODULE_0__util_helpers__ = __webpack_require__(0);
-/* harmony import */ var __WEBPACK_IMPORTED_MODULE_1__mixins_route_link__ = __webpack_require__(5);
-
-
-
-/* harmony default export */ exports["a"] = {
-  name: 'tabs-item',
-
-  mixins: [__WEBPACK_IMPORTED_MODULE_1__mixins_route_link__["a" /* default */]],
-
-  data: function data () {
-    return {
-      isActive: false,
-      defaultActiveClass: 'tabs__item--active'
-    }
-  },
-
-  props: {
-    activeClass: {
-      type: String,
-      default: 'tabs__item--active'
-    }
-  },
-
-  computed: {
-    classes: function classes () {
-      return {
-        'tabs__item': true,
-        'tabs__item--active': !this.router && this.isActive,
-        'tabs__item--disabled': this.disabled
-      }
-    },
-
-    action: function action () {
-      var to = this.to || this.href
-
-      if (to === Object(to)) { return this._uid }
-
-      return to.replace('#', '')
-    },
-
-    tabs: function tabs () {
-      return __WEBPACK_IMPORTED_MODULE_0__util_helpers__["d" /* closestParentTag */].call(this, 'v-tabs')
-    }
-  },
-
-  methods: {
-    click: function click (e) {
-      e.preventDefault()
-
-      this.tabs.tabClick(this.action)
-    },
-
-    toggle: function toggle (action) {
-      var this$1 = this;
-
-      this.isActive = this.action === action
-      this.$nextTick(function () {
-        this$1.isActive && this$1.tabs.slider(this$1.$el)
-      })
-    }
-  },
-
-  render: function render (h) {
-    var ref = this.generateRouteLink();
-    var tag = ref.tag;
-    var data = ref.data;
-
-    return h('li', {}, [h(tag, data, [this.$slots.default])])
-  }
-};
-
-
-/***/ },
-/* 99 */
-/***/ function(module, exports, __webpack_require__) {
-
-"use strict";
-/* harmony import */ var __WEBPACK_IMPORTED_MODULE_0__util_helpers__ = __webpack_require__(0);
-/* harmony import */ var __WEBPACK_IMPORTED_MODULE_1__Tabs__ = __webpack_require__(95);
-/* harmony import */ var __WEBPACK_IMPORTED_MODULE_2__TabsItem__ = __webpack_require__(98);
-/* harmony import */ var __WEBPACK_IMPORTED_MODULE_3__TabsContent__ = __webpack_require__(97);
-/* harmony import */ var __WEBPACK_IMPORTED_MODULE_4__TabsBar__ = __webpack_require__(96);
-
-
-
-
-
-
-var TabsSlider = __webpack_require__.i(__WEBPACK_IMPORTED_MODULE_0__util_helpers__["c" /* createSimpleFunctional */])('tabs__slider', 'li')
-
-var TabsItems = {
-  name: 'tabs-items',
-
-  render: function render (h) {
-    return h('div', { 'class': { 'tabs__items': true }}, [this.$slots.default])
-  }
-}
-
-/* harmony default export */ exports["a"] = {
-  TabsItem: __WEBPACK_IMPORTED_MODULE_2__TabsItem__["a" /* default */],
-  TabsItems: TabsItems,
-  Tabs: __WEBPACK_IMPORTED_MODULE_1__Tabs__["a" /* default */],
-  TabsContent: __WEBPACK_IMPORTED_MODULE_3__TabsContent__["a" /* default */],
-  TabsBar: __WEBPACK_IMPORTED_MODULE_4__TabsBar__["a" /* default */],
-  TabsSlider: TabsSlider
-};
-
-
-/***/ },
-/* 100 */
-/***/ function(module, exports, __webpack_require__) {
-
-"use strict";
-/* harmony import */ var __WEBPACK_IMPORTED_MODULE_0__mixins_themeable__ = __webpack_require__(1);
-
-
-/* harmony default export */ exports["a"] = {
-  functional: true,
-
-  mixins: [__WEBPACK_IMPORTED_MODULE_0__mixins_themeable__["a" /* default */]],
-
-  props: {
-    fixed: Boolean
-  },
-
-  render: function render (h, ref) {
-    var data = ref.data;
-    var children = ref.children;
-    var props = ref.props;
-
-    data.staticClass = data.staticClass ? ("toolbar " + (data.staticClass)) : 'toolbar'
-    if (props.fixed) { data.staticClass += ' toolbar--fixed' }
-    if (props.dark) { data.staticClass += ' toolbar--dark' }
-    if (props.light) { data.staticClass += ' toolbar--light' }
-
-    return h('nav', data, children)
-  }
-};
-
-
-/***/ },
-/* 101 */
-/***/ function(module, exports, __webpack_require__) {
-
-"use strict";
-/* harmony import */ var __WEBPACK_IMPORTED_MODULE_0__util_helpers__ = __webpack_require__(0);
-/* harmony import */ var __WEBPACK_IMPORTED_MODULE_1__mixins_route_link__ = __webpack_require__(5);
-
-
-
-/* harmony default export */ exports["a"] = {
-  name: 'toolbar-item',
-
-  mixins: [__WEBPACK_IMPORTED_MODULE_1__mixins_route_link__["a" /* default */]],
-
-  props: {
-    activeClass: {
-      type: String,
-      default: 'toolbar__item--active'
-    }
-  },
-
-  computed: {
-    classes: function classes () {
-      return {
-        'toolbar__item': true,
-        'toolbar__item--disabled': this.disabled
-      }
-    },
-
-    listUID: function listUID () {
-      return __WEBPACK_IMPORTED_MODULE_0__util_helpers__["d" /* closestParentTag */].call(this, 'v-list')
-    }
-  },
-
-  render: function render (h) {
-    var ref = this.generateRouteLink();
-    var tag = ref.tag;
-    var data = ref.data;
-
-    return h('li', {}, [h(tag, data, [this.$slots.default])])
-  }
-};
-
-
-/***/ },
-/* 102 */
-/***/ function(module, exports, __webpack_require__) {
-
-"use strict";
-/* harmony import */ var __WEBPACK_IMPORTED_MODULE_0__Toolbar__ = __webpack_require__(100);
-/* harmony import */ var __WEBPACK_IMPORTED_MODULE_1__ToolbarItem__ = __webpack_require__(101);
-/* harmony import */ var __WEBPACK_IMPORTED_MODULE_2__util_helpers__ = __webpack_require__(0);
-
-
-
-
-
-var ToolbarLogo = __webpack_require__.i(__WEBPACK_IMPORTED_MODULE_2__util_helpers__["c" /* createSimpleFunctional */])('toolbar__logo')
-var ToolbarTitle = __webpack_require__.i(__WEBPACK_IMPORTED_MODULE_2__util_helpers__["c" /* createSimpleFunctional */])('toolbar__title')
-var ToolbarSub = __webpack_require__.i(__WEBPACK_IMPORTED_MODULE_2__util_helpers__["c" /* createSimpleFunctional */])('toolbar__sub')
-var ToolbarItems = __webpack_require__.i(__WEBPACK_IMPORTED_MODULE_2__util_helpers__["c" /* createSimpleFunctional */])('toolbar__items', 'ul')
-var ToolbarSideIcon = {
-  functional: true,
-
-  render: function render (h, ref) {
-    var data = ref.data;
-    var children = ref.children;
-
-    data.staticClass = data.staticClass ? ("toolbar__side-icon " + (data.staticClass)) : 'toolbar__side-icon'
-    data.props = {
-      icon: true,
-      dark: true
-    }
-
-    return h('v-btn', data, [h('v-icon', 'menu')])
-  }
-}
-
-/* harmony default export */ exports["a"] = {
-  Toolbar: __WEBPACK_IMPORTED_MODULE_0__Toolbar__["a" /* default */],
-  ToolbarItem: __WEBPACK_IMPORTED_MODULE_1__ToolbarItem__["a" /* default */],
-  ToolbarItems: ToolbarItems,
-  ToolbarLogo: ToolbarLogo,
-  ToolbarTitle: ToolbarTitle,
-  ToolbarSideIcon: ToolbarSideIcon,
-  ToolbarSub: ToolbarSub
-};
-
-
-/***/ },
-/* 103 */
-/***/ function(module, exports, __webpack_require__) {
-
-"use strict";
-/* harmony import */ var __WEBPACK_IMPORTED_MODULE_0__util_helpers__ = __webpack_require__(0);
-
-
-var SlideXTransition = __webpack_require__.i(__WEBPACK_IMPORTED_MODULE_0__util_helpers__["b" /* createSimpleTransition */])('slide-x-transition')
-var SlideXReverseTransition = __webpack_require__.i(__WEBPACK_IMPORTED_MODULE_0__util_helpers__["b" /* createSimpleTransition */])('slide-x-reverse-transition')
-var SlideYTransition = __webpack_require__.i(__WEBPACK_IMPORTED_MODULE_0__util_helpers__["b" /* createSimpleTransition */])('slide-y-transition')
-var SlideYReverseTransition = __webpack_require__.i(__WEBPACK_IMPORTED_MODULE_0__util_helpers__["b" /* createSimpleTransition */])('slide-y-reverse-transition')
-var ScaleTransition = __webpack_require__.i(__WEBPACK_IMPORTED_MODULE_0__util_helpers__["b" /* createSimpleTransition */])('scale-transition')
-var TabTransition = __webpack_require__.i(__WEBPACK_IMPORTED_MODULE_0__util_helpers__["b" /* createSimpleTransition */])('tab-transition')
-var TabReverseTransition = __webpack_require__.i(__WEBPACK_IMPORTED_MODULE_0__util_helpers__["b" /* createSimpleTransition */])('tab-reverse-transition')
-var CarouselTransition = __webpack_require__.i(__WEBPACK_IMPORTED_MODULE_0__util_helpers__["b" /* createSimpleTransition */])('carousel-transition')
-var CarouselReverseTransition = __webpack_require__.i(__WEBPACK_IMPORTED_MODULE_0__util_helpers__["b" /* createSimpleTransition */])('carousel-reverse-transition')
-var DialogTransition = __webpack_require__.i(__WEBPACK_IMPORTED_MODULE_0__util_helpers__["b" /* createSimpleTransition */])('dialog-transition')
-var DialogBottomTransition = __webpack_require__.i(__WEBPACK_IMPORTED_MODULE_0__util_helpers__["b" /* createSimpleTransition */])('dialog-bottom-transition')
-var FadeTransition = __webpack_require__.i(__WEBPACK_IMPORTED_MODULE_0__util_helpers__["b" /* createSimpleTransition */])('fade-transition')
-var MenuTransition = __webpack_require__.i(__WEBPACK_IMPORTED_MODULE_0__util_helpers__["b" /* createSimpleTransition */])('menu-transition')
-
-/* harmony default export */ exports["a"] = {
-  SlideXTransition: SlideXTransition,
-  SlideXReverseTransition: SlideXReverseTransition,
-  SlideYTransition: SlideYTransition,
-  SlideYReverseTransition: SlideYReverseTransition,
-  ScaleTransition: ScaleTransition,
-  FadeTransition: FadeTransition,
-  TabTransition: TabTransition,
-  TabReverseTransition: TabReverseTransition,
-  DialogTransition: DialogTransition,
-  DialogBottomTransition: DialogBottomTransition,
-  MenuTransition: MenuTransition,
-  CarouselTransition: CarouselTransition,
-  CarouselReverseTransition: CarouselReverseTransition
-};
-
-
-/***/ },
-/* 104 */
-/***/ function(module, exports, __webpack_require__) {
-
-"use strict";
-/* harmony import */ var __WEBPACK_IMPORTED_MODULE_0__util_helpers__ = __webpack_require__(0);
-
-
-function directive (el, binding) {
-  var config = __webpack_require__.i(__WEBPACK_IMPORTED_MODULE_0__util_helpers__["a" /* directiveConfig */])(
-    binding,
-    {
-      icon: false,
-      left: false,
-      overlap: false
-    }
-  )
-
-  if (config.overlap) { el.classList.add('badge--overlap') }
-  if (config.icon) { el.classList.add('badge--icon') }
-  if (config.left) { el.classList.add('badge--left') }
-
-  el.dataset.badge = config.value
-  el.classList.add('badge')
-}
-
-/* harmony default export */ exports["a"] = {
-  bind: directive,
-  updated: directive,
-  componentUpdated: directive,
-  unbind: function (el) {
-    el.removeAttribute('data-badge')
-    el.classList.remove('badge')
-  }
-};
-
-
-/***/ },
-/* 105 */
-/***/ function(module, exports, __webpack_require__) {
-
-"use strict";
-function directive (e, el, binding, v) {
-  var cb = function () { return true; }
-
-  if (binding.value) { cb = binding.value }
-
-  if ((e && e.target) &&
-    (e.target !== el && !el.contains(e.target)) &&
-    cb(e)
-  ) {
-    v.context.isActive = false
-  }
-}
-
-/* harmony default export */ exports["a"] = {
-  bind: function bind (el, binding, v) {
-    v.context.$vuetify.load(function () {
-      var outside = document.querySelector('[data-app]') || document.body
-      var click = function (e) { return directive(e, el, binding, v); }
-      outside.addEventListener('click', click, false)
-      el._clickOutside = click
-    })
-  },
-
-  unbind: function unbind (el) {
-    var outside = document.querySelector('[data-app]') || document.body
-    outside.removeEventListener('click', el._clickOutside, false)
-  }
-};
-
-
-/***/ },
-/* 106 */
-/***/ function(module, exports, __webpack_require__) {
-
-"use strict";
-function style (el, value) {
-  [
-    'transform',
-    'webkitTransform'
-  ].forEach(function (i) {
-    el.style[i] = value
-  })
-}
-
-var ripple = {
-  show: function (e, el, ref) {
-    var value = ref.value; if ( value === void 0 ) value = {};
-
-    var container = document.createElement('span')
-    var animation = document.createElement('span')
-
-    container.appendChild(animation)
-    container.className = 'ripple__container'
-
-    if (value.class) {
-      container.className += " " + (value.class)
-    }
-
-    var size = el.clientWidth > el.clientHeight ? el.clientWidth : el.clientHeight
-    animation.className = 'ripple__animation'
-    animation.style.width = (size * (value.center ? 1 : 2)) + "px"
-    animation.style.height = animation.style.width
-
-    el.appendChild(container)
-
-    var offset = el.getBoundingClientRect()
-    var x = value.center ? '50%' : ((e.clientX - offset.left) + "px")
-    var y = value.center ? '50%' : ((e.clientY - offset.top) + "px")
-
-    animation.classList.add('ripple__animation--enter')
-    animation.classList.add('ripple__animation--visible')
-    style(animation, ("translate(-50%, -50%) translate(" + x + ", " + y + ") scale3d(0.01,0.01,0.01)"))
-    animation.dataset.activated = Date.now()
-
-    setTimeout(function () {
-      animation.classList.remove('ripple__animation--enter')
-      style(animation, ("translate(-50%, -50%) translate(" + x + ", " + y + ")  scale3d(0.99,0.99,0.99)"))
-    }, 0)
-  },
-
-  hide: function (el) {
-    var ripples = el.getElementsByClassName('ripple__animation')
-
-    if (ripples.length === 0) { return }
-    var animation = ripples[ripples.length - 1]
-    var diff = Date.now() - Number(animation.dataset.activated)
-    var delay = 400 - diff
-
-    delay = delay < 0 ? 0 : delay
-
-    setTimeout(function () {
-      animation.classList.remove('ripple__animation--visible')
-
-      setTimeout(function () {
-        // Need to figure out a new way to do this
-        try {
-          animation.parentNode && el.removeChild(animation.parentNode)
-        } catch (e) {}
-      }, 300)
-    }, delay)
-  }
-}
-
-function directive (el, binding, v) {
-  if (binding.value === false) { return }
-
-  if ('ontouchstart' in window) {
-    el.addEventListener('touchend', function () { return ripple.hide(el); }, false)
-    el.addEventListener('touchcancel', function () { return ripple.hide(el); }, false)
-  }
-
-  el.addEventListener('mousedown', function (e) { return ripple.show(e, el, binding); }, false)
-  el.addEventListener('mouseup', function () { return ripple.hide(el); }, false)
-  el.addEventListener('mouseleave', function () { return ripple.hide(el); }, false)
-}
-
-function unbind (el, binding) {
-  el.removeEventListener('touchstart', function (e) { return ripple.show(e, el, binding); }, false)
-  el.removeEventListener('mousedown', function (e) { return ripple.show(e, el, binding); }, false)
-  el.removeEventListener('touchend', function () { return ripple.hide(el); }, false)
-  el.removeEventListener('touchcancel', function () { return ripple.hide(el); }, false)
-  el.removeEventListener('mouseup', function () { return ripple.hide(el); }, false)
-  el.removeEventListener('mouseleave', function () { return ripple.hide(el); }, false)
-}
-
-/* harmony default export */ exports["a"] = {
-  bind: directive,
-  unbind: unbind
-};
-
-
-/***/ },
-/* 107 */
-/***/ function(module, exports, __webpack_require__) {
-
-"use strict";
-/* harmony import */ var __WEBPACK_IMPORTED_MODULE_0__util_helpers__ = __webpack_require__(0);
-
-
-function directive (el, binding) {
-  var config = __webpack_require__.i(__WEBPACK_IMPORTED_MODULE_0__util_helpers__["a" /* directiveConfig */])(
-    binding,
-    { top: true }
-  )
-
-  unbind(el, binding, config)
-
-  el.dataset.tooltip = config.html
-  el.dataset['tooltipLocation'] = config.value
-}
-
-function unbind (el) {
-  el.removeAttribute('data-tooltip')
-  el.removeAttribute('data-tooltip-location')
-}
-
-/* harmony default export */ exports["a"] = {
-  bind: directive,
-  updated: directive,
-  componentUpdated: directive,
-  unbind: unbind
-};
-
-
-/***/ },
-/* 108 */
-/***/ function(module, exports, __webpack_require__) {
-
-"use strict";
-/* harmony default export */ exports["a"] = {
-  data: function data () {
-    return {
-      parallax: null,
-      parallaxDist: null,
-      elOffsetTop: null,
-      percentScrolled: null,
-      scrollTop: null,
-      windowHeight: null,
-      windowBottom: null
-    }
-  },
-
-  computed: {
-    normalizedHeight: function normalizedHeight () {
-      return Number(this.height.toString().replace(/(^[0-9]*$)/, '$1'))
-    },
-
-    imgHeight: function imgHeight () {
-      return this.objHeight()
-    }
-  },
-
-  mounted: function mounted () {
-    this.$vuetify.load(this.init)
-  },
-
-  beforeDestroy: function beforeDestroy () {
-    window.removeEventListener('scroll', this.translate, false)
-    document.removeEventListener('resize', this.translate, false)
-  },
-
-  methods: {
-    listeners: function listeners () {
-      window.addEventListener('scroll', this.translate, false)
-      document.addEventListener('resize', this.translate, false)
-    },
-
-    translate: function translate () {
-      this.calcDimensions()
-
-      this.percentScrolled = (
-        (this.windowBottom - this.elOffsetTop) / (this.normalizedHeight + this.windowHeight)
-      )
-
-      this.parallax = Math.round(this.parallaxDist * this.percentScrolled)
-
-      if (this.translated) {
-        this.translated()
-      }
-    },
-
-    calcDimensions: function calcDimensions () {
-      var offset = this.$el.getBoundingClientRect()
-
-      this.scrollTop = window.pageYOffset
-      this.parallaxDist = this.imgHeight - this.normalizedHeight
-      this.elOffsetTop = offset.top + this.scrollTop
-      this.windowHeight = window.innerHeight
-      this.windowBottom = this.scrollTop + this.windowHeight
-    }
-  }
-};
-
-
-/***/ },
-/* 109 */
-/***/ function(module, exports, __webpack_require__) {
-
-"use strict";
-Object.defineProperty(exports, "__esModule", { value: true });
-/* harmony import */ var __WEBPACK_IMPORTED_MODULE_0__mixins_themeable__ = __webpack_require__(1);
-//
-//
-//
-//
-//
-//
-//
-//
-//
-//
-//
-//
-//
-//
-//
-//
-//
-//
-//
-//
-//
-//
-//
-//
-//
-//
-//
-//
-//
-//
-//
-//
-//
-//
-//
-//
-//
-//
-//
-//
-
-
-
-/* harmony default export */ exports["default"] = {
-  name: 'button-dropdown',
-
-  mixins: [__WEBPACK_IMPORTED_MODULE_0__mixins_themeable__["a" /* default */]],
-
-  data: function data () {
-    return {
-      isActive: false,
-      inputValue: this.value,
-      editableValue: null
-    }
-  },
-
-  props: {
-    editable: Boolean,
-    options: {
-      type: Array,
-      default: function () { return []; }
-    },
-    maxHeight: {
-      type: [String, Number],
-      default: 200
-    },
-    overflow: Boolean,
-    label: {
-      type: String,
-      default: 'Select'
-    },
-    segmented: Boolean,
-    value: {
-      required: false
-    }
-  },
-
-  computed: {
-    classes: function classes () {
-      return {
-        'btn-dropdown--editable': this.editable,
-        'btn-dropdown--overflow': this.overflow || this.segmented || this.editable,
-        'btn-dropdown--segmented': this.segmented,
-        'btn-dropdown--light': this.light || !this.dark,
-        'btn-dropdown--dark': !this.light && this.dark
-      }
-    },
-
-    computedItems: function computedItems () {
-      var this$1 = this;
-
-      if (this.editable) {
-        return this.options
-      }
-
-      if (this.index !== -1 &&
-        (this.overflow || this.segmented)
-      ) {
-        return this.options.filter(function (obj, i) { return i !== this$1.index; })
-      }
-
-      return this.options
-    },
-
-    index: function index () {
-      var this$1 = this;
-
-      return this.options.findIndex(function (i) { return i === this$1.inputValue; })
-    }
-  },
-
-  mounted: function mounted () {
-    if (this.inputValue) {
-      this.editableValue = this.inputValue.text
-    }
-  },
-
-  watch: {
-    inputValue: function inputValue () {
-      this.$emit('input', this.inputValue)
-    },
-
-    value: function value () {
-      this.inputValue = typeof this.value === 'string' ? { text: this.value } : this.value
-      this.editableValue = this.inputValue.text
-    }
-  },
-
-  methods: {
-    toggle: function toggle (active) {
-      this.isActive = active
-    },
-
-    updateValue: function updateValue (e, obj) {
-      if (e.keyCode === 13) {
-        this.$refs.input.$el.querySelector('input').blur()
-        this.isActive = false
-      }
-
-      if (typeof obj === 'string') {
-        obj = { text: obj }
-      }
-
-      this.inputValue = obj
-      this.editableValue = obj.text || obj.action
-      this.isActive = false
-    }
-  }
-};
-
-
-/***/ },
-/* 110 */
-/***/ function(module, exports, __webpack_require__) {
-
-"use strict";
-Object.defineProperty(exports, "__esModule", { value: true });
-/* harmony import */ var __WEBPACK_IMPORTED_MODULE_0__mixins_themeable__ = __webpack_require__(1);
-//
-//
-//
-//
-//
-//
-//
-//
-//
-//
-//
-//
-//
-//
-//
-//
-//
-//
-//
-
-
-
-/* harmony default export */ exports["default"] = {
-  name: 'button-toggle',
-
-  mixins: [__WEBPACK_IMPORTED_MODULE_0__mixins_themeable__["a" /* default */]],
-
-  data: function data () {
-    return {
-      inputValue: this.value
-    }
-  },
-
-  props: {
-    options: {
-      type: Array,
-      default: function () { return []; }
-    },
-
-    multiple: Boolean,
-
-    value: {
-      required: false
-    }
-  },
-
-  computed: {
-    classes: function classes () {
-      return {
-        'btn-toggle--selected': this.inputValue && !this.multiple || this.inputValue && this.inputValue.length > 0
-      }
-    }
-  },
-
-  watch: {
-    value: function value () {
-      this.inputValue = this.value
-    }
-  },
-
-  methods: {
-    isSelected: function isSelected (item) {
-      if (!this.multiple) {
-        return this.inputValue === item.value
-      }
-
-      return this.inputValue.includes(item.value)
-    },
-
-    updateValue: function updateValue (item) {
-      if (!this.multiple) {
-        return this.$emit('input', this.inputValue === item.value ? null : item.value)
-      }
-
-      var items = this.inputValue.slice()
-
-      var i = items.indexOf(item.value)
-      if (i !== -1) {
-        items.splice(i, 1)
-      } else {
-        items.push(item.value)
-      }
-
-      this.$emit('input', items)
-    }
-  }
-};
-
-
-/***/ },
-/* 111 */
-/***/ function(module, exports, __webpack_require__) {
-
-"use strict";
-Object.defineProperty(exports, "__esModule", { value: true });
-/* harmony import */ var __WEBPACK_IMPORTED_MODULE_0__mixins_bootable__ = __webpack_require__(7);
-//
-//
-//
-//
-//
-//
-//
-//
-//
-//
-//
-//
-//
-//
-//
-//
-//
-//
-//
-//
-//
-//
-
-
-
-/* harmony default export */ exports["default"] = {
-  name: 'carousel',
-
-  mixins: [__WEBPACK_IMPORTED_MODULE_0__mixins_bootable__["a" /* default */]],
-
-  data: function data () {
-    return {
-      current: null,
-      items: [],
-      slideInterval: {},
-      reverse: false
-    }
-  },
-
-  props: {
-    cycle: {
-      type: Boolean,
-      default: true
-    },
-
-    icon: {
-      type: String,
-      default: 'fiber_manual_record'
-    },
-
-    interval: {
-      type: Number,
-      default: 6000
-    }
-  },
-
-  computed: {
-    defaultState: function defaultState () {
-      return {
-        current: null,
-        reverse: false
-      }
-    }
-  },
-
-  watch: {
-    current: function current () {
-      var this$1 = this;
-
-      // Evaluate items when current changes to account for
-      // dynamic changing of children
-      this.items = this.$children.filter(function (i) {
-        return i.$el.classList && i.$el.classList.contains('carousel__item')
-      })
-
-      this.items.forEach(function (i) { return i.open(this$1.items[this$1.current]._uid, this$1.reverse); })
-
-      !this.isBooted && this.cycle && this.restartInterval()
-      this.isBooted = true
-    },
-    cycle: function cycle (val) {
-      val && this.restartInterval() || clearInterval(this.slideInterval)
-    }
-  },
-
-  mounted: function mounted () {
-    this.init()
-  },
-
-  methods: {
-    restartInterval: function restartInterval () {
-      clearInterval(this.slideInterval)
-      this.$nextTick(this.startInterval)
-    },
-    init: function init () {
-      this.current = 0
-    },
-    next: function next () {
-      this.reverse = false
-
-      if (this.current + 1 === this.items.length) {
-        return (this.current = 0)
-      }
-
-      this.current++
-    },
-    prev: function prev () {
-      this.reverse = true
-
-      if (this.current - 1 < 0) {
-        return (this.current = this.items.length - 1)
-      }
-
-      this.current--
-    },
-    select: function select (index) {
-      this.reverse = index < this.current
-      this.current = index
-    },
-    startInterval: function startInterval () {
-      this.slideInterval = setInterval(this.next, this.interval)
-    }
-  }
-};
-
-
-/***/ },
-/* 112 */
-/***/ function(module, exports, __webpack_require__) {
-
-"use strict";
-Object.defineProperty(exports, "__esModule", { value: true });
-//
-//
-//
-//
-//
-//
-//
-//
-//
-//
-//
-//
-//
-
-/* harmony default export */ exports["default"] = {
-  name: 'carousel-item',
-
-  data: function data () {
-    return {
-      active: false,
-      reverse: false
-    }
-  },
-
-  props: {
-    src: {
-      type: String,
-      required: true
-    },
-
-    transition: {
-      type: String,
-      default: 'v-tab-transition'
-    },
-
-    reverseTransition: {
-      type: String,
-      default: 'v-tab-reverse-transition'
-    }
-  },
-
-  computed: {
-    computedTransition: function computedTransition () {
-      return this.reverse ? this.reverseTransition : this.transition
-    },
-
-    styles: function styles () {
-      return {
-        backgroundImage: ("url(" + (this.src) + ")")
-      }
-    }
-  },
-
-  methods: {
-    open: function open (id, reverse) {
-      this.active = this._uid === id
-      this.reverse = reverse
-    }
-  }
-};
-
-
-/***/ },
-/* 113 */
-/***/ function(module, exports, __webpack_require__) {
-
-"use strict";
-Object.defineProperty(exports, "__esModule", { value: true });
-/* harmony import */ var __WEBPACK_IMPORTED_MODULE_0__mixins_expand_transition__ = __webpack_require__(9);
-/* harmony import */ var __WEBPACK_IMPORTED_MODULE_1__mixins_toggleable__ = __webpack_require__(2);
-//
-//
-//
-//
-//
-//
-//
-//
-//
-//
-//
-//
-//
-//
-//
-//
-//
-//
-//
-//
-//
-//
-//
-//
-//
-
-
-
-
-/* harmony default export */ exports["default"] = {
-  name: 'expansion-panel-content',
-
-  mixins: [__WEBPACK_IMPORTED_MODULE_0__mixins_expand_transition__["a" /* default */], __WEBPACK_IMPORTED_MODULE_1__mixins_toggleable__["a" /* default */]],
-
-  data: function data () {
-    return {
-      height: 'auto'
-    }
-  },
-
-  props: {
-    ripple: Boolean
-  },
-
-  computed: {
-    classes: function classes () {
-      return {
-        'expansion-panel__header--active': this.isActive
-      }
-    }
-  },
-
-  mounted: function mounted () {
-    var this$1 = this;
-
-    // TODO: This is temporary, replace
-    if (this.value) {
-      this.$vuetify.load(function () {
-        setTimeout(function () {
-          this$1.$refs.body.style.height = (this$1.$refs.body.clientHeight) + "px"
-        }, 1000)
-      })
-    }
-  },
-
-  methods: {
-    closeConditional: function closeConditional (e) {
-      return this.$parent.$el.contains(e.target) && 
-        !this.$parent.expand &&
-        !this.$el.contains(e.target)
-    },
-
-    toggle: function toggle () {
-      this.isActive = !this.isActive
-    }
-  }
-};
-
-
-/***/ },
-/* 114 */
-/***/ function(module, exports, __webpack_require__) {
-
-"use strict";
-Object.defineProperty(exports, "__esModule", { value: true });
-//
-//
-//
-//
-//
-//
-//
-//
-//
-//
-//
-//
-//
-//
-//
-//
-//
-//
-//
-//
-//
-//
-//
-//
-//
-//
-//
-//
-//
-//
-//
-//
-//
-//
-//
-//
-//
-
-/* harmony default export */ exports["default"] = {
-  name: 'pagination',
-
-  props: {
-    circle: Boolean,
-
-    disabled: Boolean,
-
-    length: {
-      type: Number,
-      default: 0
-    },
-
-    value: {
-      type: Number,
-      default: 0
-    }
-  },
-
-  watch: {
-    value: function value () {
-      this.init()
-    }
-  },
-
-  computed: {
-    classes: function classes () {
-      return {
-        'pagination--circle': this.circle,
-        'pagination--disabled': this.disabled
-      }
-    },
-
-    items: function items () {
-      if (this.length <= 5) {
-        return this.range(1, this.length)
-      }
-
-      var min = this.value - 3
-      min = min > 0 ? min : 1
-
-      var max = min + 6
-      max = max <= this.length ? max : this.length
-
-      if (max === this.length) {
-        min = this.length - 6
-      }
-
-      var range = this.range(min, max)
-
-      if (this.value >= 4 && this.length > 6) {
-        range.splice(0, 2, 1, '...')
-      }
-
-      if (this.value + 3 < this.length && this.length > 6) {
-        range.splice(range.length - 2, 2, '...', this.length)
-      }
-
-      return range
-    }
-  },
-
-  mounted: function mounted () {
-    this.$vuetify.load.call(this, this.init)
-  },
-
-  methods: {
-    init: function init () {
-      var this$1 = this;
-
-      this.selected = null
-
-      // Change this
-      setTimeout(function () { return (this$1.selected = this$1.value); }, 100)
-    },
-
-    range: function range (from, to) {
-      var range = []
-
-      from = from > 0 ? from : 1
-
-      for (var i = from; i <= to; i++) {
-        range.push(i)
-      }
-
-      return range
-    }
-  }
-};
-
-
-/***/ },
-/* 115 */
-/***/ function(module, exports, __webpack_require__) {
-
-"use strict";
-Object.defineProperty(exports, "__esModule", { value: true });
-/* harmony import */ var __WEBPACK_IMPORTED_MODULE_0__mixins_translatable__ = __webpack_require__(108);
-//
-//
-//
-//
-//
-//
-//
-//
-//
-//
-//
-//
-//
-//
-//
-//
-
-
-
-/* harmony default export */ exports["default"] = {
-  name: 'parallax',
-
-  mixins: [__WEBPACK_IMPORTED_MODULE_0__mixins_translatable__["a" /* default */]],
-
-  props: {
-    height: {
-      type: [String, Number],
-      default: 500
-    },
-
-    src: {
-      type: String,
-      required: true
-    }
-  },
-
-  computed: {
-    styles: function styles () {
-      return {
-        display: 'block',
-        transform: ("translate3d(-50%, " + (this.parallax) + "px, 0)")
-      }
-    }
-  },
-
-  methods: {
-    init: function init () {
-      var this$1 = this;
-
-      if (this.$refs.img.complete) {
-        this.translate()
-        this.listeners()
-      }
-
-      this.$refs.img.addEventListener('load', function () {
-        this$1.translate()
-        this$1.listeners()
-      }, false)
-    },
-
-    objHeight: function objHeight () {
-      return this.$refs.img.naturalHeight
-    },
-
-    elOffsetTop: function elOffsetTop () {
-      return this.$el.offsetTop
-    }
-  }
-};
-
-
-/***/ },
-/* 116 */
-/***/ function(module, exports, __webpack_require__) {
-
-"use strict";
-Object.defineProperty(exports, "__esModule", { value: true });
-
-var this$1 = this;
-//
-//
-//
-//
-//
-//
-//
-//
-//
-//
-//
-//
-//
-//
-//
-//
-//
-//
-//
-//
-//
-//
-//
-//
-//
-//
-//
-//
-//
-//
-//
-//
-//
-//
-//
-//
-//
-//
-
-/* harmony default export */ exports["default"] = {
-  name: 'progress-circular',
-
-  props: {
-    button: Boolean,
-
-    fill: {
-      type: String,
-      default: function () { return this$1.indeterminate ? 'none' : 'transparent'; }
-    },
-
-    indeterminate: Boolean,
-
-    rotate: {
-      type: Number,
-      default: 0
-    },
-
-    size: {
-      type: [Number, String],
-      default: 32
-    },
-
-    width: {
-      type: Number,
-      default: 4
-    },
-
-    value: {
-      type: Number,
-      default: 0
-    }
-  },
-
-  computed: {
-    calculatedSize: function calculatedSize () {
-      var size = Number(this.size)
-
-      if (this.button) {
-        size += 8
-      }
-
-      return size
-    },
-
-    circumference: function circumference () {
-      return 2 * Math.PI * this.radius
-    },
-
-    classes: function classes () {
-      return {
-        'progress-circular--indeterminate': this.indeterminate,
-        'progress-circular--button': this.button
-      }
-    },
-
-    cxy: function cxy () {
-      return this.indeterminate && !this.button ? 50 : this.calculatedSize / 2
-    },
-
-    normalizedValue: function normalizedValue () {
-      if (this.value < 0) {
-        return 0
-      }
-
-      if (this.value > 100) {
-        return 100
-      }
-
-      return this.value
-    },
-
-    radius: function radius () {
-      return this.indeterminate && !this.button ? 20 : (this.calculatedSize - this.width) / 2
-    },
-
-    strokeDashArray: function strokeDashArray () {
-      return Math.round(this.circumference * 1000) / 1000
-    },
-
-    strokeDashOffset: function strokeDashOffset () {
-      return ((100 - this.normalizedValue) / 100) * this.circumference + 'px'
-    },
-
-    styles: function styles () {
-      return {
-        height: ((this.calculatedSize) + "px"),
-        width: ((this.calculatedSize) + "px")
-      }
-    },
-
-    svgSize: function svgSize () {
-      return this.indeterminate ? false : this.calculatedSize
-    },
-
-    svgStyles: function svgStyles () {
-      return {
-        transform: ("rotate(" + (this.rotate) + "deg)")
-      }
-    },
-
-    viewBox: function viewBox () {
-      return this.indeterminate ? '25 25 50 50' : false
-    }
-  }
-};
-
-
-/***/ },
-/* 117 */
-/***/ function(module, exports, __webpack_require__) {
-
-"use strict";
-Object.defineProperty(exports, "__esModule", { value: true });
-//
-//
-//
-//
-//
-//
-//
-//
-//
-//
-//
-//
-//
-//
-//
-//
-//
-
-/* harmony default export */ exports["default"] = {
-  name: 'progress',
-
-  props: {
-    active: {
-      type: Boolean,
-      default: true
-    },
-
-    buffer: Boolean,
-
-    bufferValue: Number,
-
-    error: Boolean,
-
-    height: {
-      type: [Number, String],
-      default: 7
-    },
-
-    indeterminate: Boolean,
-
-    info: Boolean,
-
-    secondary: Boolean,
-
-    success: Boolean,
-
-    query: Boolean,
-
-    warning: Boolean,
-
-    value: {
-      type: [Number, String],
-      default: 0
-    }
-  },
-
-  computed: {
-    classes: function classes () {
-      return {
-        'progress-linear--query': this.query,
-        'progress-linear--secondary': this.secondary,
-        'progress-linear--success': this.success,
-        'progress-linear--info': this.info,
-        'progress-linear--warning': this.warning,
-        'progress-linear--error': this.error
-      }
-    },
-
-    styles: function styles () {
-      var styles = {}
-
-      if (!this.active) {
-        styles.height = 0
-      }
-
-      if (this.buffer) {
-        styles.width = (this.bufferValue) + "%"
-      }
-
-      return styles
-    },
-
-    bufferStyles: function bufferStyles () {
-      var styles = {}
-
-      if (!this.active) {
-        styles.height = 0
-      }
-
-      return styles
-    }
-  }
-};
-
-
-/***/ },
-/* 118 */
-/***/ function(module, exports, __webpack_require__) {
-
-var Component = __webpack_require__(3)(
-  /* script */
-  __webpack_require__(109),
-  /* template */
-  __webpack_require__(127),
-  /* scopeId */
-  null,
-  /* cssModules */
-  null
-)
-
-module.exports = Component.exports
-
-
-/***/ },
-/* 119 */
-/***/ function(module, exports, __webpack_require__) {
-
-var Component = __webpack_require__(3)(
-  /* script */
-  __webpack_require__(110),
-  /* template */
-  __webpack_require__(135),
-  /* scopeId */
-  null,
-  /* cssModules */
-  null
-)
-
-module.exports = Component.exports
-
-
-/***/ },
-/* 120 */
-/***/ function(module, exports, __webpack_require__) {
-
-var Component = __webpack_require__(3)(
-  /* script */
-  __webpack_require__(111),
-  /* template */
-  __webpack_require__(130),
-  /* scopeId */
-  null,
-  /* cssModules */
-  null
-)
-
-module.exports = Component.exports
-
-
-/***/ },
-/* 121 */
-/***/ function(module, exports, __webpack_require__) {
-
-var Component = __webpack_require__(3)(
-  /* script */
-  __webpack_require__(112),
-  /* template */
-  __webpack_require__(129),
-  /* scopeId */
-  null,
-  /* cssModules */
-  null
-)
-
-module.exports = Component.exports
-
-
-/***/ },
-/* 122 */
-/***/ function(module, exports, __webpack_require__) {
-
-var Component = __webpack_require__(3)(
-  /* script */
-  __webpack_require__(113),
-  /* template */
-  __webpack_require__(131),
-  /* scopeId */
-  null,
-  /* cssModules */
-  null
-)
-
-module.exports = Component.exports
-
-
-/***/ },
-/* 123 */
-/***/ function(module, exports, __webpack_require__) {
-
-var Component = __webpack_require__(3)(
-  /* script */
-  __webpack_require__(114),
-  /* template */
-  __webpack_require__(132),
-  /* scopeId */
-  null,
-  /* cssModules */
-  null
-)
-
-module.exports = Component.exports
-
-
-/***/ },
-/* 124 */
-/***/ function(module, exports, __webpack_require__) {
-
-var Component = __webpack_require__(3)(
-  /* script */
-  __webpack_require__(115),
-  /* template */
-  __webpack_require__(133),
-  /* scopeId */
-  null,
-  /* cssModules */
-  null
-)
-
-module.exports = Component.exports
-
-
-/***/ },
-/* 125 */
-/***/ function(module, exports, __webpack_require__) {
-
-var Component = __webpack_require__(3)(
-  /* script */
-  __webpack_require__(116),
-  /* template */
-  __webpack_require__(128),
-  /* scopeId */
-  null,
-  /* cssModules */
-  null
-)
-
-module.exports = Component.exports
-
-
-/***/ },
-/* 126 */
-/***/ function(module, exports, __webpack_require__) {
-
-var Component = __webpack_require__(3)(
-  /* script */
-  __webpack_require__(117),
-  /* template */
-  __webpack_require__(134),
-  /* scopeId */
-  null,
-  /* cssModules */
-  null
-)
-
-module.exports = Component.exports
-
-
-/***/ },
-/* 127 */
-/***/ function(module, exports) {
-
-module.exports={render:function (){var _vm=this;var _h=_vm.$createElement;var _c=_vm._self._c||_h;
-  return _c('div', {
-    staticClass: "btn-dropdown",
-    class: _vm.classes
-  }, [_c('v-menu', {
-    attrs: {
-      "auto": !_vm.overflow && !_vm.segmented && !_vm.editable,
-      "right": !_vm.overflow && !_vm.segmented && !_vm.editable,
-      "max-height": _vm.maxHeight,
-      "offset-y": _vm.overflow || _vm.segmented || _vm.editable,
-      "close-on-click": _vm.isActive,
-      "open-on-click": !_vm.isActive,
-      "bottom": "bottom"
-    },
-    model: {
-      value: (_vm.isActive),
-      callback: function($$v) {
-        _vm.isActive = $$v
-      },
-      expression: "isActive"
-    }
-  }, [_c('v-text-field', {
-    ref: "input",
-    attrs: {
-      "type": _vm.editable ? 'text' : 'button',
-      "label": _vm.label,
-      "light": _vm.light || !_vm.dark,
-      "dark": !_vm.light && _vm.dark,
-      "single-line": "single-line",
-      "append-icon": "arrow_drop_down"
-    },
-    on: {
-      "focus": function($event) {
-        _vm.isActive = arguments[0]
-      }
-    },
-    nativeOn: {
-      "keyup": function($event) {
-        if (!('button' in $event) && _vm._k($event.keyCode, "enter", 13)) { return null; }
-        (function (e) { return _vm.updateValue(e, _vm.editableValue); })($event)
-      }
-    },
-    slot: "activator",
-    model: {
-      value: (_vm.editableValue),
-      callback: function($$v) {
-        _vm.editableValue = $$v
-      },
-      expression: "editableValue"
-    }
-  }), _c('v-list', _vm._l((_vm.options), function(option, index) {
-    return _c('v-list-item', [_c('v-list-tile', {
-      class: {
-        'list__tile--active': _vm.inputValue === option
-      },
-      nativeOn: {
-        "click": function($event) {
-          (function (e) { return _vm.updateValue(e, option); })($event)
-        }
-      }
-    }, [(option.action) ? _c('v-list-tile-action', [_c('v-icon', {
-      attrs: {
-        "light": _vm.light || !_vm.dark,
-        "dark": !_vm.light && _vm.dark
-      }
-    }, [_vm._v(_vm._s(option.action))])], 1) : _vm._e(), (option.text) ? _c('v-list-tile-content', [_c('v-list-tile-title', [_vm._v(_vm._s(option.text))])], 1) : _vm._e()], 1)], 1)
-  }))], 1)], 1)
-},staticRenderFns: []}
-
-/***/ },
-/* 128 */
-/***/ function(module, exports) {
-
-module.exports={render:function (){var _vm=this;var _h=_vm.$createElement;var _c=_vm._self._c||_h;
-  return _c('div', {
-    staticClass: "progress-circular",
-    class: _vm.classes,
-    style: (_vm.styles)
-  }, [_c('svg', {
-    style: (_vm.svgStyles),
-    attrs: {
-      "xmlns": "http://www.w3.org/2000/svg",
-      "height": _vm.svgSize,
-      "width": _vm.svgSize,
-      "viewBox": _vm.viewBox
-    }
-  }, [(!_vm.indeterminate) ? _c('circle', {
-    staticClass: "progress-circular__underlay",
-    attrs: {
-      "fill": "transparent",
-      "cx": _vm.cxy,
-      "cy": _vm.cxy,
-      "r": _vm.radius,
-      "stroke-width": _vm.width,
-      "stroke-dasharray": _vm.strokeDashArray,
-      "stroke-dashoffset": 0
-    }
-  }) : _vm._e(), _c('circle', {
-    staticClass: "progress-circular__overlay",
-    attrs: {
-      "fill": _vm.fill,
-      "cx": _vm.cxy,
-      "cy": _vm.cxy,
-      "r": _vm.radius,
-      "stroke-width": _vm.width,
-      "stroke-dasharray": _vm.strokeDashArray,
-      "stroke-dashoffset": _vm.strokeDashOffset
-    }
-  })]), _c('div', {
-    staticClass: "progress-circular__info"
-  }, [_vm._t("default")], 2)])
-},staticRenderFns: []}
-
-/***/ },
-/* 129 */
-/***/ function(module, exports) {
-
-module.exports={render:function (){var _vm=this;var _h=_vm.$createElement;var _c=_vm._self._c||_h;
-  return _c(_vm.computedTransition, {
-    tag: "component"
-  }, [_c('div', {
-    directives: [{
-      name: "show",
-      rawName: "v-show",
-      value: (_vm.active),
-      expression: "active"
-    }],
-    staticClass: "carousel__item",
-    class: {
-      'reverse': _vm.reverse
-    },
-    style: (_vm.styles)
-  }, [_vm._t("default")], 2)])
-},staticRenderFns: []}
-
-/***/ },
-/* 130 */
-/***/ function(module, exports) {
-
-module.exports={render:function (){var _vm=this;var _h=_vm.$createElement;var _c=_vm._self._c||_h;
-  return _c('div', {
-    staticClass: "carousel"
-  }, [_c('div', {
-    staticClass: "carousel__left"
-  }, [_c('v-btn', {
-    attrs: {
-      "icon": "icon"
-    },
-    nativeOn: {
-      "click": function($event) {
-        $event.stopPropagation();
-        _vm.prev($event)
-      }
-    }
-  }, [_c('v-icon', [_vm._v("chevron_left")])], 1)], 1), _c('div', {
-    staticClass: "carousel__right"
-  }, [_c('v-btn', {
-    attrs: {
-      "icon": "icon"
-    },
-    nativeOn: {
-      "click": function($event) {
-        $event.stopPropagation();
-        _vm.next($event)
-      }
-    }
-  }, [_c('v-icon', [_vm._v("chevron_right")])], 1)], 1), _c('div', {
-    staticClass: "carousel__controls"
-  }, _vm._l((_vm.items), function(item, index) {
-    return _c('v-btn', {
-      staticClass: "carousel__controls__item",
-      class: {
-        'carousel__controls__item--active': index === _vm.current
-      },
-      attrs: {
-        "icon": "icon"
-      },
-      nativeOn: {
-        "click": function($event) {
-          $event.stopPropagation();
-          _vm.select(index)
-        }
-      }
-    }, [_c('v-icon', [_vm._v(_vm._s(_vm.icon))])], 1)
-  })), _vm._t("default")], 2)
-},staticRenderFns: []}
-
-/***/ },
-/* 131 */
-/***/ function(module, exports) {
-
-module.exports={render:function (){var _vm=this;var _h=_vm.$createElement;var _c=_vm._self._c||_h;
-  return _c('li', [(_vm.$slots.header) ? _c('div', {
-    directives: [{
-      name: "click-outside",
-      rawName: "v-click-outside",
-      value: (_vm.closeConditional),
-      expression: "closeConditional"
-    }, {
-      name: "ripple",
-      rawName: "v-ripple",
-      value: (_vm.ripple),
-      expression: "ripple"
-    }],
-    staticClass: "expansion-panel__header",
-    class: _vm.classes,
-    on: {
-      "click": function($event) {
-        _vm.isActive = !_vm.isActive
-      }
-    }
-  }, [_vm._t("header")], 2) : _vm._e(), _c('transition', {
-    on: {
-      "enter": _vm.enter,
-      "after-enter": _vm.afterEnter,
-      "leave": _vm.leave
-    }
-  }, [_c('div', {
-    directives: [{
-      name: "show",
-      rawName: "v-show",
-      value: (_vm.isActive),
-      expression: "isActive"
-    }],
-    ref: "body",
-    staticClass: "expansion-panel__body"
-  }, [_vm._t("default")], 2)])], 1)
-},staticRenderFns: []}
-
-/***/ },
-/* 132 */
-/***/ function(module, exports) {
-
-module.exports={render:function (){var _vm=this;var _h=_vm.$createElement;var _c=_vm._self._c||_h;
-  return _c('ul', {
-    staticClass: "pagination",
-    class: _vm.classes
-  }, [_c('li', [_c('a', {
-    staticClass: "pagination__navigation",
-    class: {
-      'pagination__navigation--disabled': _vm.value === 1
-    },
-    attrs: {
-      "href": "#!"
-    },
-    on: {
-      "click": function($event) {
-        $event.preventDefault();
-        _vm.$emit('input', _vm.value - 1)
-      }
-    }
-  }, [_c('v-icon', [_vm._v("chevron_left")])], 1)]), _vm._l((_vm.items), function(n) {
-    return _c('li', [(!isNaN(n)) ? _c('a', {
-      staticClass: "pagination__item",
-      class: {
-        'pagination__item--active': n === _vm.value
-      },
-      attrs: {
-        "href": "#!"
-      },
-      domProps: {
-        "textContent": _vm._s(n)
-      },
-      on: {
-        "click": function($event) {
-          $event.preventDefault();
-          _vm.$emit('input', n)
-        }
-      }
-    }) : _c('span', {
-      staticClass: "pagination__more",
-      domProps: {
-        "textContent": _vm._s(n)
-      }
-    })])
-  }), _c('li', [_c('a', {
-    staticClass: "pagination__navigation",
-    class: {
-      'pagination__navigation--disabled': _vm.value === _vm.length
-    },
-    attrs: {
-      "href": "#!"
-    },
-    on: {
-      "click": function($event) {
-        $event.preventDefault();
-        _vm.$emit('input', _vm.value + 1)
-      }
-    }
-  }, [_c('v-icon', [_vm._v("chevron_right")])], 1)])], 2)
-},staticRenderFns: []}
-
-/***/ },
-/* 133 */
-/***/ function(module, exports) {
-
-module.exports={render:function (){var _vm=this;var _h=_vm.$createElement;var _c=_vm._self._c||_h;
-  return _c('div', {
-    staticClass: "parallax",
-    style: ({
-      height: this.normalizedHeight + 'px'
-    })
-  }, [_c('div', {
-    staticClass: "parallax__image-container"
-  }, [_c('img', {
-    ref: "img",
-    staticClass: "parallax__image",
-    style: (_vm.styles),
-    attrs: {
-      "src": _vm.src
-    }
-  })]), _c('div', {
-    staticClass: "parallax__content"
-  }, [_vm._t("default")], 2)])
-},staticRenderFns: []}
-
-/***/ },
-/* 134 */
-/***/ function(module, exports) {
-
-module.exports={render:function (){var _vm=this;var _h=_vm.$createElement;var _c=_vm._self._c||_h;
-  return _c('div', {
-    staticClass: "progress-linear",
-    class: _vm.classes,
-    style: ({
-      height: _vm.height + 'px'
-    })
-  }, [_c('div', {
-    staticClass: "progress-linear__bar",
-    style: (_vm.styles)
-  }, [_c('v-fade-transition', [(_vm.indeterminate) ? _c('div', {
-    staticClass: "progress-linear__bar__indeterminate"
-  }) : _vm._e()]), _c('v-slide-x-transition', [(!_vm.indeterminate) ? _c('div', {
-    staticClass: "progress-linear__bar__determinate",
-    style: ({
-      width: _vm.value + '%'
-    })
-  }) : _vm._e()])], 1)])
-},staticRenderFns: []}
-
-/***/ },
-/* 135 */
-/***/ function(module, exports) {
-
-module.exports={render:function (){var _vm=this;var _h=_vm.$createElement;var _c=_vm._self._c||_h;
-  return _c('div', {
-    staticClass: "btn-toggle",
-    class: _vm.classes
-  }, _vm._l((_vm.options), function(option, index) {
-    return _c('v-btn', {
-      attrs: {
-        "dark": _vm.dark,
-        "light": _vm.light,
-        "data-selected": _vm.isSelected(option),
-        "data-index": index,
-        "data-only-child": _vm.isSelected(option) && (!_vm.multiple || _vm.inputValue.length === 1),
-        "flat": "flat"
-      },
-      nativeOn: {
-        "click": function($event) {
-          $event.stopPropagation();
-          _vm.updateValue(option)
-        }
-      }
-    }, [(option.text) ? _c('span', {
-      domProps: {
-        "textContent": _vm._s(option.text)
-      }
-    }) : _vm._e(), (option.icon) ? _c('v-icon', {
-      attrs: {
-        "dark": _vm.dark,
-        "light": _vm.light
-      }
-    }, [_vm._v(_vm._s(option.icon))]) : _vm._e()], 1)
-  }))
-},staticRenderFns: []}
-
-/***/ },
-/* 136 */
-/***/ function(module, exports, __webpack_require__) {
-
-"use strict";
-Object.defineProperty(exports, "__esModule", { value: true });
-/* harmony import */ var __WEBPACK_IMPORTED_MODULE_0__components_index__ = __webpack_require__(12);
-/* harmony import */ var __WEBPACK_IMPORTED_MODULE_1__directives_index__ = __webpack_require__(13);
-/* harmony import */ var __WEBPACK_IMPORTED_MODULE_2__util_load__ = __webpack_require__(14);
-__webpack_require__(15)
-
-
-
-
-
-function plugin (Vue) {
-  Object.keys(__WEBPACK_IMPORTED_MODULE_0__components_index__["a" /* default */]).forEach(function (key) {
-    Vue.component(("V" + key), __WEBPACK_IMPORTED_MODULE_0__components_index__["a" /* default */][key])
-  })
-
-  Object.keys(__WEBPACK_IMPORTED_MODULE_1__directives_index__["a" /* default */]).forEach(function (key) {
-    Vue.directive(key, __WEBPACK_IMPORTED_MODULE_1__directives_index__["a" /* default */][key])
-  })
-
-  Vue.prototype.$vuetify = {
-    load: __WEBPACK_IMPORTED_MODULE_2__util_load__["a" /* default */]
-  }
-}
-
-if (typeof window !== 'undefined' && window.Vue) {
-  window.Vue.use(plugin)
-}
-
-/* harmony default export */ exports["default"] = plugin;
-
-
-/***/ }
-/******/ ]);
-});
-//# sourceMappingURL=vuetify.js.map
->>>>>>> a6102cbc
+/*!
+* Vuetify v0.12.5
+* Forged by John Leider
+* Released under the MIT License.
+*/   
+(function webpackUniversalModuleDefinition(root, factory) {
+	if(typeof exports === 'object' && typeof module === 'object')
+		module.exports = factory();
+	else if(typeof define === 'function' && define.amd)
+		define([], factory);
+	else if(typeof exports === 'object')
+		exports["Vuetify"] = factory();
+	else
+		root["Vuetify"] = factory();
+})(this, function() {
+return /******/ (function(modules) { // webpackBootstrap
+/******/ 	// The module cache
+/******/ 	var installedModules = {};
+/******/
+/******/ 	// The require function
+/******/ 	function __webpack_require__(moduleId) {
+/******/
+/******/ 		// Check if module is in cache
+/******/ 		if(installedModules[moduleId])
+/******/ 			return installedModules[moduleId].exports;
+/******/
+/******/ 		// Create a new module (and put it into the cache)
+/******/ 		var module = installedModules[moduleId] = {
+/******/ 			i: moduleId,
+/******/ 			l: false,
+/******/ 			exports: {}
+/******/ 		};
+/******/
+/******/ 		// Execute the module function
+/******/ 		modules[moduleId].call(module.exports, module, module.exports, __webpack_require__);
+/******/
+/******/ 		// Flag the module as loaded
+/******/ 		module.l = true;
+/******/
+/******/ 		// Return the exports of the module
+/******/ 		return module.exports;
+/******/ 	}
+/******/
+/******/
+/******/ 	// expose the modules object (__webpack_modules__)
+/******/ 	__webpack_require__.m = modules;
+/******/
+/******/ 	// expose the module cache
+/******/ 	__webpack_require__.c = installedModules;
+/******/
+/******/ 	// identity function for calling harmony imports with the correct context
+/******/ 	__webpack_require__.i = function(value) { return value; };
+/******/
+/******/ 	// define getter function for harmony exports
+/******/ 	__webpack_require__.d = function(exports, name, getter) {
+/******/ 		if(!__webpack_require__.o(exports, name)) {
+/******/ 			Object.defineProperty(exports, name, {
+/******/ 				configurable: false,
+/******/ 				enumerable: true,
+/******/ 				get: getter
+/******/ 			});
+/******/ 		}
+/******/ 	};
+/******/
+/******/ 	// getDefaultExport function for compatibility with non-harmony modules
+/******/ 	__webpack_require__.n = function(module) {
+/******/ 		var getter = module && module.__esModule ?
+/******/ 			function getDefault() { return module['default']; } :
+/******/ 			function getModuleExports() { return module; };
+/******/ 		__webpack_require__.d(getter, 'a', getter);
+/******/ 		return getter;
+/******/ 	};
+/******/
+/******/ 	// Object.prototype.hasOwnProperty.call
+/******/ 	__webpack_require__.o = function(object, property) { return Object.prototype.hasOwnProperty.call(object, property); };
+/******/
+/******/ 	// __webpack_public_path__
+/******/ 	__webpack_require__.p = "/dist/";
+/******/
+/******/ 	// Load entry module and return exports
+/******/ 	return __webpack_require__(__webpack_require__.s = 136);
+/******/ })
+/************************************************************************/
+/******/ ([
+/* 0 */
+/***/ function(module, exports, __webpack_require__) {
+
+"use strict";
+/* harmony export (immutable) */ exports["c"] = createSimpleFunctional;
+/* harmony export (immutable) */ exports["b"] = createSimpleTransition;
+/* harmony export (immutable) */ exports["a"] = directiveConfig;
+/* harmony export (immutable) */ exports["d"] = closestParentTag;
+/* harmony export (immutable) */ exports["f"] = addOnceEventListener;
+/* unused harmony export browserTransform */
+/* unused harmony export debounce */
+/* harmony export (immutable) */ exports["e"] = getObjectValueByPath;
+function createSimpleFunctional (c, el) {
+  if ( el === void 0 ) el = 'div';
+
+  return {
+    functional: true,
+
+    render: function (h, ref) {
+      var data = ref.data;
+      var children = ref.children;
+
+      data.staticClass = data.staticClass ? (c + " " + (data.staticClass)) : c
+
+      return h(el, data, children)
+    }
+  }
+}
+
+function createSimpleTransition (name) {
+  return {
+    functional: true,
+
+    render: function render (h, context) {
+      var origin = (context.data.attrs || context.data.props || {}).origin || 'top center 0'
+      context.data = context.data || {}
+      context.data.props = { name: name }
+      context.data.on = context.data.on || {}
+
+      context.data.on.beforeEnter = function (el) {
+        el.style.transformOrigin = origin
+        el.style.webkitTransformOrigin = origin
+      }
+
+      return h('transition', context.data, context.children)
+    }
+  }
+}
+
+function directiveConfig (binding, defaults) {
+  if ( defaults === void 0 ) defaults = {};
+
+  return Object.assign({},
+    defaults,
+    binding.modifiers,
+    { value: binding.arg },
+    binding.value || {}
+  )
+}
+
+function closestParentTag (tag) {
+  var parent = this.$parent
+
+  while (parent) {
+    if (!parent.$options._componentTag) { return null }
+    if (parent.$options._componentTag === tag) { return parent }
+
+    parent = parent.$parent
+  }
+
+  return null
+}
+
+function addOnceEventListener (el, event, cb) {
+  var once = function () {
+    cb()
+    el.removeEventListener(event, once, false)
+  }
+
+  el.addEventListener(event, once, false)
+}
+
+function browserTransform (el, value) {
+  [
+    'transform',
+    'webkitTransform'
+  ].forEach(function (i) {
+    el.style[i] = value
+  })
+}
+
+// Returns a function, that, as long as it continues to be invoked, will not
+// be triggered. The function will be called after it stops being called for
+// N milliseconds. If `execAsap` is passed, trigger the function on the
+// leading edge, instead of the trailing.
+//
+// Example:
+// var calculateLayout = function () { ... }
+// window.addEventListner('resize', debounce(calculateLayout, 300)
+function debounce (func, threshold, execAsap) {
+  var timeout
+
+  return function debounced () {
+    var obj = this
+    var args = arguments
+
+    function delayed () {
+      if (!execAsap) { func.apply(obj, args) }
+      timeout = null
+    }
+
+    if (timeout) { clearTimeout(timeout) }
+    else if (execAsap) { func.apply(obj, args) }
+
+    timeout = setTimeout(delayed, threshold || 100)
+  }
+}
+
+function getObjectValueByPath (obj, path) {
+  // credit: http://stackoverflow.com/questions/6491463/accessing-nested-javascript-objects-with-string-key#comment55278413_6491621
+  if (!path || path.constructor !== String) { return }
+  path = path.replace(/\[(\w+)\]/g, '.$1') // convert indexes to properties
+  path = path.replace(/^\./, '')           // strip a leading dot
+  var a = path.split('.')
+  for (var i = 0, n = a.length; i < n; ++i) {
+    var k = a[i]
+    if (obj.constructor === Object && k in obj) {
+      obj = obj[k]
+    } else {
+      return
+    }
+  }
+  return obj
+}
+
+
+/***/ },
+/* 1 */
+/***/ function(module, exports, __webpack_require__) {
+
+"use strict";
+/* harmony default export */ exports["a"] = {
+  props: {
+    dark: {
+      type: Boolean,
+      default: true
+    },
+    light: {
+      type: Boolean,
+      default: false
+    }
+  }
+};
+
+
+/***/ },
+/* 2 */
+/***/ function(module, exports, __webpack_require__) {
+
+"use strict";
+/* harmony default export */ exports["a"] = {
+  data: function data () {
+    return {
+      isActive: !!this.value
+    }
+  },
+
+  props: {
+    value: {
+      required: false
+    }
+  },
+
+  watch: {
+    value: function value (val) {
+      this.isActive = !!val
+    },
+    isActive: function isActive (val) {
+      this.$emit('input', val)
+    }
+  }
+};
+
+
+/***/ },
+/* 3 */
+/***/ function(module, exports) {
+
+module.exports = function normalizeComponent (
+  rawScriptExports,
+  compiledTemplate,
+  scopeId,
+  cssModules
+) {
+  var esModule
+  var scriptExports = rawScriptExports = rawScriptExports || {}
+
+  // ES6 modules interop
+  var type = typeof rawScriptExports.default
+  if (type === 'object' || type === 'function') {
+    esModule = rawScriptExports
+    scriptExports = rawScriptExports.default
+  }
+
+  // Vue.extend constructor export interop
+  var options = typeof scriptExports === 'function'
+    ? scriptExports.options
+    : scriptExports
+
+  // render functions
+  if (compiledTemplate) {
+    options.render = compiledTemplate.render
+    options.staticRenderFns = compiledTemplate.staticRenderFns
+  }
+
+  // scopedId
+  if (scopeId) {
+    options._scopeId = scopeId
+  }
+
+  // inject cssModules
+  if (cssModules) {
+    var computed = options.computed || (options.computed = {})
+    Object.keys(cssModules).forEach(function (key) {
+      var module = cssModules[key]
+      computed[key] = function () { return module }
+    })
+  }
+
+  return {
+    esModule: esModule,
+    exports: scriptExports,
+    options: options
+  }
+}
+
+
+/***/ },
+/* 4 */
+/***/ function(module, exports, __webpack_require__) {
+
+"use strict";
+/* harmony default export */ exports["a"] = {
+  props: {
+    primary: Boolean,
+    secondary: Boolean,
+    success: Boolean,
+    info: Boolean,
+    warning: Boolean,
+    error: Boolean
+  }
+};
+
+
+/***/ },
+/* 5 */
+/***/ function(module, exports, __webpack_require__) {
+
+"use strict";
+/* harmony default export */ exports["a"] = {
+  props: {
+    append: Boolean,
+    disabled: Boolean,
+    exact: Boolean,
+    href: [String, Object],
+    to: [String, Object],
+    nuxt: Boolean,
+    replace: Boolean,
+    ripple: Boolean,
+    router: Boolean,
+    tag: String,
+    target: String
+  },
+
+  methods: {
+    click: function click () {},
+    generateRouteLink: function generateRouteLink () {
+      var exact = this.exact
+      var tag
+      var options = this.to || this.href
+
+      var data = {
+        attrs: {},
+        class: this.classes,
+        props: {},
+        directives: [{
+          name: 'ripple',
+          value: this.ripple || false
+        }]
+      }
+
+      if (!this.exact) {
+        exact = this.href === '/' ||
+          this.to === '/' ||
+          (this.href === Object(this.href) && this.href.path === '/') ||
+          (this.to === Object(this.to) && this.to.path === '/')
+      }
+
+      if (options && this.router) {
+        tag = this.nuxt ? 'nuxt-link' : 'router-link'
+        data.props.to = options
+        data.props.exact = exact
+        data.props.activeClass = this.activeClass
+        data.props.append = this.append
+        data.props.replace = this.replace
+        data.nativeOn = { click: this.click }
+      } else {
+        tag = this.tag || 'a'
+
+        if (tag === 'a') {
+          data.attrs.href = options || 'javascript:;'
+          if (this.target) { data.attrs.target = this.target }
+        }
+
+        data.on = { click: this.click }
+      }
+
+      return { tag: tag, data: data }
+    }
+  }
+};
+
+
+/***/ },
+/* 6 */
+/***/ function(module, exports, __webpack_require__) {
+
+"use strict";
+/* harmony import */ var __WEBPACK_IMPORTED_MODULE_0__themeable__ = __webpack_require__(1);
+
+
+/* harmony default export */ exports["a"] = {
+  mixins: [__WEBPACK_IMPORTED_MODULE_0__themeable__["a" /* default */]],
+
+  data: function data () {
+    return {
+      errors: [],
+      focused: false,
+      tabFocused: false,
+      lazyValue: this.value
+    }
+  },
+
+  props: {
+    appendIcon: String,
+    appendIconCb: Function,
+    disabled: Boolean,
+    hint: String,
+    hideDetails: Boolean,
+    persistentHint: Boolean,
+    label: String,
+    prependIcon: String,
+    prependIconCb: Function,
+    required: Boolean,
+    rules: {
+      type: Array,
+      default: function () { return []; }
+    },
+    tabindex: {
+      default: 0
+    },
+    value: {
+      required: false
+    },
+    placeholder: String
+  },
+
+  computed: {
+    hasError: function hasError () {
+      return this.errors.length !== 0
+    },
+    inputGroupClasses: function inputGroupClasses () {
+      return Object.assign({
+        'input-group': true,
+        'input-group--focused': this.focused,
+        'input-group--dirty': this.isDirty,
+        'input-group--tab-focused': this.tabFocused,
+        'input-group--disabled': this.disabled,
+        'input-group--light': this.light || !this.dark,
+        'input-group--dark': !this.light && this.dark,
+        'input-group--error': this.hasError || this.errors.length > 0,
+        'input-group--append-icon': this.appendIcon,
+        'input-group--prepend-icon': this.prependIcon,
+        'input-group--required': this.required,
+        'input-group--hide-details': this.hideDetails,
+        'input-group--placeholder': !!this.placeholder
+      }, this.classes)
+    },
+    isDirty: function isDirty () {
+      return this.inputValue
+    },
+    modifiers: function modifiers () {
+      var modifiers = {
+        lazy: false,
+        number: false,
+        trim: false
+      }
+
+      if (!this.$vnode.data.directives) {
+        return modifiers
+      }
+
+      var model = this.$vnode.data.directives.find(function (i) { return i.name === 'model'; })
+
+      if (!model) {
+        return modifiers
+      }
+
+      return Object.assign(modifiers, model.modifiers)
+    }
+  },
+
+  watch: {
+    rules: function rules () {
+      this.validate()
+    }
+  },
+
+  mounted: function mounted () {
+    this.validate()
+  },
+
+  methods: {
+    genLabel: function genLabel () {
+      var data = {}
+
+      if (this.id) { data.attrs = { for: this.id } }
+
+      return this.$createElement('label', data, this.label)
+    },
+    toggle: function toggle () {},
+    genMessages: function genMessages () {
+      var this$1 = this;
+
+      var messages = []
+
+      if ((this.hint &&
+            this.focused ||
+            this.hint &&
+            this.persistentHint) &&
+          this.errors.length === 0
+      ) {
+        messages = [this.genHint()]
+      } else if (this.errors.length) {
+        messages = this.errors.map(function (i) { return this$1.genError(i); })
+      }
+
+      return this.$createElement(
+        'transition-group',
+        {
+          'class': 'input-group__messages',
+          props: {
+            tag: 'div',
+            name: 'slide-y-transition'
+          }
+        },
+        messages
+      )
+    },
+    genHint: function genHint () {
+      return this.$createElement('div', {
+        'class': 'input-group__hint',
+        key: this.hint
+      }, this.hint)
+    },
+    genError: function genError (error) {
+      return this.$createElement(
+        'div',
+        {
+          'class': 'input-group__error',
+          key: error
+        },
+        error
+      )
+    },
+    genIcon: function genIcon (type) {
+      var icon = this[(type + "Icon")]
+      var cb = this[(type + "IconCb")]
+      var hasCallback = typeof cb === 'function'
+
+      return this.$createElement(
+        'v-icon',
+        {
+          'class': ( obj = {
+            'input-group__icon-cb': hasCallback
+          }, obj[("input-group__" + type + "-icon")] = true, obj ),
+          on: {
+            click: function (e) {
+              hasCallback && cb(e)
+            }
+          }
+        },
+        icon
+      )
+      var obj;
+    },
+    genInputGroup: function genInputGroup (input, data) {
+      var this$1 = this;
+      if ( data === void 0 ) data = {};
+
+      var children = []
+      var wrapperChildren = []
+      var detailsChildren = []
+
+      data = Object.assign({}, {
+        'class': this.inputGroupClasses,
+        attrs: {
+          tabindex: this.tabindex
+        },
+        on: {
+          blur: function () { return (this$1.tabFocused = false); },
+          click: function () { return (this$1.tabFocused = false); },
+          keyup: function (e) {
+            if ([9, 16].includes(e.keyCode)) {
+              this$1.tabFocused = true
+            }
+
+            if (e.keyCode === 13) {
+              this$1.toggle()
+            }
+          }
+        }
+      }, data)
+
+      if (this.label) {
+        children.push(this.genLabel())
+      }
+
+      wrapperChildren.push(input)
+
+      if (this.prependIcon) {
+        wrapperChildren.unshift(this.genIcon('prepend'))
+      }
+
+      if (this.appendIcon) {
+        wrapperChildren.push(this.genIcon('append'))
+      }
+
+      children.push(
+        this.$createElement('div', {
+          'class': 'input-group__input'
+        }, wrapperChildren)
+      )
+
+      detailsChildren.push(this.genMessages())
+      this.counter && detailsChildren.push(this.genCounter())
+
+      children.push(
+        this.$createElement('div', {
+          'class': 'input-group__details'
+        }, detailsChildren)
+      )
+
+      return this.$createElement('div', data, children)
+    },
+    validate: function validate () {
+      var this$1 = this;
+
+      this.errors = []
+
+      this.rules.forEach(function (rule) {
+        var valid = typeof rule === 'function'
+          ? rule(this$1.value)
+          : rule
+
+        if (valid !== true) {
+          this$1.errors.push(valid)
+        }
+      })
+    }
+  }
+};
+
+
+/***/ },
+/* 7 */
+/***/ function(module, exports, __webpack_require__) {
+
+"use strict";
+/* harmony default export */ exports["a"] = {
+  data: function data () {
+    return {
+      isBooted: false
+    }
+  },
+
+  watch: {
+    isActive: function isActive () {
+      this.isBooted = true
+    }
+  }
+};
+
+
+/***/ },
+/* 8 */
+/***/ function(module, exports, __webpack_require__) {
+
+"use strict";
+/* harmony import */ var __WEBPACK_IMPORTED_MODULE_0__contextualable__ = __webpack_require__(4);
+/* harmony import */ var __WEBPACK_IMPORTED_MODULE_1__input__ = __webpack_require__(6);
+
+
+
+/* harmony default export */ exports["a"] = {
+  mixins: [__WEBPACK_IMPORTED_MODULE_0__contextualable__["a" /* default */], __WEBPACK_IMPORTED_MODULE_1__input__["a" /* default */]],
+
+  model: {
+    prop: 'inputValue',
+    event: 'change'
+  },
+
+  props: {
+    inputValue: [Array, Boolean, String],
+    falseValue: String,
+    trueValue: String
+  },
+
+  computed: {
+    isActive: function isActive () {
+      if ((Array.isArray(this.inputValue))
+      ) {
+        return this.inputValue.indexOf(this.value) !== -1
+      }
+
+      if (!this.trueValue || !this.falseValue) {
+        return this.value
+          ? this.value === this.inputValue
+          : Boolean(this.inputValue)
+      }
+
+      return this.inputValue === this.trueValue
+    }
+  },
+
+  watch: {
+    indeterminate: function indeterminate (val) {
+      this.inputDeterminate = val
+    }
+  },
+
+  methods: {
+    genLabel: function genLabel () {
+      return this.$createElement('label', { on: { click: this.toggle }}, this.label)
+    },
+    toggle: function toggle () {
+      if (this.disabled) {
+        return
+      }
+
+      var input = this.inputValue
+      if (Array.isArray(input)) {
+        var i = input.indexOf(this.value)
+
+        if (i === -1) {
+          input.push(this.value)
+        } else {
+          input.splice(i, 1)
+        }
+      } else if (this.trueValue || this.falseValue) {
+        input = input === this.trueValue ? this.falseValue : this.trueValue
+      } else if (this.value) {
+        input = this.value === this.inputValue
+          ? null
+          : this.value
+      } else {
+        input = !input
+      }
+
+      this.$emit('change', input)
+    }
+  }
+};
+
+
+/***/ },
+/* 9 */
+/***/ function(module, exports, __webpack_require__) {
+
+"use strict";
+/* harmony import */ var __WEBPACK_IMPORTED_MODULE_0__util_helpers__ = __webpack_require__(0);
+
+
+/* harmony default export */ exports["a"] = {
+  methods: {
+    enter: function enter (el, done) {
+      el.style.overflow = 'hidden'
+      el.style.height = null
+      el.style.display = 'block'
+      var height = (el.clientHeight) + "px"
+      el.style.height = 0
+
+      setTimeout(function () {
+        el.style.height = height
+        __webpack_require__.i(__WEBPACK_IMPORTED_MODULE_0__util_helpers__["f" /* addOnceEventListener */])(el, 'transitionend', done)
+      }, 50)
+    },
+    afterEnter: function afterEnter (el) {
+      el.style.height = 'auto'
+      el.style.overflow = null
+    },
+    leave: function leave (el, done) {
+      el.style.overflow = 'hidden'
+      el.style.height = (el.clientHeight) + "px"
+
+      setTimeout(function () { return (el.style.height = 0); }, 50)
+
+      __webpack_require__.i(__WEBPACK_IMPORTED_MODULE_0__util_helpers__["f" /* addOnceEventListener */])(el, 'transitionend', done)
+    }
+  }
+};
+
+
+/***/ },
+/* 10 */
+/***/ function(module, exports, __webpack_require__) {
+
+"use strict";
+/* harmony import */ var __WEBPACK_IMPORTED_MODULE_0__util_helpers__ = __webpack_require__(0);
+
+
+/* harmony default export */ exports["a"] = {
+  data: function data () {
+    return {
+      overlay: null
+    }
+  },
+
+  props: {
+    hideOverlay: Boolean
+  },
+
+  methods: {
+    genOverlay: function genOverlay () {
+      var this$1 = this;
+
+      if (!this.isActive || this.hideOverlay) { return }
+
+      var overlay = document.createElement('div')
+      overlay.className = 'overlay'
+      if (this.absolute) { overlay.className += ' overlay--absolute' }
+
+      this.$el.parentNode.insertBefore(overlay, this.$el.nextSibling)
+
+      setTimeout(function () {
+        overlay.className += ' overlay--active'
+        this$1.overlay = overlay
+      }, 0)
+    },
+    removeOverlay: function removeOverlay () {
+      var this$1 = this;
+
+      if (!this.overlay) { return }
+
+      __webpack_require__.i(__WEBPACK_IMPORTED_MODULE_0__util_helpers__["f" /* addOnceEventListener */])(this.overlay, 'transitionend', function () {
+        this$1.overlay && this$1.overlay.remove()
+        this$1.overlay = null
+      })
+
+      this.overlay.className = this.overlay.className.replace('overlay--active', '')
+    }
+  }
+};
+
+
+/***/ },
+/* 11 */
+/***/ function(module, exports, __webpack_require__) {
+
+"use strict";
+/* harmony default export */ exports["a"] = {
+  data: function data () {
+    return {
+      isSaving: false
+    }
+  },
+
+  props: {
+    actions: Boolean,
+    landscape: Boolean,
+    noTitle: Boolean,
+    scrollable: Boolean,
+    value: {
+      required: true
+    },
+    light: {
+      type: Boolean,
+      default: true
+    },
+    dark: Boolean,
+  },
+
+  methods: {
+    save: function save () {},
+    cancel: function cancel () {},
+    genSlot: function genSlot () {
+      return this.$scopedSlots.default({
+        save: this.save,
+        cancel: this.cancel
+      })
+    }
+  }
+};
+
+
+/***/ },
+/* 12 */
+/***/ function(module, exports, __webpack_require__) {
+
+"use strict";
+/* harmony import */ var __WEBPACK_IMPORTED_MODULE_0__alerts_index__ = __webpack_require__(17);
+/* harmony import */ var __WEBPACK_IMPORTED_MODULE_1__app_index__ = __webpack_require__(19);
+/* harmony import */ var __WEBPACK_IMPORTED_MODULE_2__avatars_index__ = __webpack_require__(20);
+/* harmony import */ var __WEBPACK_IMPORTED_MODULE_3__breadcrumbs_index__ = __webpack_require__(25);
+/* harmony import */ var __WEBPACK_IMPORTED_MODULE_4__buttons_index__ = __webpack_require__(28);
+/* harmony import */ var __WEBPACK_IMPORTED_MODULE_5__cards_index__ = __webpack_require__(31);
+/* harmony import */ var __WEBPACK_IMPORTED_MODULE_6__carousel_index__ = __webpack_require__(32);
+/* harmony import */ var __WEBPACK_IMPORTED_MODULE_7__chips_index__ = __webpack_require__(34);
+/* harmony import */ var __WEBPACK_IMPORTED_MODULE_8__pickers_index__ = __webpack_require__(67);
+/* harmony import */ var __WEBPACK_IMPORTED_MODULE_9__dialogs_index__ = __webpack_require__(36);
+/* harmony import */ var __WEBPACK_IMPORTED_MODULE_10__dividers_index__ = __webpack_require__(37);
+/* harmony import */ var __WEBPACK_IMPORTED_MODULE_11__expansion_panel_index__ = __webpack_require__(39);
+/* harmony import */ var __WEBPACK_IMPORTED_MODULE_12__footer_index__ = __webpack_require__(40);
+/* harmony import */ var __WEBPACK_IMPORTED_MODULE_13__forms_index__ = __webpack_require__(45);
+/* harmony import */ var __WEBPACK_IMPORTED_MODULE_14__grid_index__ = __webpack_require__(46);
+/* harmony import */ var __WEBPACK_IMPORTED_MODULE_15__icons_index__ = __webpack_require__(48);
+/* harmony import */ var __WEBPACK_IMPORTED_MODULE_16__lists_index__ = __webpack_require__(53);
+/* harmony import */ var __WEBPACK_IMPORTED_MODULE_17__menus_index__ = __webpack_require__(55);
+/* harmony import */ var __WEBPACK_IMPORTED_MODULE_18__navigation_drawer_index__ = __webpack_require__(62);
+/* harmony import */ var __WEBPACK_IMPORTED_MODULE_19__toolbar_index__ = __webpack_require__(102);
+/* harmony import */ var __WEBPACK_IMPORTED_MODULE_20__pagination_index__ = __webpack_require__(63);
+/* harmony import */ var __WEBPACK_IMPORTED_MODULE_21__parallax_index__ = __webpack_require__(64);
+/* harmony import */ var __WEBPACK_IMPORTED_MODULE_22__progress_index__ = __webpack_require__(74);
+/* harmony import */ var __WEBPACK_IMPORTED_MODULE_23__selects_index__ = __webpack_require__(76);
+/* harmony import */ var __WEBPACK_IMPORTED_MODULE_24__sliders_index__ = __webpack_require__(80);
+/* harmony import */ var __WEBPACK_IMPORTED_MODULE_25__subheaders_index__ = __webpack_require__(87);
+/* harmony import */ var __WEBPACK_IMPORTED_MODULE_26__steppers_index__ = __webpack_require__(86);
+/* harmony import */ var __WEBPACK_IMPORTED_MODULE_27__tables_index__ = __webpack_require__(90);
+/* harmony import */ var __WEBPACK_IMPORTED_MODULE_28__tabs_index__ = __webpack_require__(99);
+/* harmony import */ var __WEBPACK_IMPORTED_MODULE_29__transitions_index__ = __webpack_require__(103);
+/* harmony import */ var __WEBPACK_IMPORTED_MODULE_30__snackbars_index__ = __webpack_require__(82);
+/* harmony import */ var __WEBPACK_IMPORTED_MODULE_31__bottom_nav_index__ = __webpack_require__(22);
+
+
+
+
+
+
+
+
+
+
+
+
+
+
+
+
+
+
+
+
+
+
+
+
+
+
+
+
+
+
+
+
+
+/* harmony default export */ exports["a"] = Object.assign({},
+  __WEBPACK_IMPORTED_MODULE_0__alerts_index__["a" /* default */],
+  __WEBPACK_IMPORTED_MODULE_1__app_index__["a" /* default */],
+  __WEBPACK_IMPORTED_MODULE_2__avatars_index__["a" /* default */],
+  __WEBPACK_IMPORTED_MODULE_3__breadcrumbs_index__["a" /* default */],
+  __WEBPACK_IMPORTED_MODULE_4__buttons_index__["a" /* default */],
+  __WEBPACK_IMPORTED_MODULE_5__cards_index__["a" /* default */],
+  __WEBPACK_IMPORTED_MODULE_6__carousel_index__["a" /* default */],
+  __WEBPACK_IMPORTED_MODULE_7__chips_index__["a" /* default */],
+  __WEBPACK_IMPORTED_MODULE_8__pickers_index__["a" /* default */],
+  __WEBPACK_IMPORTED_MODULE_9__dialogs_index__["a" /* default */],
+  __WEBPACK_IMPORTED_MODULE_10__dividers_index__["a" /* default */],
+  __WEBPACK_IMPORTED_MODULE_11__expansion_panel_index__["a" /* default */],
+  __WEBPACK_IMPORTED_MODULE_12__footer_index__["a" /* default */],
+  __WEBPACK_IMPORTED_MODULE_13__forms_index__["a" /* default */],
+  __WEBPACK_IMPORTED_MODULE_14__grid_index__["a" /* default */],
+  __WEBPACK_IMPORTED_MODULE_15__icons_index__["a" /* default */],
+  __WEBPACK_IMPORTED_MODULE_16__lists_index__["a" /* default */],
+  __WEBPACK_IMPORTED_MODULE_17__menus_index__["a" /* default */],
+  __WEBPACK_IMPORTED_MODULE_18__navigation_drawer_index__["a" /* default */],
+  __WEBPACK_IMPORTED_MODULE_19__toolbar_index__["a" /* default */],
+  __WEBPACK_IMPORTED_MODULE_20__pagination_index__["a" /* default */],
+  __WEBPACK_IMPORTED_MODULE_21__parallax_index__["a" /* default */],
+  __WEBPACK_IMPORTED_MODULE_22__progress_index__["a" /* default */],
+  __WEBPACK_IMPORTED_MODULE_23__selects_index__["a" /* default */],
+  __WEBPACK_IMPORTED_MODULE_24__sliders_index__["a" /* default */],
+  __WEBPACK_IMPORTED_MODULE_25__subheaders_index__["a" /* default */],
+  __WEBPACK_IMPORTED_MODULE_26__steppers_index__["a" /* default */],
+  __WEBPACK_IMPORTED_MODULE_27__tables_index__["a" /* default */],
+  __WEBPACK_IMPORTED_MODULE_28__tabs_index__["a" /* default */],
+  __WEBPACK_IMPORTED_MODULE_29__transitions_index__["a" /* default */],
+  __WEBPACK_IMPORTED_MODULE_30__snackbars_index__["a" /* default */],
+  __WEBPACK_IMPORTED_MODULE_31__bottom_nav_index__["a" /* default */]
+);
+
+
+/***/ },
+/* 13 */
+/***/ function(module, exports, __webpack_require__) {
+
+"use strict";
+/* harmony import */ var __WEBPACK_IMPORTED_MODULE_0__badge__ = __webpack_require__(104);
+/* harmony import */ var __WEBPACK_IMPORTED_MODULE_1__click_outside__ = __webpack_require__(105);
+/* harmony import */ var __WEBPACK_IMPORTED_MODULE_2__ripple__ = __webpack_require__(106);
+/* harmony import */ var __WEBPACK_IMPORTED_MODULE_3__tooltip__ = __webpack_require__(107);
+
+
+
+
+
+/* harmony default export */ exports["a"] = {
+  Badge: __WEBPACK_IMPORTED_MODULE_0__badge__["a" /* default */],
+  ClickOutside: __WEBPACK_IMPORTED_MODULE_1__click_outside__["a" /* default */],
+  Ripple: __WEBPACK_IMPORTED_MODULE_2__ripple__["a" /* default */],
+  Tooltip: __WEBPACK_IMPORTED_MODULE_3__tooltip__["a" /* default */]
+};
+
+
+/***/ },
+/* 14 */
+/***/ function(module, exports, __webpack_require__) {
+
+"use strict";
+function load (cb, i) {
+  if ( i === void 0 ) i = 0;
+
+  if (i > 4) { return }
+
+  if (document.readyState === 'complete') {
+    return setTimeout(cb, 0)
+  }
+
+  if (document.readyState === 'interactive') {
+    return setTimeout(function () { return load(cb, i + 1); }, 150)
+  }
+
+  document.addEventListener('DOMContentLoaded', cb)
+}
+
+/* harmony default export */ exports["a"] = load;
+
+
+/***/ },
+/* 15 */
+/***/ function(module, exports) {
+
+// removed by extract-text-webpack-plugin
+
+/***/ },
+/* 16 */
+/***/ function(module, exports, __webpack_require__) {
+
+"use strict";
+/* harmony import */ var __WEBPACK_IMPORTED_MODULE_0__mixins_toggleable__ = __webpack_require__(2);
+/* harmony import */ var __WEBPACK_IMPORTED_MODULE_1__mixins_contextualable__ = __webpack_require__(4);
+
+
+
+/* harmony default export */ exports["a"] = {
+  name: 'alert',
+
+  mixins: [__WEBPACK_IMPORTED_MODULE_1__mixins_contextualable__["a" /* default */], __WEBPACK_IMPORTED_MODULE_0__mixins_toggleable__["a" /* default */]],
+
+  props: {
+    dismissible: Boolean,
+    hideIcon: Boolean,
+    icon: String
+  },
+
+  computed: {
+    classes: function classes () {
+      return {
+        'alert': true,
+        'alert--dismissible': this.dismissible,
+        'alert--error': this.error,
+        'alert--info': this.info,
+        'alert--success': this.success,
+        'alert--warning': this.warning,
+        'alert--primary': this.primary,
+        'alert--secondary': this.secondary
+      }
+    },
+
+    mdIcon: function mdIcon () {
+      switch (true) {
+        case Boolean(this.icon):
+          return this.icon
+        case this.error:
+          return 'warning'
+        case this.info:
+          return 'info'
+        case this.success:
+          return 'check_circle'
+        case this.warning:
+          return 'priority_high'
+      }
+    }
+  },
+
+  render: function render (h) {
+    var this$1 = this;
+
+    var children = [h('div', this.$slots.default)]
+
+    !this.hideIcon && this.mdIcon && children.unshift(h('v-icon', {
+      'class': 'alert__icon',
+      props: { large: true }
+    }, this.mdIcon))
+
+    if (this.dismissible) {
+      children.push(h('a', {
+        'class': 'alert__dismissible',
+        domProps: { href: 'javascript:;' },
+        on: { click: function () { return (this$1.$emit('input', false)); } }
+      }, [h('v-icon', { props: { right: true, large: true }}, 'cancel')]))
+    }
+
+    return h('div', {
+      'class': this.classes,
+      directives: [{
+        name: 'show',
+        value: this.isActive
+      }]
+    }, children)
+  }
+};
+
+
+/***/ },
+/* 17 */
+/***/ function(module, exports, __webpack_require__) {
+
+"use strict";
+/* harmony import */ var __WEBPACK_IMPORTED_MODULE_0__Alert__ = __webpack_require__(16);
+
+
+/* harmony default export */ exports["a"] = {
+  Alert: __WEBPACK_IMPORTED_MODULE_0__Alert__["a" /* default */]
+};
+
+
+/***/ },
+/* 18 */
+/***/ function(module, exports, __webpack_require__) {
+
+"use strict";
+/* harmony default export */ exports["a"] = {
+  functional: true,
+
+  props: {
+    light: {
+      type: Boolean,
+      default: true
+    },
+    dark: Boolean,
+    id: {
+      type: String,
+      default: 'app'
+    }
+  },
+
+  render: function render (h, ref) {
+    var props = ref.props;
+    var data = ref.data;
+    var children = ref.children;
+
+    data.staticClass = data.staticClass ? ("application " + (data.staticClass) + " ") : 'application '
+
+    var classes = {
+      'application--dark': props.dark,
+      'application--light': props.light && !props.dark
+    }
+
+    data.staticClass += Object.keys(classes).filter(function (k) { return classes[k]; }).join(' ')
+
+    var toolbar = children.find(function (c) { return c.tag === 'nav'; })
+    var footer = children.find(function (c) { return c.tag === 'footer'; })
+
+    if (toolbar) { data.staticClass += ' application--toolbar' }
+    if (footer) {
+      data.staticClass += ' application--footer'
+
+      if (footer.data.staticClass.indexOf('--fixed') !== -1 ||
+        footer.data.staticClass.indexOf('--absolute') !== -1
+      ) { data.staticClass += ' application--footer-fixed' }
+    }
+
+    data.attrs = { 'data-app': true }
+    data.domProps = { id: props.id }
+
+    return h('div', data, children)
+  }
+};
+
+
+/***/ },
+/* 19 */
+/***/ function(module, exports, __webpack_require__) {
+
+"use strict";
+/* harmony import */ var __WEBPACK_IMPORTED_MODULE_0__util_helpers__ = __webpack_require__(0);
+/* harmony import */ var __WEBPACK_IMPORTED_MODULE_1__App__ = __webpack_require__(18);
+
+
+
+var AppBar = __webpack_require__.i(__WEBPACK_IMPORTED_MODULE_0__util_helpers__["c" /* createSimpleFunctional */])('app__bar')
+
+/* harmony default export */ exports["a"] = {
+  App: __WEBPACK_IMPORTED_MODULE_1__App__["a" /* default */],
+  AppBar: AppBar
+};
+
+
+/***/ },
+/* 20 */
+/***/ function(module, exports, __webpack_require__) {
+
+"use strict";
+/* harmony import */ var __WEBPACK_IMPORTED_MODULE_0__util_helpers__ = __webpack_require__(0);
+
+
+var Avatar = __webpack_require__.i(__WEBPACK_IMPORTED_MODULE_0__util_helpers__["c" /* createSimpleFunctional */])('avatar')
+
+/* harmony default export */ exports["a"] = {
+  Avatar: Avatar
+};
+
+
+/***/ },
+/* 21 */
+/***/ function(module, exports, __webpack_require__) {
+
+"use strict";
+  /* harmony default export */ exports["a"] = {
+    functional: true,
+
+    props: {
+      absolute: Boolean,
+      shift: Boolean,
+      value: { required: false }
+    },
+
+    render: function render (h, ref) {
+      var data = ref.data;
+      var props = ref.props;
+      var children = ref.children;
+
+      data.staticClass = data.staticClass ? ("bottom-nav " + (data.staticClass)) : 'bottom-nav'
+
+      if (props.absolute) { data.staticClass += ' bottom-nav--absolute' }
+      if (props.shift) { data.staticClass += ' bottom-nav--shift' }
+      if (props.value) { data.staticClass += ' bottom-nav--active' }
+
+      return h('div', data, children)
+    }
+  };
+
+
+/***/ },
+/* 22 */
+/***/ function(module, exports, __webpack_require__) {
+
+"use strict";
+/* harmony import */ var __WEBPACK_IMPORTED_MODULE_0__BottomNav__ = __webpack_require__(21);
+
+
+/* harmony default export */ exports["a"] = {
+  BottomNav: __WEBPACK_IMPORTED_MODULE_0__BottomNav__["a" /* default */]
+};
+
+
+/***/ },
+/* 23 */
+/***/ function(module, exports, __webpack_require__) {
+
+"use strict";
+/* harmony default export */ exports["a"] = {
+  name: 'breadcrumbs',
+
+  provide: function provide () {
+    return {
+      divider: this.divider
+    }
+  },
+
+  props: {
+    divider: {
+      type: String,
+      default: '/'
+    },
+    icons: Boolean
+  },
+
+  computed: {
+    classes: function classes () {
+      return {
+        'breadcrumbs': true,
+        'breadcrumbs--with-icons': this.icons
+      }
+    }
+  },
+
+  render: function render (h) {
+    return h('ul', {
+      'class': this.classes,
+      props: { items: this.items }
+    }, this.$slots.default)
+  }
+};
+
+
+/***/ },
+/* 24 */
+/***/ function(module, exports, __webpack_require__) {
+
+"use strict";
+/* harmony import */ var __WEBPACK_IMPORTED_MODULE_0__mixins_route_link__ = __webpack_require__(5);
+
+
+/* harmony default export */ exports["a"] = {
+  name: 'breadcrumbs-item',
+
+  mixins: [__WEBPACK_IMPORTED_MODULE_0__mixins_route_link__["a" /* default */]],
+
+  inject: ['divider'],
+
+  props: {
+    activeClass: {
+      type: String,
+      default: 'breadcrumbs__item--active'
+    }
+  },
+
+  computed: {
+    classes: function classes () {
+      return {
+        'breadcrumbs__item': true,
+        'breadcrumbs__item--disabled': this.disabled
+      }
+    }
+  },
+
+  render: function render (h) {
+    var ref = this.generateRouteLink();
+    var tag = ref.tag;
+    var data = ref.data;
+
+    return h('li', {
+      attrs: { 'data-divider': this.divider }
+    }, [
+      h(tag, data, this.$slots.default)
+    ])
+  }
+};
+
+
+/***/ },
+/* 25 */
+/***/ function(module, exports, __webpack_require__) {
+
+"use strict";
+/* harmony import */ var __WEBPACK_IMPORTED_MODULE_0__Breadcrumbs__ = __webpack_require__(23);
+/* harmony import */ var __WEBPACK_IMPORTED_MODULE_1__BreadcrumbsItem__ = __webpack_require__(24);
+
+
+
+/* harmony default export */ exports["a"] = {
+  Breadcrumbs: __WEBPACK_IMPORTED_MODULE_0__Breadcrumbs__["a" /* default */],
+  BreadcrumbsItem: __WEBPACK_IMPORTED_MODULE_1__BreadcrumbsItem__["a" /* default */]
+};
+
+
+/***/ },
+/* 26 */
+/***/ function(module, exports, __webpack_require__) {
+
+"use strict";
+/* harmony import */ var __WEBPACK_IMPORTED_MODULE_0__mixins_contextualable__ = __webpack_require__(4);
+/* harmony import */ var __WEBPACK_IMPORTED_MODULE_1__mixins_toggleable__ = __webpack_require__(2);
+/* harmony import */ var __WEBPACK_IMPORTED_MODULE_2__mixins_route_link__ = __webpack_require__(5);
+/* harmony import */ var __WEBPACK_IMPORTED_MODULE_3__mixins_themeable__ = __webpack_require__(1);
+
+
+
+
+
+/* harmony default export */ exports["a"] = {
+  name: 'btn',
+
+  mixins: [__WEBPACK_IMPORTED_MODULE_0__mixins_contextualable__["a" /* default */], __WEBPACK_IMPORTED_MODULE_2__mixins_route_link__["a" /* default */], __WEBPACK_IMPORTED_MODULE_1__mixins_toggleable__["a" /* default */], __WEBPACK_IMPORTED_MODULE_3__mixins_themeable__["a" /* default */]],
+
+  props: {
+    activeClass: {
+      type: String,
+      default: 'btn--active'
+    },
+    block: Boolean,
+    default: Boolean,
+    flat: Boolean,
+    floating: Boolean,
+    icon: Boolean,
+    large: Boolean,
+    loading: Boolean,
+    outline: Boolean,
+    ripple: {
+      type: [Boolean, Object],
+      default: true
+    },
+    round: Boolean,
+    small: Boolean,
+    tag: {
+      type: String,
+      default: 'button'
+    },
+    type: {
+      type: String,
+      default: 'button'
+    }
+  },
+
+  computed: {
+    classes: function classes () {
+      return {
+        'btn': true,
+        'btn--active': this.isActive,
+        'btn--block': this.block,
+        'btn--dark': !this.light && this.dark,
+        'btn--default': this.default,
+        'btn--disabled': this.disabled,
+        'btn--flat': this.flat,
+        'btn--floating': this.floating,
+        'btn--icon': this.icon,
+        'btn--large': this.large,
+        'btn--light': this.light || !this.dark,
+        'btn--loader': this.loading,
+        'btn--outline': this.outline,
+        'btn--raised': !this.flat,
+        'btn--round': this.round,
+        'btn--small': this.small,
+        'primary': this.primary && !this.outline,
+        'secondary': this.secondary && !this.outline,
+        'success': this.success && !this.outline,
+        'info': this.info && !this.outline,
+        'warning': this.warning && !this.outline,
+        'error': this.error && !this.outline,
+        'primary--text': this.primary && (this.outline || this.flat),
+        'secondary--text': this.secondary && (this.outline || this.flat),
+        'success--text': this.success && (this.outline || this.flat),
+        'info--text': this.info && (this.outline || this.flat),
+        'warning--text': this.warning && (this.outline || this.flat),
+        'error--text': this.error && (this.outline || this.flat)
+      }
+    }
+  },
+
+  methods: {
+    genContent: function genContent (h) {
+      return h('span', { 'class': 'btn__content' }, [this.$slots.default])
+    },
+    genLoader: function genLoader (h) {
+      var children = []
+
+      if (!this.$slots.loader) {
+        children.push(h('v-progress-circular', {
+          props: {
+            indeterminate: true,
+            size: 26
+          }
+        }))
+      } else {
+        children.push(this.$slots.loader)
+      }
+
+      return h('span', { 'class': 'btn__loading' }, children)
+    }
+  },
+
+  render: function render (h) {
+    var ref = this.generateRouteLink();
+    var tag = ref.tag;
+    var data = ref.data;
+    var children = []
+
+    if (tag === 'button') {
+      data.attrs.type = this.type
+    }
+
+    children.push(this.genContent(h))
+
+    if (this.loading) {
+      children.push(this.genLoader(h))
+    }
+
+    return h(tag, data, children)
+  }
+};
+
+
+/***/ },
+/* 27 */
+/***/ function(module, exports, __webpack_require__) {
+
+"use strict";
+/* harmony import */ var __WEBPACK_IMPORTED_MODULE_0__mixins_contextualable__ = __webpack_require__(4);
+/* harmony import */ var __WEBPACK_IMPORTED_MODULE_1__mixins_toggleable__ = __webpack_require__(2);
+/* harmony import */ var __WEBPACK_IMPORTED_MODULE_2__mixins_route_link__ = __webpack_require__(5);
+/* harmony import */ var __WEBPACK_IMPORTED_MODULE_3__mixins_themeable__ = __webpack_require__(1);
+
+
+
+
+
+/* harmony default export */ exports["a"] = {
+  name: 'fab',
+
+  mixins: [__WEBPACK_IMPORTED_MODULE_0__mixins_contextualable__["a" /* default */], __WEBPACK_IMPORTED_MODULE_2__mixins_route_link__["a" /* default */], __WEBPACK_IMPORTED_MODULE_1__mixins_toggleable__["a" /* default */], __WEBPACK_IMPORTED_MODULE_3__mixins_themeable__["a" /* default */]],
+
+  data: function () { return ({
+    changeTimeout: {},
+    isChanging: false
+  }); },
+
+  props: {
+    activeClass: {
+      type: String,
+      default: 'fab--active'
+    },
+    default: Boolean,
+    flat: Boolean,
+    lateral: Boolean,
+    loading: Boolean,
+    outline: Boolean,
+    hidden: Boolean,
+    ripple: {
+      type: [Boolean, Object],
+      default: true
+    },
+    mini: Boolean,
+    tag: {
+      type: String,
+      default: 'button'
+    },
+    type: {
+      type: String,
+      default: 'button'
+    }
+  },
+
+  computed: {
+    classes: function classes () {
+      return {
+        'fab': true,
+        'fab--dark': this.dark && !this.light,
+        'fab--light': this.light,
+        'fab--small': this.mini,
+        'fab--hidden': this.hidden,
+        'fab--lateral': this.lateral,
+        'fab--is-changing': this.isChanging,
+        'primary': this.primary && !this.outline,
+        'secondary': this.secondary && !this.outline,
+        'success': this.success && !this.outline,
+        'info': this.info && !this.outline,
+        'warning': this.warning && !this.outline,
+        'error': this.error && !this.outline,
+        'primary--text': this.primary && (this.outline || this.flat),
+        'secondary--text': this.secondary && (this.outline || this.flat),
+        'success--text': this.success && (this.outline || this.flat),
+        'info--text': this.info && (this.outline || this.flat),
+        'warning--text': this.warning && (this.outline || this.flat),
+        'error--text': this.error && (this.outline || this.flat)
+      }
+    }
+  },
+
+  methods: {
+    changeAction: function changeAction () {
+      var this$1 = this;
+
+      this.isChanging = true
+      clearTimeout(this.changeTimeout)
+      this.changeTimeout = setTimeout(function () { return (this$1.isChanging = false); }, 600)
+    },
+    genContent: function genContent (h) {
+      return h('span', { 'class': 'fab__content' }, [this.$slots.default])
+    },
+    genLoader: function genLoader (h) {
+      var children = []
+
+      if (!this.$slots.loader) {
+        children.push(h('v-progress-circular', {
+          props: {
+            indeterminate: true,
+            size: 26
+          }
+        }))
+      } else {
+        children.push(this.$slots.loader)
+      }
+
+      return h('span', { 'class': 'fab__loading' }, children)
+    }
+  },
+
+  render: function render (h) {
+    var ref = this.generateRouteLink();
+    var tag = ref.tag;
+    var data = ref.data;
+    var children = []
+
+    if (tag === 'button') {
+      data.attrs.type = this.type
+    }
+
+    children.push(this.genContent(h))
+
+    if (this.loading) {
+      children.push(this.genLoader(h))
+    }
+
+    return h(tag, data, children)
+  }
+};
+
+
+/***/ },
+/* 28 */
+/***/ function(module, exports, __webpack_require__) {
+
+"use strict";
+/* harmony import */ var __WEBPACK_IMPORTED_MODULE_0__Button__ = __webpack_require__(26);
+/* harmony import */ var __WEBPACK_IMPORTED_MODULE_1__ButtonDropdown_vue__ = __webpack_require__(118);
+/* harmony import */ var __WEBPACK_IMPORTED_MODULE_1__ButtonDropdown_vue___default = __webpack_require__.n(__WEBPACK_IMPORTED_MODULE_1__ButtonDropdown_vue__);
+/* harmony import */ var __WEBPACK_IMPORTED_MODULE_2__ButtonToggle_vue__ = __webpack_require__(119);
+/* harmony import */ var __WEBPACK_IMPORTED_MODULE_2__ButtonToggle_vue___default = __webpack_require__.n(__WEBPACK_IMPORTED_MODULE_2__ButtonToggle_vue__);
+/* harmony import */ var __WEBPACK_IMPORTED_MODULE_3__FAB__ = __webpack_require__(27);
+
+
+
+
+
+/* harmony default export */ exports["a"] = {
+  Btn: __WEBPACK_IMPORTED_MODULE_0__Button__["a" /* default */],
+  BtnDropdown: __WEBPACK_IMPORTED_MODULE_1__ButtonDropdown_vue___default.a,
+  BtnToggle: __WEBPACK_IMPORTED_MODULE_2__ButtonToggle_vue___default.a,
+  Fab: __WEBPACK_IMPORTED_MODULE_3__FAB__["a" /* default */]
+};
+
+
+/***/ },
+/* 29 */
+/***/ function(module, exports, __webpack_require__) {
+
+"use strict";
+/* harmony default export */ exports["a"] = {
+  functional: true,
+
+  name: 'card',
+
+  props: {
+    flat: Boolean,
+    height: {
+      type: String,
+      default: 'auto'
+    },
+    horizontal: Boolean,
+    img: String,
+    hover: Boolean,
+    raised: Boolean
+  },
+
+  render: function render (h, ref) {
+    var data = ref.data;
+    var props = ref.props;
+    var children = ref.children;
+    var style = ref.style;
+
+    data.staticClass = data.staticClass ? ("card " + (data.staticClass)) : 'card'
+    data.style = style || {}
+    data.style.height = props.height
+
+    if (props.horizontal) { data.staticClass += ' card--horizontal' }
+    if (props.hover) { data.staticClass += ' card--hover' }
+    if (props.raised) { data.staticClass += ' card--raised' }
+    if (props.flat) { data.staticClass += ' card--flat' }
+
+    if (props.img) {
+      data.style.background = "url(" + (props.img) + ") center center / cover no-repeat"
+    }
+
+    return h('div', data, children)
+  }
+};
+
+
+/***/ },
+/* 30 */
+/***/ function(module, exports, __webpack_require__) {
+
+"use strict";
+/* harmony default export */ exports["a"] = {
+  functional: true,
+
+  props: {
+    actions: Boolean,
+    height: {
+      type: String,
+      default: 'auto'
+    },
+    img: String,
+    stackedActions: Boolean
+  },
+
+  render: function render (h, ref) {
+    var props = ref.props;
+    var data = ref.data;
+    var children = ref.children;
+
+    data.staticClass = data.staticClass ? ("card__row " + (data.staticClass)) : 'card__row'
+    data.style = data.style || {}
+    data.style.height = props.height
+
+    if (props.img) { data.style.background = "url(" + (props.img) + ") center center / cover no-repeat" }
+    if (props.actions) {
+      data.ref = 'actions'
+      data.staticClass += ' card__row--actions'
+    }
+
+    return h('div', data, children)
+  }
+};
+
+
+/***/ },
+/* 31 */
+/***/ function(module, exports, __webpack_require__) {
+
+"use strict";
+/* harmony import */ var __WEBPACK_IMPORTED_MODULE_0__Card__ = __webpack_require__(29);
+/* harmony import */ var __WEBPACK_IMPORTED_MODULE_1__CardRow__ = __webpack_require__(30);
+/* harmony import */ var __WEBPACK_IMPORTED_MODULE_2__util_helpers__ = __webpack_require__(0);
+
+
+
+
+var CardColumn = __webpack_require__.i(__WEBPACK_IMPORTED_MODULE_2__util_helpers__["c" /* createSimpleFunctional */])('card__column')
+var CardText = __webpack_require__.i(__WEBPACK_IMPORTED_MODULE_2__util_helpers__["c" /* createSimpleFunctional */])('card__text')
+var CardTitle = __webpack_require__.i(__WEBPACK_IMPORTED_MODULE_2__util_helpers__["c" /* createSimpleFunctional */])('card__title')
+
+/* harmony default export */ exports["a"] = {
+  Card: __WEBPACK_IMPORTED_MODULE_0__Card__["a" /* default */],
+  CardRow: __WEBPACK_IMPORTED_MODULE_1__CardRow__["a" /* default */],
+  CardColumn: CardColumn,
+  CardText: CardText,
+  CardTitle: CardTitle
+};
+
+
+/***/ },
+/* 32 */
+/***/ function(module, exports, __webpack_require__) {
+
+"use strict";
+/* harmony import */ var __WEBPACK_IMPORTED_MODULE_0__Carousel_vue__ = __webpack_require__(120);
+/* harmony import */ var __WEBPACK_IMPORTED_MODULE_0__Carousel_vue___default = __webpack_require__.n(__WEBPACK_IMPORTED_MODULE_0__Carousel_vue__);
+/* harmony import */ var __WEBPACK_IMPORTED_MODULE_1__CarouselItem_vue__ = __webpack_require__(121);
+/* harmony import */ var __WEBPACK_IMPORTED_MODULE_1__CarouselItem_vue___default = __webpack_require__.n(__WEBPACK_IMPORTED_MODULE_1__CarouselItem_vue__);
+
+
+
+/* harmony default export */ exports["a"] = {
+  Carousel: __WEBPACK_IMPORTED_MODULE_0__Carousel_vue___default.a,
+  CarouselItem: __WEBPACK_IMPORTED_MODULE_1__CarouselItem_vue___default.a
+};
+
+
+/***/ },
+/* 33 */
+/***/ function(module, exports, __webpack_require__) {
+
+"use strict";
+/* harmony import */ var __WEBPACK_IMPORTED_MODULE_0__mixins_toggleable__ = __webpack_require__(2);
+
+
+/* harmony default export */ exports["a"] = {
+  name: 'chip',
+
+  mixins: [__WEBPACK_IMPORTED_MODULE_0__mixins_toggleable__["a" /* default */]],
+
+  props: {
+    close: Boolean,
+    label: Boolean,
+    outline: Boolean,
+    small: Boolean,
+    value: {
+      type: Boolean,
+      default: true
+    }
+  },
+
+  computed: {
+    classes: function classes () {
+      return {
+        'chip': true,
+        'chip--label': this.label,
+        'chip--outline': this.outline,
+        'chip--small': this.small,
+        'chip--removable': this.close
+      }
+    }
+  },
+
+  render: function render (h) {
+    var this$1 = this;
+
+    var children = [this.$slots.default]
+    var data = {
+      'class': this.classes,
+      attrs: {
+        tabindex: -1
+      },
+      directives: [{
+        name: 'show',
+        value: this.isActive
+      }]
+    }
+
+    if (this.close) {
+      var icon = h('v-icon', { props: { right: true }}, 'cancel')
+
+      children.push(h('a', {
+        'class': 'chip__close',
+        domProps: { href: 'javascript:;' },
+        on: {
+          click: function (e) {
+            e.preventDefault()
+
+            this$1.$emit('input', false)
+          }
+        }
+      }, [icon]))
+    }
+
+    return h('span', data, children)
+  }
+};
+
+
+/***/ },
+/* 34 */
+/***/ function(module, exports, __webpack_require__) {
+
+"use strict";
+/* harmony import */ var __WEBPACK_IMPORTED_MODULE_0__Chip__ = __webpack_require__(33);
+
+
+/* harmony default export */ exports["a"] = {
+  Chip: __WEBPACK_IMPORTED_MODULE_0__Chip__["a" /* default */]
+};
+
+
+/***/ },
+/* 35 */
+/***/ function(module, exports, __webpack_require__) {
+
+"use strict";
+/* harmony import */ var __WEBPACK_IMPORTED_MODULE_0__mixins_bootable__ = __webpack_require__(7);
+/* harmony import */ var __WEBPACK_IMPORTED_MODULE_1__mixins_overlayable__ = __webpack_require__(10);
+/* harmony import */ var __WEBPACK_IMPORTED_MODULE_2__mixins_toggleable__ = __webpack_require__(2);
+
+
+
+
+/* harmony default export */ exports["a"] = {
+  name: 'dialog',
+
+  mixins: [__WEBPACK_IMPORTED_MODULE_0__mixins_bootable__["a" /* default */], __WEBPACK_IMPORTED_MODULE_1__mixins_overlayable__["a" /* default */], __WEBPACK_IMPORTED_MODULE_2__mixins_toggleable__["a" /* default */]],
+
+  props: {
+    disabled: Boolean,
+    persistent: Boolean,
+    fullscreen: Boolean,
+    lazy: Boolean,
+    origin: {
+      type: String,
+      default: 'center center'
+    },
+    width: {
+      type: [String, Number],
+      default: 290
+    },
+    scrollable: Boolean,
+    transition: {
+      type: [String, Boolean],
+      default: 'v-dialog-transition'
+    }
+  },
+
+  computed: {
+    classes: function classes () {
+      return {
+        'dialog': true,
+        'dialog--active': this.isActive,
+        'dialog--persistent': this.persistent,
+        'dialog--fullscreen': this.fullscreen,
+        'dialog--stacked-actions': this.stackedActions && !this.fullscreen,
+        'dialog--scrollable': this.scrollable
+      }
+    },
+    computedTransition: function computedTransition () {
+      return !this.transition
+        ? 'transition'
+        : this.transition
+    }
+  },
+
+  watch: {
+    isActive: function isActive (val) {
+      if (val) {
+        !this.fullscreen && !this.hideOverlay && this.genOverlay()
+      } else {
+        this.removeOverlay()
+      }
+    }
+  },
+
+  methods: {
+    closeConditional: function closeConditional (e) {
+      // close dialog if !persistent and clicked outside
+      return !this.persistent
+    }
+  },
+
+  render: function render (h) {
+    var this$1 = this;
+
+    var children = []
+    var data = {
+      'class': this.classes,
+      ref: 'dialog',
+      directives: [
+        { name: 'click-outside', value: this.closeConditional },
+        { name: 'show', value: this.isActive }
+      ]
+    }
+
+    if (!this.fullscreen) {
+      data.style = {
+        width: isNaN(this.width) ? this.width : ((this.width) + "px")
+      }
+    }
+
+    if (this.$slots.activator) {
+      children.push(h('div', {
+        'class': 'dialog__activator',
+        on: {
+          click: function (e) {
+            e.stopPropagation()
+            if (!this$1.disabled) { this$1.isActive = !this$1.isActive }
+          }
+        }
+      }, [this.$slots.activator]))
+    }
+
+    var dialog = h(this.computedTransition, {
+      props: { origin: this.origin }
+    }, [h('div', data, [this.$slots.default])])
+
+    children.push(h('div', {
+      'class': 'dialog__content'
+    }, [dialog]))
+
+    return h('div', {
+      'class': 'dialog__container'
+    }, children)
+  }
+};
+
+
+/***/ },
+/* 36 */
+/***/ function(module, exports, __webpack_require__) {
+
+"use strict";
+/* harmony import */ var __WEBPACK_IMPORTED_MODULE_0__Dialog__ = __webpack_require__(35);
+
+
+/* harmony default export */ exports["a"] = {
+  Dialog: __WEBPACK_IMPORTED_MODULE_0__Dialog__["a" /* default */]
+};
+
+
+/***/ },
+/* 37 */
+/***/ function(module, exports, __webpack_require__) {
+
+"use strict";
+var Divider = {
+  functional: true,
+
+  props: {
+    dark: Boolean,
+    inset: Boolean,
+    light: Boolean
+  },
+
+  render: function render (h, ref) {
+    var props = ref.props;
+    var data = ref.data;
+    var children = ref.children;
+
+    data.staticClass = data.staticClass ? ("divider " + (data.staticClass)) : 'divider'
+
+    if (props.inset) { data.staticClass += ' divider--inset' }
+    if (props.light) { data.staticClass += ' divider--light' }
+    if (props.dark) { data.staticClass += ' divider--dark' }
+
+    return h('hr', data)
+  }
+}
+
+/* harmony default export */ exports["a"] = {
+  Divider: Divider
+};
+
+
+/***/ },
+/* 38 */
+/***/ function(module, exports, __webpack_require__) {
+
+"use strict";
+/* harmony default export */ exports["a"] = {
+  name: 'expansion-panel',
+
+  props: {
+    expand: Boolean
+  },
+
+  computed: {
+    params: function params () {
+      return {
+        expand: this.expand
+      }
+    }
+  },
+
+  render: function render (h) {
+    return h('ul', {
+      'class': 'expansion-panel'
+    }, this.$slots.default)
+  }
+};
+
+
+/***/ },
+/* 39 */
+/***/ function(module, exports, __webpack_require__) {
+
+"use strict";
+/* harmony import */ var __WEBPACK_IMPORTED_MODULE_0__ExpansionPanel__ = __webpack_require__(38);
+/* harmony import */ var __WEBPACK_IMPORTED_MODULE_1__ExpansionPanelContent_vue__ = __webpack_require__(122);
+/* harmony import */ var __WEBPACK_IMPORTED_MODULE_1__ExpansionPanelContent_vue___default = __webpack_require__.n(__WEBPACK_IMPORTED_MODULE_1__ExpansionPanelContent_vue__);
+
+
+
+/* harmony default export */ exports["a"] = {
+  ExpansionPanel: __WEBPACK_IMPORTED_MODULE_0__ExpansionPanel__["a" /* default */],
+  ExpansionPanelContent: __WEBPACK_IMPORTED_MODULE_1__ExpansionPanelContent_vue___default.a
+};
+
+
+/***/ },
+/* 40 */
+/***/ function(module, exports, __webpack_require__) {
+
+"use strict";
+var Footer = {
+  functional: true,
+
+  props: {
+    absolute: Boolean,
+    fixed: Boolean
+  },
+
+  render: function render (h, ref) {
+    var data = ref.data;
+    var props = ref.props;
+    var children = ref.children;
+
+    data.staticClass = data.staticClass ? ("footer " + (data.staticClass)) : 'footer'
+
+    if (props.absolute) { data.staticClass += ' footer--absolute' }
+    if (props.fixed) { data.staticClass += ' footer--fixed' }
+
+    return h('footer', data, children)
+  }
+}
+
+/* harmony default export */ exports["a"] = {
+  Footer: Footer
+};
+
+
+/***/ },
+/* 41 */
+/***/ function(module, exports, __webpack_require__) {
+
+"use strict";
+/* harmony import */ var __WEBPACK_IMPORTED_MODULE_0__mixins_checkbox__ = __webpack_require__(8);
+
+
+/* harmony default export */ exports["a"] = {
+  name: 'checkbox',
+
+  mixins: [__WEBPACK_IMPORTED_MODULE_0__mixins_checkbox__["a" /* default */]],
+
+  data: function data () {
+    return {
+      inputDeterminate: this.indeterminate
+    }
+  },
+
+  props: {
+    indeterminate: Boolean
+  },
+
+  computed: {
+    classes: function classes () {
+      return {
+        'checkbox': true,
+        'input-group--selection-controls': true,
+        'input-group--active': this.isActive,
+        'primary--text': this.primary,
+        'secondary--text': this.secondary,
+        'error--text': this.error,
+        'success--text': this.success,
+        'info--text': this.info,
+        'warning--text': this.warning
+      }
+    },
+    icon: function icon () {
+      if (this.inputDeterminate) {
+        return 'indeterminate_check_box'
+      } else if (this.isActive) {
+        return 'check_box'
+      } else {
+        return 'check_box_outline_blank'
+      }
+    }
+  },
+
+  render: function render (h) {
+    var transition = h('v-fade-transition', [
+      h('v-icon', {
+        'class': {
+          'icon--checkbox': this.icon === 'check_box'
+        },
+        key: this.icon
+      }, this.icon)
+    ])
+
+    var ripple = h('div', {
+      'class': 'input-group--selection-controls__ripple',
+      on: { click: this.toggle },
+      directives: [{
+        name: 'ripple',
+        value: { center: true }
+      }]
+    })
+
+    return this.genInputGroup([transition, ripple])
+  }
+};
+
+
+/***/ },
+/* 42 */
+/***/ function(module, exports, __webpack_require__) {
+
+"use strict";
+/* harmony import */ var __WEBPACK_IMPORTED_MODULE_0__mixins_contextualable__ = __webpack_require__(4);
+/* harmony import */ var __WEBPACK_IMPORTED_MODULE_1__mixins_input__ = __webpack_require__(6);
+
+
+
+/* harmony default export */ exports["a"] = {
+  name: 'radio',
+
+  mixins: [__WEBPACK_IMPORTED_MODULE_0__mixins_contextualable__["a" /* default */], __WEBPACK_IMPORTED_MODULE_1__mixins_input__["a" /* default */]],
+
+  model: {
+    prop: 'inputValue',
+    event: 'change'
+  },
+
+  props: {
+    inputValue: [String, Number]
+  },
+
+  computed: {
+    isActive: function isActive () {
+      return this.inputValue === this.value
+    },
+    classes: function classes () {
+      return {
+        'radio': true,
+        'input-group--selection-controls': true,
+        'input-group--active': this.isActive,
+        'primary--text': this.primary,
+        'secondary--text': this.secondary,
+        'error--text': this.error,
+        'success--text': this.success,
+        'info--text': this.info,
+        'warning--text': this.warning
+      }
+    },
+
+    icon: function icon () {
+      return this.isActive ? 'radio_button_checked' : 'radio_button_unchecked'
+    }
+  },
+
+  methods: {
+    genLabel: function genLabel () {
+      return this.$createElement('label', { on: { click: this.toggle }}, this.label)
+    },
+    toggle: function toggle () {
+      if (!this.disabled) {
+        this.$emit('change', this.value)
+      }
+    }
+  },
+
+  render: function render (h) {
+    var transition = h('v-fade-transition', {}, [
+      h('v-icon', {
+        'class': {
+          'icon--radio': this.isActive
+        },
+        key: this.icon
+      }, this.icon)
+    ])
+
+    var ripple = h('div', {
+      'class': 'input-group--selection-controls__ripple',
+      on: { click: this.toggle },
+      directives: [
+        {
+          name: 'ripple',
+          value: { center: true }
+        }
+      ]
+    })
+
+    return this.genInputGroup([transition, ripple])
+  }
+};
+
+
+/***/ },
+/* 43 */
+/***/ function(module, exports, __webpack_require__) {
+
+"use strict";
+/* harmony import */ var __WEBPACK_IMPORTED_MODULE_0__mixins_checkbox__ = __webpack_require__(8);
+
+
+/* harmony default export */ exports["a"] = {
+  name: 'switch',
+
+  mixins: [__WEBPACK_IMPORTED_MODULE_0__mixins_checkbox__["a" /* default */]],
+
+  computed: {
+    classes: function classes () {
+      return {
+        'input-group--selection-controls switch': true
+      }
+    },
+    rippleClasses: function rippleClasses () {
+      return {
+        'input-group--selection-controls__ripple': true,
+        'input-group--selection-controls__ripple--active': this.isActive
+      }
+    },
+    containerClasses: function containerClasses () {
+      return {
+        'input-group--selection-controls__container': true,
+        'input-group--selection-controls__container--light': this.light,
+        'input-group--selection-controls__container--dark': this.dark,
+        'input-group--selection-controls__container--disabled': this.disabled,
+        'primary--text': this.primary,
+        'secondary--text': this.secondary,
+        'error--text': this.error,
+        'success--text': this.success,
+        'info--text': this.info,
+        'warning--text': this.warning
+      }
+    },
+    toggleClasses: function toggleClasses () {
+      return {
+        'input-group--selection-controls__toggle': true,
+        'input-group--selection-controls__toggle--active': this.isActive
+      }
+    }
+  },
+
+  render: function render (h) {
+    var ripple = h('div', {
+      'class': this.rippleClasses,
+      on: { click: this.toggle },
+      directives: [
+        {
+          name: 'ripple',
+          value: { center: true }
+        }
+      ]
+    })
+
+    var container = h('div', {
+      'class': this.containerClasses
+    }, [
+      h('div', { 'class': this.toggleClasses }),
+      ripple
+    ])
+
+    return this.genInputGroup([
+      container,
+      h('label', { on: { click: this.toggle }}, this.label)
+    ])
+  }
+};
+
+
+/***/ },
+/* 44 */
+/***/ function(module, exports, __webpack_require__) {
+
+"use strict";
+/* harmony import */ var __WEBPACK_IMPORTED_MODULE_0__mixins_input__ = __webpack_require__(6);
+
+
+/* harmony default export */ exports["a"] = {
+  name: 'text-field',
+
+  mixins: [__WEBPACK_IMPORTED_MODULE_0__mixins_input__["a" /* default */]],
+
+  data: function data () {
+    return {
+      hasFocused: false,
+      inputHeight: null
+    }
+  },
+
+  props: {
+    autofocus: Boolean,
+    autoGrow: Boolean,
+    counter: Boolean,
+    fullWidth: Boolean,
+    id: String,
+    name: String,
+    maxlength: [Number, String],
+    max: [Number, String],
+    min: [Number, String],
+    step: [Number, String],
+    multiLine: Boolean,
+    prefix: String,
+    readonly: Boolean,
+    rows: {
+      default: 5
+    },
+    singleLine: Boolean,
+    suffix: String,
+    type: {
+      type: String,
+      default: 'text'
+    }
+  },
+
+  computed: {
+    classes: function classes () {
+      return {
+        'input-group--text-field': true,
+        'input-group--single-line': this.singleLine,
+        'input-group--multi-line': this.multiLine,
+        'input-group--full-width': this.fullWidth
+      }
+    },
+    hasError: function hasError () {
+      return this.errors.length !== 0 ||
+        !this.counterIsValid() ||
+        !this.validateIsValid()
+    },
+    count: function count () {
+      var inputLength = (this.inputValue && this.inputValue.toString() || '').length
+      var min = inputLength
+
+      if (this.counterMin !== 0 && inputLength < this.counterMin) {
+        min = this.counterMin
+      }
+
+      return (min + " / " + (this.counterMax))
+    },
+    counterMin: function counterMin () {
+      var parsedMin = Number.parseInt(this.min, 10)
+      return Number.isNaN(parsedMin) ? 0 : parsedMin
+    },
+    counterMax: function counterMax () {
+      var parsedMax = Number.parseInt(this.max, 10)
+      return Number.isNaN(parsedMax) ? 25 : parsedMax
+    },
+    inputValue: {
+      get: function get () {
+        return this.value
+      },
+      set: function set (val) {
+        if (this.modifiers.trim) {
+          val = val.trim()
+        }
+
+        if (this.modifiers.number) {
+          val = Number(val)
+        }
+
+        if (!this.modifiers.lazy) {
+          this.$emit('input', val)
+        }
+
+        this.lazyValue = val
+      }
+    },
+    isDirty: function isDirty () {
+      return this.lazyValue !== null &&
+        typeof this.lazyValue !== 'undefined' &&
+        this.lazyValue.toString().length > 0
+    }
+  },
+
+  watch: {
+    focused: function focused (val) {
+      this.hasFocused = true
+
+      !val && this.$emit('change', this.lazyValue)
+    },
+    value: function value () {
+      this.lazyValue = this.value
+      this.validate()
+      this.multiLine && this.autoGrow && this.calculateInputHeight()
+    }
+  },
+
+  mounted: function mounted () {
+    var this$1 = this;
+
+    this.$vuetify.load(function () {
+      this$1.multiLine && this$1.autoGrow && this$1.calculateInputHeight()
+      this$1.autofocus && this$1.focus()
+    })
+  },
+
+  methods: {
+    calculateInputHeight: function calculateInputHeight () {
+      var height = this.$refs.input.scrollHeight
+      var minHeight = this.rows * 24
+      this.inputHeight = height < minHeight ? minHeight : height
+    },
+    onInput: function onInput (e) {
+      this.inputValue = e.target.value
+      this.multiLine && this.autoGrow && this.calculateInputHeight()
+    },
+    blur: function blur (e) {
+      var this$1 = this;
+
+      this.validate()
+      this.$nextTick(function () { return (this$1.focused = false); })
+      this.$emit('blur', e)
+    },
+    focus: function focus (e) {
+      this.focused = true
+      this.$refs.input.focus()
+      this.$emit('focus', e)
+    },
+    genCounter: function genCounter () {
+      return this.$createElement('div', {
+        'class': {
+          'input-group__counter': true,
+          'input-group__counter--error': !this.counterIsValid()
+        }
+      }, this.count)
+    },
+    genInput: function genInput () {
+      var tag = this.multiLine ? 'textarea' : 'input'
+
+      var data = {
+        style: {
+          'height': this.inputHeight && ((this.inputHeight) + "px")
+        },
+        domProps: {
+          disabled: this.disabled,
+          required: this.required,
+          value: this.lazyValue,
+          autofucus: this.autofocus
+        },
+        attrs: {
+          tabindex: this.tabindex,
+          readonly: this.readonly
+        },
+        on: {
+          blur: this.blur,
+          input: this.onInput,
+          focus: this.focus
+        },
+        ref: 'input'
+      }
+
+      if (this.placeholder) { data.domProps.placeholder = this.placeholder }
+      if (this.autocomplete) { data.domProps.autocomplete = true }
+      if (this.name) { data.attrs.name = this.name }
+      if (this.maxlength) { data.attrs.maxlength = this.maxlength }
+      if (this.id) { data.domProps.id = this.id }
+      if (this.step) { data.attrs.step = this.step }
+      if (!this.counter) {
+        if (this.max) { data.attrs.max = this.max }
+        if (this.min) { data.attrs.min = this.min }
+      }
+
+      if (this.multiLine) {
+        data.domProps.rows = this.rows
+      } else {
+        data.domProps.type = this.type
+      }
+
+      var children = [this.$createElement(tag, data)]
+
+      this.prefix && children.unshift(this.genFix('prefix'))
+      this.suffix && children.push(this.genFix('suffix'))
+
+      return children
+    },
+    genFix: function genFix (type) {
+      return this.$createElement('span', {
+        'class': ("input-group--text-field__" + type)
+      }, this[type])
+    },
+    counterIsValid: function counterIsValid () {
+      var val = (this.inputValue && this.inputValue.toString() || '')
+
+      return (!this.counter ||
+        (val.length >= this.counterMin && val.length <= this.counterMax)
+      )
+    },
+    validateIsValid: function validateIsValid () {
+      return (!this.required ||
+        (this.required &&
+          this.isDirty) ||
+        !this.hasFocused ||
+        (this.hasFocused && this.focused))
+    }
+  },
+
+  render: function render () {
+    return this.genInputGroup(this.genInput(), { attrs: { tabindex: -1 }})
+  }
+};
+
+
+/***/ },
+/* 45 */
+/***/ function(module, exports, __webpack_require__) {
+
+"use strict";
+/* harmony import */ var __WEBPACK_IMPORTED_MODULE_0__Checkbox__ = __webpack_require__(41);
+/* harmony import */ var __WEBPACK_IMPORTED_MODULE_1__Radio__ = __webpack_require__(42);
+/* harmony import */ var __WEBPACK_IMPORTED_MODULE_2__Switch__ = __webpack_require__(43);
+/* harmony import */ var __WEBPACK_IMPORTED_MODULE_3__TextField__ = __webpack_require__(44);
+
+
+
+
+
+/* harmony default export */ exports["a"] = {
+  Checkbox: __WEBPACK_IMPORTED_MODULE_0__Checkbox__["a" /* default */],
+  Radio: __WEBPACK_IMPORTED_MODULE_1__Radio__["a" /* default */],
+  Switch: __WEBPACK_IMPORTED_MODULE_2__Switch__["a" /* default */],
+  TextField: __WEBPACK_IMPORTED_MODULE_3__TextField__["a" /* default */]
+};
+
+
+/***/ },
+/* 46 */
+/***/ function(module, exports, __webpack_require__) {
+
+"use strict";
+/* harmony import */ var __WEBPACK_IMPORTED_MODULE_0__util_helpers__ = __webpack_require__(0);
+
+
+var Flex = {
+  functional: true,
+
+  render: function (h, ref) {
+    var data = ref.data;
+    var children = ref.children;
+
+    data.staticClass = data.staticClass ? ("flex " + (data.staticClass)) : 'flex'
+    data.staticClass += " " + (Object.keys(data.attrs).join(' '))
+    delete data.attrs
+
+    return h('div', data, children)
+  }
+}
+
+var Layout = {
+  functional: true,
+
+  render: function (h, ref) {
+    var data = ref.data;
+    var children = ref.children;
+
+    data.staticClass = data.staticClass ? ("layout " + (data.staticClass)) : 'layout'
+
+    if (data.attrs) {
+      data.staticClass += " " + (Object.keys(data.attrs).join(' '))
+      delete data.attrs
+    }
+
+    return h('div', data, children)
+  }
+}
+
+var Container = {
+  functional: true,
+
+  props: {
+    fluid: Boolean
+  },
+
+  render: function render (h, ref) {
+    var props = ref.props;
+    var data = ref.data;
+    var children = ref.children;
+
+    data.staticClass = data.staticClass ? ("container " + (data.staticClass)) : 'container'
+
+    if (props.fluid) { data.staticClass += ' container--fluid' }
+
+    return h('div', data, children)
+  }
+}
+
+var Spacer = __webpack_require__.i(__WEBPACK_IMPORTED_MODULE_0__util_helpers__["c" /* createSimpleFunctional */])('spacer')
+
+/* harmony default export */ exports["a"] = {
+  Flex: Flex,
+  Container: Container,
+  Spacer: Spacer,
+  Layout: Layout
+};
+
+
+/***/ },
+/* 47 */
+/***/ function(module, exports, __webpack_require__) {
+
+"use strict";
+/* harmony import */ var __WEBPACK_IMPORTED_MODULE_0__mixins_themeable__ = __webpack_require__(1);
+
+
+/* harmony default export */ exports["a"] = {
+  functional: true,
+
+  mixins: [__WEBPACK_IMPORTED_MODULE_0__mixins_themeable__["a" /* default */]],
+
+  props: {
+    fa: Boolean,
+    large: Boolean,
+    left: Boolean,
+    medium: Boolean,
+    right: Boolean,
+    xLarge: Boolean
+  },
+
+  render: function render (h, ref) {
+    var props = ref.props;
+    var data = ref.data;
+    var children = ref.children;
+
+    var icon = props.fa ? 'fa' : 'material-icons'
+    data.staticClass = data.staticClass ? (icon + " icon " + (data.staticClass) + " ") : (icon + " icon ")
+
+    var classes = {
+      'icon--dark': !props.light || props.dark,
+      'icon--large': props.large,
+      'icon--left': props.left,
+      'icon--light': props.light || !props.dark,
+      'icon--medium': props.medium,
+      'icon--right': props.right,
+      'icon--x-large': props.xLarge
+    }
+
+    data.staticClass += Object.keys(classes).filter(function (k) { return classes[k]; }).join(' ')
+
+    if (props.fa) {
+      var text = children.pop().text
+
+      if (text.indexOf(' ') === -1) { data.staticClass += " fa-" + text }
+      else { data.staticClass += " " + (text.split(' ').join('fa- ')) }
+    }
+
+    return h('i', data, children)
+  }
+};
+
+
+/***/ },
+/* 48 */
+/***/ function(module, exports, __webpack_require__) {
+
+"use strict";
+/* harmony import */ var __WEBPACK_IMPORTED_MODULE_0__Icon__ = __webpack_require__(47);
+
+
+/* harmony default export */ exports["a"] = {
+  Icon: __WEBPACK_IMPORTED_MODULE_0__Icon__["a" /* default */]
+};
+
+
+/***/ },
+/* 49 */
+/***/ function(module, exports, __webpack_require__) {
+
+"use strict";
+/* harmony default export */ exports["a"] = {
+  name: 'list',
+
+  data: function data () {
+    return {
+      uid: null,
+      groups: []
+    }
+  },
+
+  props: {
+    dense: Boolean,
+    subheader: Boolean,
+    threeLine: Boolean,
+    twoLine: Boolean
+  },
+
+  computed: {
+    classes: function classes () {
+      return {
+        'list': true,
+        'list--two-line': this.twoLine,
+        'list--dense': this.dense,
+        'list--three-line': this.threeLine,
+        'list--subheader': this.subheader
+      }
+    }
+  },
+
+  watch: {
+    uid: function uid () {
+      var this$1 = this;
+
+      this.$children.filter(function (i) { return i.$options._componentTag === 'v-list-group'; }).forEach(function (i) { return i.toggle(this$1.uid); })
+    }
+  },
+
+  methods: {
+    listClick: function listClick (uid, force) {
+      if (force) {
+        this.uid = uid
+      } else {
+        this.uid = this.uid === uid ? null : uid
+      }
+    },
+
+    listClose: function listClose (uid) {
+      if (this.uid === uid) {
+        this.uid = null
+      }
+    }
+  },
+
+  render: function render (h) {
+    var data = {
+      'class': this.classes,
+      attrs: { 'data-uid': this._uid }
+    }
+
+    return h('ul', data, [this.$slots.default])
+  }
+};
+
+
+/***/ },
+/* 50 */
+/***/ function(module, exports, __webpack_require__) {
+
+"use strict";
+/* harmony import */ var __WEBPACK_IMPORTED_MODULE_0__util_helpers__ = __webpack_require__(0);
+/* harmony import */ var __WEBPACK_IMPORTED_MODULE_1__mixins_expand_transition__ = __webpack_require__(9);
+/* harmony import */ var __WEBPACK_IMPORTED_MODULE_2__mixins_toggleable__ = __webpack_require__(2);
+
+
+
+
+/* harmony default export */ exports["a"] = {
+  name: 'list-group',
+
+  mixins: [__WEBPACK_IMPORTED_MODULE_1__mixins_expand_transition__["a" /* default */], __WEBPACK_IMPORTED_MODULE_2__mixins_toggleable__["a" /* default */]],
+
+  data: function data () {
+    return {
+      isBooted: this.value,
+      height: 0
+    }
+  },
+
+  props: {
+    group: String,
+    lazy: Boolean,
+    noAction: Boolean
+  },
+
+  computed: {
+    classes: function classes () {
+      return {
+        'list--group__header': true,
+        'list--group__header--active': this.isActive,
+        'list--group__header--no-action': this.noAction
+      }
+    },
+    list: function list () {
+      return __WEBPACK_IMPORTED_MODULE_0__util_helpers__["d" /* closestParentTag */].call(this, 'v-list')
+    },
+    styles: function styles () {
+      return {
+        height: ((this.height) + "px")
+      }
+    }
+  },
+
+  watch: {
+    isActive: function isActive () {
+      this.isBooted = true
+
+      if (!this.isActive) {
+        this.list.listClose(this._uid)
+      }
+    },
+    '$route': function $route (to) {
+      var isActive = this.matchRoute(to.path)
+
+      if (this.group) {
+        if (isActive && this.isActive !== isActive) {
+          this.list.listClick(this._uid)
+        }
+        this.isActive = isActive
+      }
+    }
+  },
+
+  mounted: function mounted () {
+    if (this.group) {
+      this.isActive = this.matchRoute(this.$route.path)
+    }
+
+    if (this.isActive) {
+      this.list.listClick(this._uid)
+    }
+
+    this.height = this.$refs.group.scrollHeight
+  },
+
+  methods: {
+    click: function click () {
+      if (!this.$refs.item.querySelector('.list__tile--disabled')) {
+        this.list.listClick(this._uid)
+      }
+    },
+    toggle: function toggle (uid) {
+      this.isActive = this._uid === uid
+    },
+    matchRoute: function matchRoute (to) {
+      if (!this.group) { return false }
+      return to.match(this.group) !== null
+    }
+  },
+
+  render: function render (h) {
+    var group = h('ul', {
+      'class': 'list list--group',
+      style: this.styles,
+      directives: [{
+        name: 'show',
+        value: this.isActive
+      }],
+      ref: 'group'
+    }, [this.lazy && !this.isBooted ? null : this.$slots.default])
+
+    var item = h('div', {
+      'class': this.classes,
+      on: { click: this.click },
+      ref: 'item'
+    }, [this.$slots.item])
+
+    var transition = h('transition', {
+      on: {
+        enter: this.enter,
+        afterEnter: this.afterEnter,
+        leave: this.leave
+      }
+    }, [group])
+
+    return h('div', { 'class': 'list--group__container' }, [item, transition])
+  }
+};
+
+
+/***/ },
+/* 51 */
+/***/ function(module, exports, __webpack_require__) {
+
+"use strict";
+/* harmony import */ var __WEBPACK_IMPORTED_MODULE_0__mixins_route_link__ = __webpack_require__(5);
+/* harmony import */ var __WEBPACK_IMPORTED_MODULE_1__mixins_toggleable__ = __webpack_require__(2);
+
+
+
+/* harmony default export */ exports["a"] = {
+  name: 'list-tile',
+
+  mixins: [__WEBPACK_IMPORTED_MODULE_0__mixins_route_link__["a" /* default */], __WEBPACK_IMPORTED_MODULE_1__mixins_toggleable__["a" /* default */]],
+
+  props: {
+    activeClass: {
+      type: String,
+      default: 'list__tile--active'
+    },
+    avatar: Boolean
+  },
+
+  computed: {
+    classes: function classes () {
+      return {
+        'list__tile': true,
+        'list__tile--active': this.isActive,
+        'list__tile--avatar': this.avatar,
+        'list__tile--disabled': this.disabled
+      }
+    }
+  },
+
+  render: function render (h) {
+    var ref = this.generateRouteLink();
+    var tag = ref.tag;
+    var data = ref.data;
+
+    return h(tag, data, [this.$slots.default])
+  }
+};
+
+
+/***/ },
+/* 52 */
+/***/ function(module, exports, __webpack_require__) {
+
+"use strict";
+/* harmony default export */ exports["a"] = {
+  functional: true,
+
+  name: 'list-tile-action',
+
+  render: function render (h, context) {
+    var data = {
+      'class': {
+        'list__tile__action': true,
+        'list__tile__action--stack': (context.children || []).length > 1
+      }
+    }
+
+    return h('div', data, context.children)
+  }
+};
+
+
+/***/ },
+/* 53 */
+/***/ function(module, exports, __webpack_require__) {
+
+"use strict";
+/* harmony import */ var __WEBPACK_IMPORTED_MODULE_0__util_helpers__ = __webpack_require__(0);
+/* harmony import */ var __WEBPACK_IMPORTED_MODULE_1__List__ = __webpack_require__(49);
+/* harmony import */ var __WEBPACK_IMPORTED_MODULE_2__ListGroup__ = __webpack_require__(50);
+/* harmony import */ var __WEBPACK_IMPORTED_MODULE_3__ListTile__ = __webpack_require__(51);
+/* harmony import */ var __WEBPACK_IMPORTED_MODULE_4__ListTileAction__ = __webpack_require__(52);
+
+
+
+
+
+
+
+var ListItem = __webpack_require__.i(__WEBPACK_IMPORTED_MODULE_0__util_helpers__["c" /* createSimpleFunctional */])('list__item', 'li')
+var ListTileActionText = __webpack_require__.i(__WEBPACK_IMPORTED_MODULE_0__util_helpers__["c" /* createSimpleFunctional */])('list__tile__action-text', 'span')
+var ListTileAvatar = __webpack_require__.i(__WEBPACK_IMPORTED_MODULE_0__util_helpers__["c" /* createSimpleFunctional */])('list__tile__avatar', 'v-avatar')
+var ListTileContent = __webpack_require__.i(__WEBPACK_IMPORTED_MODULE_0__util_helpers__["c" /* createSimpleFunctional */])('list__tile__content', 'div')
+var ListTileTitle = __webpack_require__.i(__WEBPACK_IMPORTED_MODULE_0__util_helpers__["c" /* createSimpleFunctional */])('list__tile__title', 'div')
+var ListTileSubTitle = __webpack_require__.i(__WEBPACK_IMPORTED_MODULE_0__util_helpers__["c" /* createSimpleFunctional */])('list__tile__sub-title', 'div')
+
+/* harmony default export */ exports["a"] = {
+  List: __WEBPACK_IMPORTED_MODULE_1__List__["a" /* default */],
+  ListItem: ListItem,
+  ListTile: __WEBPACK_IMPORTED_MODULE_3__ListTile__["a" /* default */],
+  ListGroup: __WEBPACK_IMPORTED_MODULE_2__ListGroup__["a" /* default */],
+  ListTileAction: __WEBPACK_IMPORTED_MODULE_4__ListTileAction__["a" /* default */],
+  ListTileActionText: ListTileActionText,
+  ListTileAvatar: ListTileAvatar,
+  ListTileContent: ListTileContent,
+  ListTileTitle: ListTileTitle,
+  ListTileSubTitle: ListTileSubTitle
+};
+
+
+/***/ },
+/* 54 */
+/***/ function(module, exports, __webpack_require__) {
+
+"use strict";
+/* harmony import */ var __WEBPACK_IMPORTED_MODULE_0__mixins_activator__ = __webpack_require__(56);
+/* harmony import */ var __WEBPACK_IMPORTED_MODULE_1__mixins_generators__ = __webpack_require__(57);
+/* harmony import */ var __WEBPACK_IMPORTED_MODULE_2__mixins_position__ = __webpack_require__(59);
+/* harmony import */ var __WEBPACK_IMPORTED_MODULE_3__mixins_utils__ = __webpack_require__(60);
+/* harmony import */ var __WEBPACK_IMPORTED_MODULE_4__mixins_toggleable__ = __webpack_require__(2);
+/* harmony import */ var __WEBPACK_IMPORTED_MODULE_5__mixins_keyable__ = __webpack_require__(58);
+
+
+
+
+
+
+
+/* harmony default export */ exports["a"] = {
+  name: 'menu',
+
+  mixins: [__WEBPACK_IMPORTED_MODULE_0__mixins_activator__["a" /* default */], __WEBPACK_IMPORTED_MODULE_1__mixins_generators__["a" /* default */], __WEBPACK_IMPORTED_MODULE_5__mixins_keyable__["a" /* default */], __WEBPACK_IMPORTED_MODULE_2__mixins_position__["a" /* default */], __WEBPACK_IMPORTED_MODULE_3__mixins_utils__["a" /* default */], __WEBPACK_IMPORTED_MODULE_4__mixins_toggleable__["a" /* default */]],
+
+  data: function data () {
+    return {
+      app: null,
+      autoIndex: null,
+      dimensions: {
+        activator: {
+          top: 0, left: 0,
+          bottom: 0, right: 0,
+          width: 0, height: 0,
+          offsetTop: 0, scrollHeight: 0
+        },
+        content: {
+          top: 0, left: 0,
+          bottom: 0, right: 0,
+          width: 0, height: 0,
+          offsetTop: 0, scrollHeight: 0
+        },
+        list: null,
+        selected: null
+      },
+      direction: { vert: 'bottom', horiz: 'right' },
+      isContentActive: false,
+      isBooted: false,
+      maxHeightAutoDefault: '200px',
+      resizeTimeout: {},
+      startIndex: 3,
+      stopIndex: 0,
+      tileLength: 0,
+      window: {}
+    }
+  },
+
+  props: {
+    top: Boolean,
+    left: Boolean,
+    bottom: Boolean,
+    right: Boolean,
+    auto: Boolean,
+    offsetX: Boolean,
+    offsetY: Boolean,
+    disabled: Boolean,
+    maxHeight: {
+      default: 'auto'
+    },
+    nudgeTop: {
+      type: Number,
+      default: 0
+    },
+    nudgeBottom: {
+      type: Number,
+      default: 0
+    },
+    nudgeLeft: {
+      type: Number,
+      default: 0
+    },
+    nudgeRight: {
+      type: Number,
+      default: 0
+    },
+    nudgeWidth: {
+      type: Number,
+      default: 0
+    },
+    openOnClick: {
+      type: Boolean,
+      default: true
+    },
+    lazy: Boolean,
+    closeOnClick: {
+      type: Boolean,
+      default: true
+    },
+    closeOnContentClick: {
+      type: Boolean,
+      default: true
+    },
+    activator: {
+      default: null
+    },
+    activatorXY: {
+      default: null
+    },
+    origin: {
+      type: String,
+      default: 'top left'
+    },
+    transition: {
+      type: String,
+      default: 'v-menu-transition'
+    }
+  },
+
+  computed: {
+    minWidth: function minWidth () {
+      return this.dimensions.activator.width + this.nudgeWidth + (this.auto ? 16 : 0)
+    },
+    styles: function styles () {
+      return {
+        maxHeight: this.auto ? '200px' : isNaN(this.maxHeight) ? this.maxHeight : ((this.maxHeight) + "px"),
+        minWidth: ((this.minWidth) + "px"),
+        top: ((this.calcTop()) + "px"),
+        left: ((this.calcLeft()) + "px")
+      }
+    }
+  },
+
+  watch: {
+    isActive: function isActive (val) {
+      if (this.disabled) { return }
+
+      val && this.activate() || this.deactivate()
+    },
+    activator: function activator (newActivator, oldActivator) {
+      this.removeActivatorEvents(oldActivator)
+      this.addActivatorEvents(newActivator)
+    },
+    windowResizeHandler: function windowResizeHandler () {
+      this.isBooted = false
+    }
+  },
+
+  mounted: function mounted () {
+    var this$1 = this;
+
+    window.addEventListener('resize', this.onResize, { passive: true })
+    this.addActivatorEvents(this.activator)
+    this.app = document.querySelector('[data-app]')
+    this.$nextTick(function () {
+      this$1.app && this$1.app.appendChild(this$1.$refs.content)
+    })
+  },
+
+  beforeDestroy: function beforeDestroy () {
+    window.removeEventListener('resize', this.onResize, { passive: true })
+    this.app &&
+      this.app.contains(this.$refs.content) &&
+      this.app.removeChild(this.$refs.content)
+
+    this.removeActivatorEvents(this.activator)
+    window.removeEventListener('resize', this.windowResizeHandler)
+  },
+
+  methods: {
+    activate: function activate () {
+      this.initWindow()
+      this.updateDimensions()
+      this.$nextTick(this.startTransition)
+    },
+    deactivate: function deactivate () {
+      this.isContentActive = false
+    },
+    onResize: function onResize () {
+      clearTimeout(this.resizeTimeout)
+      if (!this.isActive) { return }
+      this.resizeTimeout = setTimeout(this.updateDimensions, 200)
+    },
+    startTransition: function startTransition () {
+      this.isContentActive = true
+      this.$nextTick(this.calculateScroll)
+    }
+  },
+
+  render: function render (h) {
+    var this$1 = this;
+
+    var data = {
+      'class': 'menu',
+      directives: [{
+        name: 'click-outside',
+        value: function () { return this$1.closeOnClick; }
+      }],
+      on: {
+        keydown: function (e) {
+          if (e.keyCode === 27) { this$1.isActive = false }
+          if ([40, 38].includes(e.keyCode)) { this$1.changeListIndex(e) }
+        }
+      }
+    }
+
+    return h('div', data, [
+      this.genActivator(),
+      this.genTransition()
+    ])
+  }
+};
+
+
+/***/ },
+/* 55 */
+/***/ function(module, exports, __webpack_require__) {
+
+"use strict";
+/* harmony import */ var __WEBPACK_IMPORTED_MODULE_0__Menu_js__ = __webpack_require__(54);
+
+
+/* harmony default export */ exports["a"] = {
+  Menu: __WEBPACK_IMPORTED_MODULE_0__Menu_js__["a" /* default */]
+};
+
+
+/***/ },
+/* 56 */
+/***/ function(module, exports, __webpack_require__) {
+
+"use strict";
+/* harmony default export */ exports["a"] = {
+  methods: {
+    getActivator: function getActivator () {
+      if (this.activator) { return this.activator }
+      return this.$refs.activator.children
+        ? this.$refs.activator.children[0]
+        : this.$refs.activator
+    },
+    activatorClickHandler: function activatorClickHandler (e) {
+      if (!this.closeOnClick) { e.stopPropagation() }
+      if (this.disabled) { return }
+      else if (this.openOnClick && !this.isActive) { this.isActive = true }
+      else if (this.closeOnClick && this.isActive) { this.isActive = false }
+    },
+    addActivatorEvents: function addActivatorEvents (activator) {
+      if ( activator === void 0 ) activator = null;
+
+      if (!activator) { return }
+      activator.addEventListener('click', this.activatorClickHandler)
+    },
+    removeActivatorEvents: function removeActivatorEvents (activator) {
+      if ( activator === void 0 ) activator = null;
+
+      if (!activator) { return }
+      activator.removeEventListener('click', this.activatorClickHandler)
+    }
+  }
+};
+
+
+/***/ },
+/* 57 */
+/***/ function(module, exports, __webpack_require__) {
+
+"use strict";
+/* harmony default export */ exports["a"] = {
+  methods: {
+    genActivator: function genActivator () {
+      if (!this.$slots.activator) { return null }
+
+      return this.$createElement('div', {
+        'class': 'menu__activator',
+        ref: 'activator',
+        slot: 'activator',
+        on: { click: this.activatorClickHandler }
+      }, this.$slots.activator)
+    },
+
+    genTransition: function genTransition () {
+      return this.$createElement(this.transition, {
+        props: { origin: this.origin }
+      }, [this.genContent()])
+    },
+
+    genContent: function genContent () {
+      var this$1 = this;
+
+      return this.$createElement('div', {
+        'class': 'menu__content',
+        ref: 'content',
+        style: this.styles,
+        directives: [{
+          name: 'show',
+          value: this.isContentActive
+        }],
+        on: {
+          click: function (e) {
+            e.stopPropagation()
+            if (this$1.closeOnContentClick) { this$1.isActive = false }
+          }
+        }
+      }, [this.lazy && this.isBooted || !this.lazy ? this.$slots.default : null])
+    }
+  }
+};
+
+
+/***/ },
+/* 58 */
+/***/ function(module, exports, __webpack_require__) {
+
+"use strict";
+/* harmony default export */ exports["a"] = {
+  data: function () { return ({
+    listIndex: 0,
+    isUsingKeys: false
+  }); },
+
+  watch: {
+    listIndex: function listIndex () {
+      this.isUsingKeys = true
+    }
+  },
+
+  methods: {
+    changeListIndex: function changeListIndex (e) {
+      if (e.keyCode === 40 && this.listIndex > 0) {
+        e.preventDefault()
+        this.listIndex--
+      }
+      if (e.keyCode === 38 && this.listIndex < this.tileLength - 1) {
+        e.preventDefault()
+        this.listIndex++
+      }
+      console.log(this.listIndex)
+    }
+  }
+};
+
+
+/***/ },
+/* 59 */
+/***/ function(module, exports, __webpack_require__) {
+
+"use strict";
+/* harmony default export */ exports["a"] = {
+  methods: {
+    // Revisit this
+    calculateScroll: function calculateScroll () {
+      if (this.selectedIndex === null) { return }
+
+      var scrollTop = 0
+
+      if (this.selectedIndex >= this.stopIndex) {
+        scrollTop = this.$refs.content.scrollHeight
+      } else if (this.selectedIndex > this.startIndex) {
+        scrollTop = (this.selectedIndex * 48) - 56
+      }
+
+      this.$refs.content.scrollTop = scrollTop
+    },
+    calcLeftAuto: function calcLeftAuto () {
+      var a = this.dimensions.activator
+
+      return parseInt(a.left - 16)
+    },
+    calcTopAuto: function calcTopAuto () {
+      if (!this.$refs.content) { return this.calcTop(true) }
+
+      var tiles = this.$refs.content.querySelectorAll('.list__tile')
+      var selectedIndex = Array.from(tiles).findIndex(function (n) { return n.classList.contains('list__tile--active'); })
+
+      this.tileLength = tiles.length
+
+      if (selectedIndex === -1) {
+        this.selectedIndex = null
+
+        return this.calcTop(true)
+      }
+
+      this.selectedIndex = selectedIndex
+      var actingIndex = selectedIndex
+
+      var offsetPadding = -16
+      this.stopIndex = tiles.length - 4
+      if (selectedIndex > this.startIndex && selectedIndex < this.stopIndex) {
+        actingIndex = 2
+        offsetPadding = 24
+      } else if (selectedIndex >= this.stopIndex) {
+        offsetPadding = -8
+        actingIndex = selectedIndex - this.stopIndex
+      }
+
+      return this.calcTop(true) + offsetPadding - (actingIndex * 48)
+    },
+    calcLeft: function calcLeft () {
+      if (this.auto) { return this.calcLeftAuto() }
+
+      var a = this.dimensions.activator
+      var c = this.dimensions.content
+      var left = this.left ? a.right - c.width : a.left
+
+      if (this.offsetX) { left += this.left ? -a.width : a.width }
+      if (this.nudgeLeft) { left += this.nudgeLeft }
+      if (this.nudgeRight) { left -= this.nudgeRight }
+
+      var totalWidth = left + this.minWidth - this.window.innerWidth
+
+      if (totalWidth > 0) { left -= (totalWidth + 24) } // give a little extra space
+
+      return left
+    },
+    calcTop: function calcTop (force) {
+      if (this.auto && !force) { return this.calcTopAuto() }
+
+      var a = this.dimensions.activator
+      var c = this.dimensions.content
+      var top = this.top ? a.bottom - c.height : a.top
+
+      if (this.offsetY) { top += this.top ? -a.height : a.height }
+      if (this.nudgeTop) { top -= this.nudgeTop }
+      if (this.nudgeBottom) { top += this.nudgeBottom }
+
+      return top + this.window.pageYOffset
+    },
+    sneakPeek: function sneakPeek (cb) {
+      var el = this.$refs.content
+      var currentDisplay = el.style.display
+
+      el.style.display = 'inline-block'
+      cb()
+      el.style.display = currentDisplay
+    },
+    updateDimensions: function updateDimensions () {
+      var this$1 = this;
+
+      this.sneakPeek(function () {
+        this$1.dimensions = {
+          activator: this$1.measure(this$1.getActivator()),
+          content: this$1.measure(this$1.$refs.content)
+        }
+      })
+    }
+  }
+};
+
+
+/***/ },
+/* 60 */
+/***/ function(module, exports, __webpack_require__) {
+
+"use strict";
+/* harmony default export */ exports["a"] = {
+  methods: {
+    measure: function measure (el, selector, getParent) {
+      if ( getParent === void 0 ) getParent = false;
+
+      el = selector ? el.querySelector(selector) : el
+
+      if (!el) { return null }
+
+      var ref = el.getBoundingClientRect();
+      var top = ref.top;
+      var bottom = ref.bottom;
+      var left = ref.left;
+      var right = ref.right;
+      var height = ref.height;
+      var width = ref.width;
+
+      return {
+        offsetTop: el.offsetTop,
+        scrollHeight: el.scrollHeight,
+        top: top, bottom: bottom, left: left, right: right, height: height, width: width
+      }
+    },
+    initWindow: function initWindow () {
+      this.isBooted = true
+
+      if (this.window === window) { return }
+
+      this.window = window
+      this.window.addEventListener('resize', this.windowResizeHandler)
+    }
+  }
+};
+
+
+/***/ },
+/* 61 */
+/***/ function(module, exports, __webpack_require__) {
+
+"use strict";
+/* harmony import */ var __WEBPACK_IMPORTED_MODULE_0__mixins_overlayable__ = __webpack_require__(10);
+/* harmony import */ var __WEBPACK_IMPORTED_MODULE_1__mixins_themeable__ = __webpack_require__(1);
+
+
+
+/* harmony default export */ exports["a"] = {
+  name: 'navigation-drawer',
+
+  mixins: [__WEBPACK_IMPORTED_MODULE_0__mixins_overlayable__["a" /* default */], __WEBPACK_IMPORTED_MODULE_1__mixins_themeable__["a" /* default */]],
+
+  data: function data () {
+    return {
+      isActive: this.value,
+      isBooted: false,
+      isMobile: false,
+      mobileBreakPoint: 1024
+    }
+  },
+
+  props: {
+    absolute: Boolean,
+    clipped: Boolean,
+    disableRouteWatcher: Boolean,
+    enableResizeWatcher: Boolean,
+    height: String,
+    floating: Boolean,
+    fullHeight: Boolean,
+    miniVariant: Boolean,
+    permanent: Boolean,
+    persistent: Boolean,
+    right: Boolean,
+    temporary: Boolean,
+    value: { required: false }
+  },
+
+  computed: {
+    calculatedHeight: function calculatedHeight () {
+      return this.height || '100%'
+    },
+    classes: function classes () {
+      return {
+        'navigation-drawer': true,
+        'navigation-drawer--absolute': this.absolute,
+        'navigation-drawer--is-booted': this.isBooted,
+        'navigation-drawer--clipped': this.clipped,
+        'navigation-drawer--close': !this.isActive,
+        'navigation-drawer--dark': this.dark,
+        'navigation-drawer--floating': this.floating,
+        'navigation-drawer--full-height': this.fullHeight,
+        'navigation-drawer--is-mobile': this.isMobile,
+        'navigation-drawer--light': this.light,
+        'navigation-drawer--mini-variant': this.miniVariant,
+        'navigation-drawer--open': this.isActive,
+        'navigation-drawer--permanent': this.permanent,
+        'navigation-drawer--persistent': this.persistent,
+        'navigation-drawer--right': this.right,
+        'navigation-drawer--temporary': this.temporary
+      }
+    },
+    showOverlay: function showOverlay () {
+      return !this.permanent && this.isActive && (this.temporary || this.isMobile)
+    }
+  },
+
+  watch: {
+    isActive: function isActive (val) {
+      this.$emit('input', val)
+    },
+    showOverlay: function showOverlay (val) {
+      val && this.genOverlay() || this.removeOverlay()
+    },
+    '$route': function $route () {
+      if (!this.disableRouteWatcher) {
+        this.isActive = !this.closeConditional()
+      }
+    },
+    value: function value (val) {
+      if (this.permanent) { return }
+      if (val !== this.isActive) { this.isActive = val }
+    }
+  },
+
+  mounted: function mounted () {
+    this.$vuetify.load(this.init)
+  },
+
+  beforeDestroy: function beforeDestroy () {
+    if (this.permanent) { return }
+    window.removeEventListener('resize', this.onResize, { passive: false })
+  },
+
+  methods: {
+    init: function init () {
+      var this$1 = this;
+
+      this.checkIfMobile()
+      setTimeout(function () { return (this$1.isBooted = true); }, 0)
+
+      if (this.permanent) {
+        this.isActive = true
+        return
+      } else if (this.isMobile) { this.isActive = false }
+      else if (!this.value && (this.persistent || this.temporary)) { this.isActive = false }
+
+      window.addEventListener('resize', this.onResize, { passive: false })
+    },
+    checkIfMobile: function checkIfMobile () {
+      this.isMobile = window.innerWidth <= parseInt(this.mobileBreakPoint)
+    },
+    closeConditional: function closeConditional () {
+      return !this.permanent && (this.temporary || this.isMobile)
+    },
+    onResize: function onResize () {
+      if (!this.enableResizeWatcher || this.permanent || this.temporary) { return }
+      this.checkIfMobile()
+      this.isActive = !this.isMobile
+    }
+  },
+
+  render: function render (h) {
+    var this$1 = this;
+
+    var data = {
+      'class': this.classes,
+      style: { height: this.calculatedHeight },
+      directives: [{
+        name: 'click-outside',
+        value: this.closeConditional
+      }],
+      on: {
+        click: function () {
+          this$1.$emit('update:miniVariant', false)
+        }
+      }
+    }
+
+    return h('aside', data, [this.$slots.default])
+  }
+};
+
+
+/***/ },
+/* 62 */
+/***/ function(module, exports, __webpack_require__) {
+
+"use strict";
+/* harmony import */ var __WEBPACK_IMPORTED_MODULE_0__NavigationDrawer__ = __webpack_require__(61);
+
+
+/* harmony default export */ exports["a"] = {
+  NavigationDrawer: __WEBPACK_IMPORTED_MODULE_0__NavigationDrawer__["a" /* default */]
+};
+
+
+/***/ },
+/* 63 */
+/***/ function(module, exports, __webpack_require__) {
+
+"use strict";
+/* harmony import */ var __WEBPACK_IMPORTED_MODULE_0__Pagination_vue__ = __webpack_require__(123);
+/* harmony import */ var __WEBPACK_IMPORTED_MODULE_0__Pagination_vue___default = __webpack_require__.n(__WEBPACK_IMPORTED_MODULE_0__Pagination_vue__);
+
+
+/* harmony default export */ exports["a"] = {
+  Pagination: __WEBPACK_IMPORTED_MODULE_0__Pagination_vue___default.a
+};
+
+
+/***/ },
+/* 64 */
+/***/ function(module, exports, __webpack_require__) {
+
+"use strict";
+/* harmony import */ var __WEBPACK_IMPORTED_MODULE_0__Parallax_vue__ = __webpack_require__(124);
+/* harmony import */ var __WEBPACK_IMPORTED_MODULE_0__Parallax_vue___default = __webpack_require__.n(__WEBPACK_IMPORTED_MODULE_0__Parallax_vue__);
+
+
+/* harmony default export */ exports["a"] = {
+  Parallax: __WEBPACK_IMPORTED_MODULE_0__Parallax_vue___default.a
+};
+
+
+/***/ },
+/* 65 */
+/***/ function(module, exports, __webpack_require__) {
+
+"use strict";
+/* harmony import */ var __WEBPACK_IMPORTED_MODULE_0__mixins_date_title__ = __webpack_require__(70);
+/* harmony import */ var __WEBPACK_IMPORTED_MODULE_1__mixins_date_header__ = __webpack_require__(68);
+/* harmony import */ var __WEBPACK_IMPORTED_MODULE_2__mixins_date_table__ = __webpack_require__(69);
+/* harmony import */ var __WEBPACK_IMPORTED_MODULE_3__mixins_date_years__ = __webpack_require__(71);
+/* harmony import */ var __WEBPACK_IMPORTED_MODULE_4__mixins_picker__ = __webpack_require__(11);
+
+
+
+
+
+
+var defaultDateFormat = function (val) { return new Date(val).toISOString().substr(0, 10); }
+
+/* harmony default export */ exports["a"] = {
+  name: 'date-picker',
+
+  mixins: [__WEBPACK_IMPORTED_MODULE_0__mixins_date_title__["a" /* default */], __WEBPACK_IMPORTED_MODULE_1__mixins_date_header__["a" /* default */], __WEBPACK_IMPORTED_MODULE_2__mixins_date_table__["a" /* default */], __WEBPACK_IMPORTED_MODULE_3__mixins_date_years__["a" /* default */], __WEBPACK_IMPORTED_MODULE_4__mixins_picker__["a" /* default */]],
+
+  data: function data () {
+    return {
+      tableDate: new Date(),
+      originalDate: this.value,
+      currentDay: null,
+      currentMonth: null,
+      currentYear: null,
+      isSelected: false,
+      isReversing: false
+    }
+  },
+
+  props: {
+    dateFormat: {
+      type: Function,
+      default: defaultDateFormat
+    },
+    days: {
+      type: Array,
+      default: function () { return ['Sunday', 'Monday', 'Tuesday', 'Wednesday', 'Thursday', 'Friday', 'Saturday']; }
+    },
+    formattedValue: {
+      required: false
+    },
+    months: {
+      type: Array,
+      default: function () { return [
+        'January',
+        'February',
+        'March',
+        'April',
+        'May',
+        'June',
+        'July',
+        'August',
+        'September',
+        'October',
+        'November',
+        'December'
+      ]; }
+    },
+    allowedDates: {
+      type: [Array, Object, Function],
+      default: function () { return (null); }
+    }
+  },
+
+  computed: {
+    firstAllowedDate: function firstAllowedDate () {
+      var this$1 = this;
+
+      var date = new Date()
+      date.setHours(12, 0, 0, 0)
+
+      if (this.allowedDates) {
+        var millisecondOffset = 1 * 24 * 60 * 60 * 1000
+        var valid = new Date(date)
+        for (var i = 0; i < 31; i++) {
+          if (this$1.isAllowed(valid)) { return valid }
+
+          valid.setTime(valid.getTime() + millisecondOffset)
+        }
+      }
+
+      return date
+    },
+    inputDate: {
+      get: function get () {
+        if (!this.value) { return this.firstAllowedDate }
+        if (this.value instanceof Date) { return this.value }
+        if (!isNaN(this.value) ||
+            typeof this.value === 'string' && this.value.indexOf(':') !== -1
+        ) { return new Date(this.value) }
+
+        return new Date(((this.value) + "T12:00:00"))
+      },
+      set: function set (val) {
+        this.$emit('input', val ? defaultDateFormat(val) : this.originalDate)
+        this.$emit('update:formattedValue', val ? this.dateFormat(val) : this.dateFormat(this.originalDate))
+      }
+    },
+    day: function day () {
+      return this.inputDate.getDate()
+    },
+    month: function month () {
+      return this.inputDate.getMonth()
+    },
+    year: function year () {
+      return this.inputDate.getFullYear()
+    },
+    tableMonth: function tableMonth () {
+      return this.tableDate.getMonth()
+    },
+    tableYear: function tableYear () {
+      return this.tableDate.getFullYear()
+    },
+    dayName: function dayName () {
+      return this.inputDate ? this.days[this.inputDate.getDay()] : ''
+    },
+    monthName: function monthName () {
+      return this.inputDate ? this.months[this.month] : ''
+    },
+    computedTransition: function computedTransition () {
+      return this.isReversing ? 'v-tab-reverse-transition' : 'v-tab-transition'
+    }
+  },
+
+  watch: {
+    isSelected: function isSelected (val) {
+      var this$1 = this;
+
+      val && this.$nextTick(function () {
+        this$1.$refs.years.scrollTop = this$1.$refs.years.scrollHeight / 2 - 125
+      })
+    },
+    tableDate: function tableDate (val, prev) {
+      this.isReversing = val < prev
+    },
+    value: function value (val) {
+      if (val) { this.tableDate = this.inputDate }
+    }
+  },
+
+  methods: {
+    save: function save () {
+      if (this.originalDate) {
+        this.originalDate = this.value
+      } else {
+        this.originalDate = this.inputDate
+      }
+
+      if (this.$parent && this.$parent.isActive) { this.$parent.isActive = false }
+    },
+    cancel: function cancel () {
+      this.inputDate = this.originalDate
+      if (this.$parent && this.$parent.isActive) { this.$parent.isActive = false }
+    },
+    isAllowed: function isAllowed (date) {
+      if (!this.allowedDates) { return true }
+
+      if (Array.isArray(this.allowedDates)) {
+        return !!this.allowedDates.find(function (allowedDate) {
+          var d = new Date(allowedDate)
+          d.setHours(12, 0, 0, 0)
+
+          return d - date == 0
+        })
+      } else if (this.allowedDates instanceof Function) {
+        return this.allowedDates(date)
+      } else if (this.allowedDates instanceof Object) {
+        var min = new Date(this.allowedDates.min)
+        min.setHours(12, 0, 0, 0)
+        var max = new Date(this.allowedDates.max)
+        max.setHours(12, 0, 0, 0)
+
+        return date >= min && date <= max
+      }
+
+      return true
+    }
+  },
+
+  mounted: function mounted () {
+    this.currentDay = this.tableDate.getDate()
+    this.currentMonth = this.tableDate.getMonth()
+    this.currentYear = this.tableDate.getFullYear()
+    this.tableDate = this.inputDate
+  },
+
+  render: function render (h) {
+    var children = []
+
+    !this.noTitle && children.push(this.genTitle())
+
+    if (!this.isSelected) {
+      var bodyChildren = []
+
+      bodyChildren.push(this.genHeader())
+      bodyChildren.push(this.genTable())
+
+      children.push(h('div', {
+        'class': 'picker__body'
+      }, bodyChildren))
+    } else {
+      children.push(this.genYears())
+    }
+
+    this.$scopedSlots.default && children.push(this.genSlot())
+
+    return h('v-card', {
+      'class': {
+        'picker picker--date': true,
+        'picker--landscape': this.landscape,
+        'picker--dark': this.dark,
+        'picker--light': this.light && !this.dark
+      }
+    }, children)
+  }
+};
+
+
+/***/ },
+/* 66 */
+/***/ function(module, exports, __webpack_require__) {
+
+"use strict";
+/* harmony import */ var __WEBPACK_IMPORTED_MODULE_0__mixins_picker__ = __webpack_require__(11);
+/* harmony import */ var __WEBPACK_IMPORTED_MODULE_1__mixins_time_title__ = __webpack_require__(73);
+/* harmony import */ var __WEBPACK_IMPORTED_MODULE_2__mixins_time_body__ = __webpack_require__(72);
+
+
+
+
+/* harmony default export */ exports["a"] = {
+  name: 'time-picker',
+
+  mixins: [__WEBPACK_IMPORTED_MODULE_0__mixins_picker__["a" /* default */], __WEBPACK_IMPORTED_MODULE_2__mixins_time_body__["a" /* default */], __WEBPACK_IMPORTED_MODULE_1__mixins_time_title__["a" /* default */]],
+
+  data: function data () {
+    return {
+      isDragging: false,
+      rotate: 0,
+      originalTime: this.value,
+      period: 'am',
+      selectingHour: true
+    }
+  },
+
+  props: {
+    format: {
+      type: String,
+      default: 'ampm',
+      validator: function validator (val) {
+        return ['ampm', '24hr'].includes(val)
+      }
+    }
+  },
+
+  computed: {
+    is24hr: function is24hr () {
+      return this.format !== 'ampm'
+    },
+    divider: function divider () {
+      if (!this.selectingHour) { return 60 }
+      return this.is24hr ? 24 : 12
+    },
+    degrees: function degrees () {
+      return this.degreesPerUnit * Math.PI / 180
+    },
+    degreesPerUnit: function degreesPerUnit () {
+      return 360 / this.divider
+    },
+    inputTime: {
+      get: function get () {
+        if (this.value && !(this.value instanceof Date)) { return this.value }
+        var value = new Date()
+
+        if (this.value instanceof Date) {
+          value = this.value
+        }
+
+        var hour = value.getHours()
+        var minute = value.getMinutes()
+        var period = ''
+
+        if (!this.is24hr) {
+          hour = hour > 12 ? hour - 12 : hour
+          period = this.period
+        }
+
+        return (hour + ":" + minute + period)
+      },
+      set: function set (val) {
+        return this.$emit('input', val)
+      }
+    },
+    timeArray: function timeArray () {
+      return this.inputTime.replace(/(am|pm)/, '').split(':')
+    },
+    hour: {
+      get: function get () {
+        return parseInt(this.timeArray[0])
+      },
+      set: function set (val) {
+        if (!this.is24hr) {
+          val = val > 12 ? val - 12 : val < 1 ? 12 : val
+        } else {
+          val = val < 10 ? ("0" + val) : val > 23 ? '00' : val
+        }
+
+        this.inputTime = val + ":" + (this.minute) + (!this.is24hr ? this.period : '')
+      }
+    },
+    minute: {
+      get: function get () {
+        var minute = parseInt(this.timeArray[1])
+
+        return minute < 10 ? ("0" + minute) : minute > 59 ? '00' : minute
+      },
+      set: function set (val) {
+        val = val < 10 ? ("0" + (parseInt(val))) : val > 59 ? '00' : val
+        var hour = this.hour
+
+        if (this.is24hr && hour < 10) {
+          hour = "0" + hour
+        }
+
+        this.inputTime = hour + ":" + val + (!this.is24hr ? this.period : '')
+      }
+    },
+    clockHand: function clockHand () {
+      if (this.selectingHour) { return this.degreesPerUnit * this.hour }
+      return this.degreesPerUnit * this.minute
+    },
+    radius: function radius () {
+      return this.clockSize / 2
+    },
+    clockSize: {
+      get: function get () {
+        return this.size
+      },
+      set: function set (val) {
+        this.size = val
+      }
+    },
+    size: function size () {
+      return this.landscape ? 250 : 280
+    }
+  },
+
+  watch: {
+    period: function period (val) {
+      this.inputTime = (this.hour) + ":" + (this.minute) + val
+    },
+    value: function value (val) {
+      if (this.isSaving) {
+        this.originalTime = this.inputTime
+        this.isSaving = false
+      }
+    }
+  },
+
+  methods: {
+    save: function save () {
+      if (this.originalTime) {
+        this.originalTime = this.value
+      } else {
+        this.inputTime = this.inputTime
+        this.originalTime = this.inputTime
+      }
+
+      if (this.$parent && this.$parent.isActive) { this.$parent.isActive = false }
+    },
+    cancel: function cancel () {
+      this.inputTime = this.originalTime
+      if (this.$parent && this.$parent.isActive) { this.$parent.isActive = false }
+    }
+  },
+
+  render: function render (h) {
+    var children = [this.genBody()]
+
+    !this.noTitle && children.unshift(this.genTitle())
+    this.$scopedSlots.default && children.push(this.genSlot())
+
+    return h('v-card', {
+      'class': {
+        'picker picker--time': true,
+        'picker--landscape': this.landscape,
+        'picker--dark': this.dark,
+        'picker--light': this.light && !this.dark,
+        'picker--time--hours': this.selectingHour
+      }
+    }, children)
+  }
+};
+
+
+/***/ },
+/* 67 */
+/***/ function(module, exports, __webpack_require__) {
+
+"use strict";
+/* harmony import */ var __WEBPACK_IMPORTED_MODULE_0__DatePicker__ = __webpack_require__(65);
+/* harmony import */ var __WEBPACK_IMPORTED_MODULE_1__TimePicker__ = __webpack_require__(66);
+
+
+
+/* harmony default export */ exports["a"] = {
+  DatePicker: __WEBPACK_IMPORTED_MODULE_0__DatePicker__["a" /* default */],
+  TimePicker: __WEBPACK_IMPORTED_MODULE_1__TimePicker__["a" /* default */]
+};
+
+
+/***/ },
+/* 68 */
+/***/ function(module, exports, __webpack_require__) {
+
+"use strict";
+/* harmony default export */ exports["a"] = {
+  methods: {
+    genHeader: function genHeader () {
+      return this.$createElement('div', {
+        'class': 'picker--date__header'
+      }, [
+        this.genSelector()
+      ])
+    },
+    genSelector: function genSelector () {
+      var this$1 = this;
+
+      return this.$createElement('div', {
+        'class': 'picker--date__header-selector'
+      }, [
+        this.$createElement('v-btn', {
+          props: { icon: true },
+          nativeOn: {
+            click: function (e) {
+              e.stopPropagation()
+              this$1.tableDate = new Date(this$1.tableYear, this$1.tableMonth - 1)
+            }
+          }
+        }, [
+          this.$createElement('v-icon', 'chevron_left')
+        ]),
+        this.$createElement('div', {
+          'class': 'picker--date__header-selector-date'
+        }, [
+          this.$createElement(this.computedTransition, [
+            this.$createElement('strong', {
+              key: this.tableMonth
+            }, ((this.months[this.tableMonth]) + " " + (this.tableYear)))
+          ])
+        ]),
+        this.$createElement('v-btn', {
+          props: { icon: true },
+          nativeOn: {
+            click: function (e) {
+              e.stopPropagation()
+              this$1.tableDate = new Date(this$1.tableYear, this$1.tableMonth + 1)
+            }
+          }
+        }, [
+          this.$createElement('v-icon', 'chevron_right')
+        ])
+      ])
+    }
+  }
+};
+
+
+/***/ },
+/* 69 */
+/***/ function(module, exports, __webpack_require__) {
+
+"use strict";
+/* harmony default export */ exports["a"] = {
+  methods: {
+    genTable: function genTable () {
+      var this$1 = this;
+
+      var children = []
+      var data = {
+        'class': 'picker--date__table',
+      }
+
+      if (this.scrollable) {
+        data.on = {
+          wheel: function (e) {
+            e.preventDefault()
+
+            var month = this$1.tableMonth
+            var year = this$1.tableYear
+            var next = e.deltaY < 0
+
+            if (next) { month++ }
+            else { month-- }
+
+            this$1.tableDate = new Date(year, month)
+          }
+        }
+      }
+
+      children.push(this.$createElement('table', {
+        key: this.tableMonth
+      }, [
+        this.genTHead(),
+        this.genTBody()
+      ]))
+
+      return this.$createElement('div', data, [
+        this.$createElement(this.computedTransition, children)
+      ])
+    },
+    genTHead: function genTHead () {
+      var this$1 = this;
+
+      return this.$createElement('thead', {
+
+      }, this.genTR(this.days.map(function (o) {
+        return this$1.$createElement('th', o.substr(0, 1))
+      })))
+    },
+    genTBody: function genTBody () {
+      var this$1 = this;
+
+      var children = []
+      var rows = []
+      var length = new Date(
+        this.tableYear,
+        this.tableMonth + 1,
+        0
+      ).getDate()
+
+      var day = new Date(
+        this.tableYear,
+        this.tableMonth
+      ).getDay()
+
+      for (var i = 0; i < day; i++) {
+        rows.push(this$1.$createElement('td'))
+      }
+
+      var loop = function ( i ) {
+        rows.push(this$1.$createElement('td', [
+          this$1.$createElement('a', {
+            'class': {
+              'btn btn--floating btn--small btn--flat': true,
+              'btn--active': this$1.isActive(i),
+              'btn--current': this$1.isCurrent(i),
+              'btn--light': this$1.dark,
+              'btn--disabled': !this$1.isAllowed(new Date(this$1.tableYear, this$1.tableMonth, i, 12, 0, 0, 0))
+            },
+            domProps: {
+              href: 'javascript:;',
+              innerHTML: ("<span class=\"btn__content\">" + i + "</span>")
+            },
+            on: {
+              click: function () {
+                var day = i < 10 ? ("0" + i) : i
+                var tableMonth = this$1.tableMonth + 1
+                tableMonth = tableMonth < 10 ? ("0" + tableMonth) : tableMonth
+
+                this$1.inputDate = (this$1.tableYear) + "-" + tableMonth + "-" + day + "T12:00:00"
+                this$1.$nextTick(function () { return !this$1.actions && this$1.save(); })
+              }
+            }
+          })
+        ]))
+
+        if (rows.length % 7 === 0) {
+          children.push(this$1.genTR(rows))
+          rows = []
+        }
+      };
+
+      for (var i$1 = 1; i$1 <= length; i$1++) loop( i$1 );
+
+      if (rows.length) {
+        children.push(this.genTR(rows))
+      }
+
+      children.length < 6 && children.push(this.genTR([
+        this.$createElement('td', { domProps: { innerHTML: '&nbsp;' }})
+      ]))
+
+      return this.$createElement('tbody', children)
+    },
+    genTR: function genTR (children, data) {
+      if ( children === void 0 ) children = [];
+      if ( data === void 0 ) data = {};
+
+      return [this.$createElement('tr', data, children)]
+    },
+    isActive: function isActive (i) {
+      return this.tableYear === this.year &&
+        this.tableMonth === this.month &&
+        this.day === i
+    },
+    isCurrent: function isCurrent (i) {
+      return this.currentYear === this.tableYear &&
+        this.currentMonth === this.tableMonth &&
+        this.currentDay === i
+    }
+  }
+};
+
+
+/***/ },
+/* 70 */
+/***/ function(module, exports, __webpack_require__) {
+
+"use strict";
+
+/* harmony default export */ exports["a"] = {
+  methods: {
+    genTitle: function genTitle () {
+      var this$1 = this;
+
+      var date = (this.dayName.substr(0, 3)) + "," + (this.landscape ? '<br>' : '') + " " + (this.monthName.substr(0, 3)) + " " + (this.day)
+
+      var text = this.$createElement('transition', {
+        props: {
+          name: 'slide-x-transition',
+          mode: 'out-in'
+        }
+      }, [
+        this.$createElement('div', {
+          domProps: { innerHTML: date },
+          key: date
+        })
+      ])
+
+      return this.$createElement('div', {
+        'class': 'picker__title'
+      }, [
+        this.$createElement('div', {
+          'class': {
+            'picker--date__title-year': true,
+            'active': this.isSelected
+          },
+          on: {
+            click: function (e) {
+              e.stopPropagation()
+              this$1.isSelected = true
+            }
+          }
+        }, this.year),
+        this.$createElement('div', {
+          'class': {
+            'picker--date__title-date': true,
+            'active': !this.isSelected
+          },
+          on: {
+            click: function (e) {
+              e.stopPropagation()
+              this$1.isSelected = false
+            }
+          }
+        }, [text])
+      ])
+    }
+  }
+};
+
+
+/***/ },
+/* 71 */
+/***/ function(module, exports, __webpack_require__) {
+
+"use strict";
+/* harmony default export */ exports["a"] = {
+  methods: {
+    genYears: function genYears () {
+      return this.$createElement('ul', {
+        'class': 'picker--date__years',
+        ref: 'years'
+      }, this.genYearItems())
+    },
+    genYearItems: function genYearItems () {
+      var this$1 = this;
+
+      var children = []
+      var loop = function ( i, length ) {
+        children.push(this$1.$createElement('li', {
+          'class': {
+            active: this$1.year === i
+          },
+          on: {
+            click: function (e) {
+              e.stopPropagation()
+
+              var tableMonth = this$1.tableMonth + 1
+              var day = this$1.day
+              tableMonth = tableMonth < 10 ? ("0" + tableMonth) : tableMonth
+              day = day < 10 ? ("0" + day) : day
+
+              this$1.inputDate = i + "-" + tableMonth + "-" + day
+              this$1.isSelected = false
+            }
+          }
+        }, i))
+      };
+
+      for (var i = this.year + 100, length = this.year - 100; i > length; i--) loop( i, length );
+      return children
+    }
+  }
+};
+
+
+/***/ },
+/* 72 */
+/***/ function(module, exports, __webpack_require__) {
+
+"use strict";
+/* harmony default export */ exports["a"] = {
+  methods: {
+    genBody: function genBody () {
+      var this$1 = this;
+
+      var children = [this.genHand(this.selectingHour ? 'hour' : 'minute')]
+      var data = {
+        'class': 'picker--time__clock',
+        on: {
+          mousedown: this.onMouseDown,
+          mouseup: this.onMouseUp,
+          mouseleave: function () {
+            this$1.isDragging && this$1.onMouseUp()
+          },
+          mousemove: this.onDragMove,
+          touchstart: this.onMouseDown,
+          touchcancel: this.onMouseUp,
+          touchmove: this.onDragMove
+        },
+        key: this.selectingHour ? 'hour' : 'minute',
+        ref: 'clock'
+      }
+
+      this.selectingHour &&
+        children.push(this.genHours()) ||
+        children.push(this.genMinutes())
+
+      if (this.scrollable) {
+        data.on.wheel = function (e) {
+          e.preventDefault()
+
+          var diff = e.wheelDelta > 0 ? 1 : -1
+          var changing = this$1.selectingHour ? 'changeHour' : 'changeMinute'
+
+          this$1[changing](diff)
+        }
+      }
+
+      return this.$createElement('div', {
+        'class': 'picker__body'
+      }, [
+        this.$createElement('v-fade-transition', {
+          props: { mode: 'out-in' }
+        }, [
+          this.$createElement('div', data, children)
+        ])
+      ])
+    },
+    genHand: function genHand (type) {
+      return [this.$createElement('div', {
+        'class': ("picker--time__clock-hand " + type),
+        style: {
+          transform: ("rotate(" + (this.clockHand) + "deg)")
+        }
+      })]
+    },
+    genHours: function genHours () {
+      var this$1 = this;
+
+      var hours = this.is24hr ? 24 : 12
+      var children = []
+      var start = 0
+
+      if (hours === 12) {
+        hours++
+        start = 1
+      }
+
+      for (var i = start; i < hours; i++) {
+        children.push(this$1.$createElement('span', {
+          'class': {
+            'active': i === this$1.hour
+          },
+          style: this$1.getTransform(i),
+          domProps: { innerHTML: ("<span>" + i + "</span>") }
+        }))
+      }
+
+      return children
+    },
+    genMinutes: function genMinutes () {
+      var this$1 = this;
+
+      var children = []
+
+      for (var i = 0; i < 60; i = i + 5) {
+        var num = i
+
+        if (num < 10) { num = "0" + num }
+        if (num === 60) { num = '00' }
+
+        children.push(this$1.$createElement('span', {
+          'class': {
+            'active': num.toString() === this$1.minute.toString()
+          },
+          style: this$1.getTransform(i),
+          domProps: { innerHTML: ("<span>" + num + "</span>") }
+        }))
+      }
+
+      return children
+    },
+    getTransform: function getTransform (i) {
+      var ref = this.getPosition(i);
+      var x = ref.x;
+      var y = ref.y;
+
+      return { transform: ("translate(" + x + "px, " + y + "px)") }
+    },
+    getPosition: function getPosition (i) {
+      return {
+        x: Math.round(Math.sin(i * this.degrees) * this.radius * 0.8),
+        y: Math.round(-Math.cos(i * this.degrees) * this.radius * 0.8)
+      }
+    },
+    changeHour: function changeHour (time) {
+      if (!this.is24hr) {
+        this.hour = time < 0 && this.hour === 1
+          ? 12 : time > 0 && this.hour === 12
+          ? 1 : this.hour + time
+      } else {
+        this.hour = time < 0 && this.hour === 0
+          ? 23 : time > 0 && this.hour === 23
+          ? 0 : this.hour + time
+      }
+
+      return true
+    },
+    changeMinute: function changeMinute (time) {
+      var current = Number(this.minute)
+
+      var minute = time < 0 && current === 0
+        ? 59 : time > 0 && current === 59
+        ? 0 : current + time
+
+      this.minute = minute < 10 ? ("0" + minute) : minute
+
+      return true
+    },
+    onMouseDown: function onMouseDown (e) {
+      e.preventDefault()
+
+      this.isDragging = true
+      this.onDragMove(e)
+    },
+    onMouseUp: function onMouseUp () {
+      this.isDragging = false
+      !this.selectingHour && !this.actions && this.save()
+      this.selectingHour = false
+    },
+    onDragMove: function onDragMove (e) {
+      if (!this.isDragging && e.type !== 'click') { return }
+
+      var rect = this.$refs.clock.getBoundingClientRect()
+      var center = { x: rect.width / 2, y: 0 - rect.width / 2 }
+      var clientY = 'touches' in e ? e.touches[0].clientY : e.clientY
+      var clientX = 'touches' in e ? e.touches[0].clientX : e.clientX
+      var coords = {
+        y: rect.top - clientY,
+        x: clientX - rect.left
+      }
+
+      var selecting = this.selectingHour ? 'hour' : 'minute'
+      this[selecting] = Math.round(this.angle(center, coords) / this.degreesPerUnit)
+    },
+    angle: function angle (center, p1) {
+      var p0 = {
+        x: center.x,
+        y: center.y + Math.sqrt(
+          Math.abs(p1.x - center.x) * Math.abs(p1.x - center.x) +
+          Math.abs(p1.y - center.y) * Math.abs(p1.y - center.y))
+      }
+      return Math.abs((2 * Math.atan2(p1.y - p0.y, p1.x - p0.x)) * 180 / Math.PI);
+    }
+  }
+};
+
+
+/***/ },
+/* 73 */
+/***/ function(module, exports, __webpack_require__) {
+
+"use strict";
+/* harmony default export */ exports["a"] = {
+  methods: {
+    genTitle: function genTitle () {
+      var children = [this.genTime()]
+
+      if (this.format === 'ampm') {
+        children.push(this.genAMPM())
+      }
+
+      return this.$createElement('div', {
+        'class': 'picker__title'
+      }, children)
+    },
+    genTime: function genTime () {
+      var this$1 = this;
+
+      var hour = this.hour
+
+      if (this.is24hr && hour < 10) {
+        hour = "0" + hour
+      }
+
+      return this.$createElement('div', {
+        'class': 'picker--time__title'
+      }, [
+        this.$createElement('span', {
+          'class': { active: this.selectingHour },
+          on: {
+            click: function () { return (this$1.selectingHour = true); }
+          }
+        }, hour),
+        this.$createElement('span', {
+          'class': { active: !this.selectingHour },
+          on: {
+            click: function () { return (this$1.selectingHour = false); }
+          }
+        }, (":" + (this.minute)))
+      ])
+    },
+    genAMPM: function genAMPM () {
+      var this$1 = this;
+
+      return this.$createElement('div', [
+        this.$createElement('span', {
+          'class': { active: this.period === 'am' },
+          on: { click: function () { return (this$1.period = 'am'); } }
+        }, 'AM'),
+        this.$createElement('span', {
+          'class': { active: this.period === 'pm' },
+          on: { click: function () { return (this$1.period = 'pm'); } }
+        }, 'PM')
+      ])
+    }
+  }
+};
+
+
+/***/ },
+/* 74 */
+/***/ function(module, exports, __webpack_require__) {
+
+"use strict";
+/* harmony import */ var __WEBPACK_IMPORTED_MODULE_0__ProgressLinear_vue__ = __webpack_require__(126);
+/* harmony import */ var __WEBPACK_IMPORTED_MODULE_0__ProgressLinear_vue___default = __webpack_require__.n(__WEBPACK_IMPORTED_MODULE_0__ProgressLinear_vue__);
+/* harmony import */ var __WEBPACK_IMPORTED_MODULE_1__ProgressCircular_vue__ = __webpack_require__(125);
+/* harmony import */ var __WEBPACK_IMPORTED_MODULE_1__ProgressCircular_vue___default = __webpack_require__.n(__WEBPACK_IMPORTED_MODULE_1__ProgressCircular_vue__);
+
+
+
+/* harmony default export */ exports["a"] = {
+  ProgressLinear: __WEBPACK_IMPORTED_MODULE_0__ProgressLinear_vue___default.a,
+  ProgressCircular: __WEBPACK_IMPORTED_MODULE_1__ProgressCircular_vue___default.a
+};
+
+
+/***/ },
+/* 75 */
+/***/ function(module, exports, __webpack_require__) {
+
+"use strict";
+/* harmony import */ var __WEBPACK_IMPORTED_MODULE_0__mixins_input__ = __webpack_require__(6);
+/* harmony import */ var __WEBPACK_IMPORTED_MODULE_1__mixins_generators__ = __webpack_require__(78);
+/* harmony import */ var __WEBPACK_IMPORTED_MODULE_2__mixins_autocomplete__ = __webpack_require__(77);
+
+
+
+
+/* harmony default export */ exports["a"] = {
+  name: 'select',
+
+  mixins: [__WEBPACK_IMPORTED_MODULE_2__mixins_autocomplete__["a" /* default */], __WEBPACK_IMPORTED_MODULE_0__mixins_input__["a" /* default */], __WEBPACK_IMPORTED_MODULE_1__mixins_generators__["a" /* default */]],
+
+  data: function data () {
+    return {
+      content: {},
+      inputValue: this.value,
+      isBooted: false,
+      lastItem: 20,
+      isActive: false
+    }
+  },
+
+  props: {
+    appendIcon: {
+      type: String,
+      default: 'arrow_drop_down'
+    },
+    auto: Boolean,
+    autocomplete: Boolean,
+    bottom: Boolean,
+    chips: Boolean,
+    close: Boolean,
+    debounce: {
+      type: Number,
+      default: 200
+    },
+    items: {
+      type: Array,
+      default: function () { return []; }
+    },
+    filter: Function,
+    itemText: {
+      type: String,
+      default: 'text'
+    },
+    itemValue: {
+      type: String,
+      default: 'value'
+    },
+    maxHeight: {
+      type: [Number, String],
+      default: 300
+    },
+    multiple: Boolean,
+    multiLine: Boolean,
+    offset: Boolean,
+    singleLine: Boolean,
+    top: Boolean,
+    returnObject: Boolean
+  },
+
+  computed: {
+    classes: function classes () {
+      return {
+        'input-group--text-field input-group--select': true,
+        'input-group--autocomplete': this.autocomplete,
+        'input-group--single-line': this.singleLine,
+        'input-group--multi-line': this.multiLine,
+        'input-group--chips': this.chips,
+        'input-group--multiple': this.multiple
+      }
+    },
+    filteredItems: function filteredItems () {
+      var items = this.autocomplete && this.searchValue
+        ? this.filterSearch()
+        : this.items
+
+      return !this.auto ? items.slice(0, this.lastItem) : items
+    },
+    isDirty: function isDirty () {
+      return this.selectedItems.length
+    },
+    selectedItems: function selectedItems () {
+      var this$1 = this;
+
+      if (this.inputValue === null) { return [] }
+
+      return this.items.filter(function (i) {
+        if (!this$1.multiple) {
+          return this$1.getValue(i) === this$1.getValue(this$1.inputValue)
+        } else {
+          return this$1.inputValue.find(function (j) { return this$1.getValue(j) === this$1.getValue(i); })
+        }
+      })
+    }
+  },
+
+  watch: {
+    inputValue: function inputValue (val) {
+      this.$emit('input', val)
+    },
+    value: function value (val) {
+      this.inputValue = val
+      this.validate()
+      this.autocomplete && this.$nextTick(this.$refs.menu.updateDimensions)
+    },
+    isActive: function isActive (val) {
+      this.isBooted = true
+      this.lastItem += !val ? 20 : 0
+
+      if (!val) { this.blur() }
+      else { this.focus() }
+    },
+    isBooted: function isBooted () {
+      var this$1 = this;
+
+      this.$nextTick(function () {
+        this$1.content && this$1.content.addEventListener('scroll', this$1.onScroll, false)
+      })
+    }
+  },
+
+  mounted: function mounted () {
+    this.content = this.$refs.menu.$refs.content
+  },
+
+  beforeDestroy: function beforeDestroy () {
+    if (this.isBooted) {
+      this.content && this.content.removeEventListener('scroll', this.onScroll, false)
+    }
+  },
+
+  methods: {
+    blur: function blur () {
+      var this$1 = this;
+
+      this.$nextTick(function () { return (this$1.focused = false); })
+    },
+    focus: function focus () {
+      this.focused = true
+      this.autocomplete && this.$refs.input.focus()
+    },
+    getText: function getText (item) {
+      return item === Object(item) ? item[this.itemText] : item
+    },
+    getValue: function getValue (item) {
+      return item === Object(item) && (this.itemValue in item) ? item[this.itemValue] : item
+    },
+    onScroll: function onScroll () {
+      var this$1 = this;
+
+      if (!this.isActive) {
+        setTimeout(function () { return (this$1.content.scrollTop = 0); }, 50)
+      } else {
+        var showMoreItems = (
+          this.content.scrollHeight -
+          (this.content.scrollTop +
+          this.content.clientHeight)
+        ) < 200
+
+        if (showMoreItems) {
+          this.lastItem += 20
+        }
+      }
+    },
+    selectItem: function selectItem (item) {
+      var this$1 = this;
+
+      if (!this.multiple) {
+        this.inputValue = this.returnObject ? item : this.getValue(item)
+      } else {
+        var inputValue = this.inputValue.slice()
+        var i = this.inputValue.findIndex(function (i) { return this$1.getValue(i) === this$1.getValue(item); })
+
+        i !== -1 && inputValue.splice(i, 1) || inputValue.push(item)
+        this.inputValue = inputValue.map(function (i) { return this$1.returnObject ? i : this$1.getValue(i); })
+      }
+
+      if (this.autocomplete) {
+        this.$nextTick(function () {
+          this$1.searchValue = null
+          this$1.$refs.input.focus()
+        })
+      }
+    }
+  },
+
+  render: function render (h) {
+    var this$1 = this;
+
+    return this.genInputGroup([
+      this.genSelectionsAndSearch(),
+      this.genMenu()
+    ], {
+      ref: 'activator',
+      directives: [{
+        name: 'click-outside',
+        value: function () { return (this$1.isActive = false); }
+      }],
+      on: {
+        keydown: function (e) {
+          if (e.keyCode === 27) { this$1.$refs.menu.isActive = false }
+          if ([40, 38].includes(e.keyCode)) { this$1.$refs.menu.changeListIndex(e) }
+        }
+      }
+    })
+  }
+};
+
+
+/***/ },
+/* 76 */
+/***/ function(module, exports, __webpack_require__) {
+
+"use strict";
+/* harmony import */ var __WEBPACK_IMPORTED_MODULE_0__Select__ = __webpack_require__(75);
+
+
+/* harmony default export */ exports["a"] = {
+  Select: __WEBPACK_IMPORTED_MODULE_0__Select__["a" /* default */]
+};
+
+
+/***/ },
+/* 77 */
+/***/ function(module, exports, __webpack_require__) {
+
+"use strict";
+/* harmony default export */ exports["a"] = {
+  data: function data () {
+    return {
+      searchValue: null
+    }
+  },
+
+  methods: {
+    filterSearch: function filterSearch () {
+      var this$1 = this;
+
+      return this.items.filter(function (i) {
+        var text = this$1.getText(i)
+        if (typeof text === 'undefined') { return false }
+
+        return text.toLowerCase().indexOf(this$1.searchValue.toLowerCase()) !== -1
+      })
+    }
+  }
+};
+
+
+/***/ },
+/* 78 */
+/***/ function(module, exports, __webpack_require__) {
+
+"use strict";
+/* harmony default export */ exports["a"] = {
+  methods: {
+    genMenu: function genMenu () {
+      var this$1 = this;
+
+      var data = {
+        ref: 'menu',
+        props: {
+          auto: this.auto,
+          closeOnClick: false,
+          closeOnContentClick: !this.multiple,
+          disabled: this.disabled,
+          offsetY: this.autocomplete || this.offset,
+          maxHeight: this.maxHeight,
+          activator: this.$refs.activator,
+          value: this.isActive
+        },
+        on: { input: function (val) { return (this$1.isActive = val); } }
+      }
+
+      return this.$createElement('v-menu', data, [this.genList()])
+    },
+    genSelectionsAndSearch: function genSelectionsAndSearch () {
+      var this$1 = this;
+
+      var input
+
+      if (this.autocomplete) {
+        input = [this.$createElement('input', {
+          'class': 'input-group--select__autocomplete',
+          domProps: { value: this.searchValue },
+          on: {
+            input: function (e) { return (this$1.searchValue = e.target.value); },
+            keyup: function (e) {
+              if (e.keyCode === 27) {
+                this$1.isActive = false
+                e.target.blur()
+              }
+            }
+          },
+          ref: 'input',
+          key: 'input'
+        })]
+      }
+
+      var group = this.$createElement('transition-group', {
+        props: {
+          name: 'fade-transition'
+        }
+      }, this.isDirty ? this.genSelections() : [])
+
+      return this.$createElement('div', {
+        'class': 'input-group__selections',
+        style: { 'overflow': 'hidden' },
+        ref: 'activator'
+      }, [group, input])
+    },
+    genSelections: function genSelections () {
+      var this$1 = this;
+
+      var children = []
+      var chips = this.chips
+      var slots = this.$scopedSlots.selection
+      var length = this.selectedItems.length
+
+      this.selectedItems.forEach(function (item, i) {
+        if (slots) {
+          children.push(this$1.genSlotSelection(item))
+        } else if (chips) {
+          children.push(this$1.genChipSelection(item))
+        } else {
+          children.push(this$1.genCommaSelection(item, i < length - 1))
+        }
+      })
+
+      return children
+    },
+    genSlotSelection: function genSlotSelection (item) {
+      return this.$scopedSlots.selection({ parent: this, item: item })
+    },
+    genChipSelection: function genChipSelection (item) {
+      var this$1 = this;
+
+      return this.$createElement('v-chip', {
+        'class': 'chip--select-multi',
+        props: { close: true },
+        on: { input: function () { return this$1.selectItem(item); } },
+        nativeOn: { click: function (e) { return e.stopPropagation(); } },
+        key: item
+      }, this.getText(item))
+    },
+    genCommaSelection: function genCommaSelection (item, comma) {
+      return this.$createElement('div', {
+        'class': 'input-group__selections__comma',
+        key: item
+      }, ("" + (this.getText(item)) + (comma ? ', ' : '')))
+    },
+    genList: function genList () {
+      var this$1 = this;
+
+      return this.$createElement('v-card', [
+        this.$createElement('v-list', {
+          ref: 'list'
+        }, this.filteredItems.map(function (o) {
+          if (o.header) { return this$1.genHeader(o) }
+          if (o.divider) { return this$1.genDivider(o) }
+          else { return this$1.genListItem(o) }
+        }))
+      ])
+    },
+    genHeader: function genHeader (item) {
+      return this.$createElement('v-subheader', {
+        props: item
+      }, item.header)
+    },
+    genDivider: function genDivider (item) {
+      return this.$createElement('v-divider', {
+        props: item
+      })
+    },
+    genListItem: function genListItem (item) {
+      return this.$createElement('v-list-item', [this.genTile(item)])
+    },
+    genTile: function genTile (item) {
+      var this$1 = this;
+
+      var active = this.selectedItems.indexOf(item) !== -1
+      var data = {
+        'class': {
+          'list__tile--active': active,
+          'list__tile--select-multi': this.multiple
+        },
+        nativeOn: { click: function () { return this$1.selectItem(item); } },
+        props: {
+          avatar: item === Object(item) && 'avatar' in item,
+          ripple: true
+        }
+      }
+
+      if (this.$scopedSlots.item) {
+        return this.$createElement('v-list-tile', data,
+          [this.$scopedSlots.item({ parent: this, item: item })]
+        )
+      }
+
+      return this.$createElement('v-list-tile', data,
+        [this.genAction(item, active), this.genContent(item)]
+      )
+    },
+    genAction: function genAction (item, active) {
+      var this$1 = this;
+
+      if (!this.multiple) { return null }
+
+      var data = {
+        'class': {
+          'list__tile__action--select-multi': this.multiple
+        },
+        nativeOn: { click: function () { return this$1.selectItem(item); } }
+      }
+
+      return this.$createElement('v-list-tile-action', data, [
+        this.$createElement('v-checkbox', { props: { inputValue: active }})
+      ])
+    },
+    genContent: function genContent (item) {
+      return this.$createElement('v-list-tile-content',
+        [this.$createElement('v-list-tile-title', this.getText(item))]
+      )
+    }
+  }
+};
+
+
+/***/ },
+/* 79 */
+/***/ function(module, exports, __webpack_require__) {
+
+"use strict";
+/* harmony import */ var __WEBPACK_IMPORTED_MODULE_0__mixins_input__ = __webpack_require__(6);
+/* harmony import */ var __WEBPACK_IMPORTED_MODULE_1__util_helpers__ = __webpack_require__(0);
+
+
+
+/* harmony default export */ exports["a"] = {
+  name: 'slider',
+
+  mixins: [__WEBPACK_IMPORTED_MODULE_0__mixins_input__["a" /* default */]],
+
+  data: function data () {
+    return {
+      app: {},
+      isActive: false,
+      inputWidth: 0
+    }
+  },
+
+  props: {
+    inverted: Boolean,
+    min: {
+      type: [Number, String],
+      default: 0
+    },
+    max: {
+      type: [Number, String],
+      default: 100
+    },
+    step: {
+      type: [Number, String],
+      default: 1
+    },
+    thumbLabel: Boolean,
+    value: [Number, String],
+    vertical: Boolean
+  },
+
+  computed: {
+    classes: function classes () {
+      return {
+        'input-group input-group--slider': true,
+        'input-group--active': this.isActive,
+        'input-group--dirty': this.inputValue > this.min,
+        'input-group--disabled': this.disabled,
+        'input-group--ticks': this.thumbLabel
+      }
+    },
+    inputValue: {
+      get: function get () {
+        return this.value
+      },
+      set: function set (val) {
+        val = val < this.min ? this.min : val > this.max ? this.max : val
+        if (Math.ceil(val) !== Math.ceil(this.lazyValue)) {
+          this.inputWidth = this.calculateWidth(val)
+        }
+
+        var value = parseInt(val)
+        this.lazyValue = value
+
+        if (value !== this.value) {
+          this.$emit('input', value)
+        }
+      }
+    },
+    interval: function interval () {
+      return 100 / (this.max - this.min) * this.step
+    },
+    thumbContainerClasses: function thumbContainerClasses () {
+      return {
+        'slider__thumb-container': true,
+        'slider__thumb-container--label': this.thumbLabel
+      }
+    },
+    thumbStyles: function thumbStyles () {
+      return {
+        left: ((this.inputWidth) + "%")
+      }
+    },
+    tickContainerStyles: function tickContainerStyles () {
+      return {
+        transform: ("translate3d(-" + (this.interval) + "%, -50%, 0)")
+      }
+    },
+    tickStyles: function tickStyles () {
+      return {
+        backgroundSize: ((this.interval) + "% 2px"),
+        transform: ("translate3d(" + (this.interval) + "%, 0, 0)")
+      }
+    },
+    trackStyles: function trackStyles () {
+      var scaleX = this.calculateScale(1 - (this.inputWidth / 100))
+      var translateX = this.inputWidth < 1 && !this.thumbLabel ? ((8) + "px") : 0
+      return {
+        transform: ("scaleX(" + scaleX + ") translateX(" + translateX + ")")
+      }
+    },
+    trackFillStyles: function trackFillStyles () {
+      var scaleX = this.calculateScale(this.inputWidth / 100)
+      var translateX = this.inputWidth > 99 && !this.thumbLabel ? ((-8) + "px") : 0
+      return {
+        transform: ("scaleX(" + scaleX + ") translateX(" + translateX + ")")
+      }
+    }
+  },
+
+  watch: {
+    value: function value () {
+      this.inputValue = this.value
+    }
+  },
+
+  mounted: function mounted () {
+    this.inputValue = this.value
+    this.inputWidth = this.calculateWidth(this.inputValue)
+    this.app = document.querySelector('[data-app]')
+  },
+
+  methods: {
+    calculateWidth: function calculateWidth (val) {
+      return (val - this.min) / (this.max - this.min) * 100
+    },
+    calculateScale: function calculateScale (scale) {
+      if (scale < 0.02 && !this.thumbLabel) {
+        return 0
+      }
+
+      return this.disabled ? scale - 0.015 : scale
+    },
+    onMouseDown: function onMouseDown (e) {
+      this.isActive = true
+
+      if ('touches' in e) {
+        this.app.addEventListener('touchmove', this.onMouseMove, false)
+        __webpack_require__.i(__WEBPACK_IMPORTED_MODULE_1__util_helpers__["f" /* addOnceEventListener */])(this.app, 'touchend', this.onMouseUp)
+      } else {
+        this.app.addEventListener('mousemove', this.onMouseMove, false)
+        __webpack_require__.i(__WEBPACK_IMPORTED_MODULE_1__util_helpers__["f" /* addOnceEventListener */])(this.app, 'mouseup', this.onMouseUp)
+      }
+    },
+    onMouseUp: function onMouseUp () {
+      this.isActive = false
+      this.app.removeEventListener('touchmove', this.onMouseMove, false)
+      this.app.removeEventListener('mousemove', this.onMouseMove, false)
+    },
+    onMouseMove: function onMouseMove (e) {
+      var ref = this.$refs.track.getBoundingClientRect();
+      var offsetLeft = ref.left;
+      var trackWidth = ref.width;
+      var clientX = 'touches' in e ? e.touches[0].clientX : e.clientX
+      var left = (
+        ((clientX - offsetLeft) / trackWidth) * 100
+      )
+
+      left = left < 0 ? 0 : left > 100 ? 100 : left
+
+      this.inputValue = this.min + ((left / 100) * (this.max - this.min))
+    },
+    sliderMove: function sliderMove (e) {
+      if (!this.isActive) {
+        this.onMouseMove(e)
+      }
+    }
+  },
+
+  render: function render (h) {
+    var children = []
+    var trackChildren = []
+    var thumbChildren = []
+
+    trackChildren.push(h('div', { 'class': 'slider__track', style: this.trackStyles }))
+    trackChildren.push(h('div', { 'class': 'slider__track-fill', style: this.trackFillStyles }))
+    children.push(h('div', { 'class': 'slider__track__container', ref: 'track' }, trackChildren))
+
+    if (this.step) {
+      children.push(
+        h('div', { 'class': 'slider__ticks-container', style: this.tickContainerStyles }, [
+          h('div', { 'class': 'slider__ticks', style: this.tickStyles })
+        ])
+      )
+    }
+
+    thumbChildren.push(h('div', { 'class': 'slider__thumb' }))
+
+    if (this.thumbLabel) {
+      thumbChildren.push(
+        h('v-scale-transition', { props: { origin: 'bottom center' }}, [
+          h('div', {
+            'class': 'slider__thumb--label__container',
+            directives: [
+              {
+                name: 'show',
+                value: this.isActive
+              }
+            ]
+          }, [
+            h('div', { 'class': 'slider__thumb--label' }, [
+              h('span', {}, parseInt(this.inputValue))
+            ])
+          ])
+        ])
+      )
+    }
+
+    var thumbContainer = h('div', {
+      'class': this.thumbContainerClasses,
+      style: this.thumbStyles,
+      on: {
+        touchstart: this.onMouseDown,
+        mousedown: this.onMouseDown
+      },
+      ref: 'thumb'
+    }, thumbChildren)
+
+    children.push(thumbContainer)
+
+    var slider = h('div', { 'class': 'slider' }, children)
+
+    return this.genInputGroup([slider], {
+      attrs: {
+        role: 'slider'
+      },
+      on: {
+        mouseup: this.sliderMove
+      },
+      directives: [
+        {
+          name: 'click-outside'
+        }
+      ]
+    })
+  }
+};
+
+
+/***/ },
+/* 80 */
+/***/ function(module, exports, __webpack_require__) {
+
+"use strict";
+/* harmony import */ var __WEBPACK_IMPORTED_MODULE_0__Slider__ = __webpack_require__(79);
+
+
+/* harmony default export */ exports["a"] = {
+  Slider: __WEBPACK_IMPORTED_MODULE_0__Slider__["a" /* default */]
+};
+
+
+/***/ },
+/* 81 */
+/***/ function(module, exports, __webpack_require__) {
+
+"use strict";
+/* harmony import */ var __WEBPACK_IMPORTED_MODULE_0__mixins_toggleable__ = __webpack_require__(2);
+/* harmony import */ var __WEBPACK_IMPORTED_MODULE_1__mixins_contextualable__ = __webpack_require__(4);
+
+
+
+/* harmony default export */ exports["a"] = {
+  name: 'snackbar',
+
+  mixins: [__WEBPACK_IMPORTED_MODULE_1__mixins_contextualable__["a" /* default */], __WEBPACK_IMPORTED_MODULE_0__mixins_toggleable__["a" /* default */]],
+
+  data: function data () {
+    return {
+      activeTimeout: {}
+    }
+  },
+
+  props: {
+    absolute: Boolean,
+    bottom: Boolean,
+    left: Boolean,
+    multiLine: Boolean,
+    right: Boolean,
+    top: Boolean,
+    timeout: {
+      type: Number,
+      default: 6000
+    },
+    vertical: Boolean
+  },
+
+  computed: {
+    classes: function classes () {
+      return {
+        'snack': true,
+        'snack--active': this.isActive,
+        'snack--absolute': this.absolute,
+        'snack--bottom': this.bottom || !this.top,
+        'snack--left': this.left,
+        'snack--right': this.right,
+        'snack--top': this.top,
+        'snack--multi-line': this.multiLine && !this.vertical,
+        'snack--vertical': this.vertical,
+        'primary': this.primary,
+        'secondary': this.secondary,
+        'success': this.success,
+        'info': this.info,
+        'warning': this.warning,
+        'error': this.error
+      }
+    },
+    computedTransition: function computedTransition () {
+      return this.top ? 'v-slide-y-transition' : 'v-slide-y-reverse-transition'
+    }
+  },
+
+  watch: {
+    isActive: function isActive () {
+      var this$1 = this;
+
+      clearTimeout(this.activeTimeout)
+
+      if (this.isActive && this.timeout) {
+        this.activeTimeout = setTimeout(function () { return (this$1.isActive = false); }, this.timeout)
+      }
+    }
+  },
+
+  render: function render (h) {
+    var children = []
+
+    if (this.isActive) {
+      children.push(h('div', {
+        'class': 'snack__content'
+      }, [this.$slots.default]))
+    }
+
+    return h('div', {
+      'class': this.classes
+    }, [h(this.computedTransition, {}, children)])
+  }
+};
+
+
+/***/ },
+/* 82 */
+/***/ function(module, exports, __webpack_require__) {
+
+"use strict";
+/* harmony import */ var __WEBPACK_IMPORTED_MODULE_0__Snackbar__ = __webpack_require__(81);
+
+
+/* harmony default export */ exports["a"] = {
+  Snackbar: __WEBPACK_IMPORTED_MODULE_0__Snackbar__["a" /* default */]
+};
+
+
+/***/ },
+/* 83 */
+/***/ function(module, exports, __webpack_require__) {
+
+"use strict";
+/* harmony default export */ exports["a"] = {
+  name: 'stepper',
+
+  data: function data () {
+    return {
+      inputValue: null,
+      steps: [],
+      content: [],
+      isReverse: false
+    }
+  },
+
+  props: {
+    nonLinear: Boolean,
+    altLabels: Boolean,
+    vertical: Boolean,
+    value: [Number, String]
+  },
+
+  computed: {
+    classes: function classes () {
+      return {
+        'stepper': true,
+        'stepper--vertical': this.vertical,
+        'stepper--alt-labels': this.altLabels,
+        'stepper--non-linear': this.nonLinear
+      }
+    }
+  },
+
+  watch: {
+    inputValue: function inputValue (val, prev) {
+      var this$1 = this;
+
+      this.isReverse = Number(val) < Number(prev)
+      this.steps.forEach(function (i) { return i.toggle(this$1.inputValue); })
+      this.content.forEach(function (i) { return i.toggle(this$1.inputValue, this$1.isReverse); })
+
+      this.$emit('input', this.inputValue)
+    },
+    value: function value () {
+      this.inputValue = this.value
+    }
+  },
+
+  mounted: function mounted () {
+    this.$vuetify.load(this.init)
+  },
+
+  methods: {
+    init: function init () {
+      var this$1 = this;
+
+      this.$children.forEach(function (i) {
+        if (i.$options._componentTag === 'v-stepper-step') {
+          this$1.steps.push(i)
+        } else if (i.$options._componentTag === 'v-stepper-content') {
+          i.isVertical = this$1.vertical
+          this$1.content.push(i)
+        }
+      })
+
+      this.inputValue = this.value || this.steps[0].step || 1
+    },
+    stepClick: function stepClick (step) {
+      this.inputValue = step
+    }
+  },
+
+  render: function render (h) {
+    return h('div', {
+      'class': this.classes
+    }, this.$slots.default)
+  }
+};
+
+
+/***/ },
+/* 84 */
+/***/ function(module, exports, __webpack_require__) {
+
+"use strict";
+/* harmony default export */ exports["a"] = {
+  name: 'stepper-content',
+
+  data: function data () {
+    return {
+      height: 0,
+      isActive: false,
+      isReverse: false,
+      isVertical: false
+    }
+  },
+
+  props: {
+    step: {
+      type: [Number, String],
+      required: true
+    }
+  },
+
+  computed: {
+    classes: function classes () {
+      return {
+        'stepper__content': true
+      }
+    },
+    computedTransition: function computedTransition () {
+      return this.isReverse
+        ? 'v-tab-reverse-transition'
+        : 'v-tab-transition'
+    },
+    styles: function styles () {
+      return this.isVertical
+        ? { 'height': ((this.height) + "px") }
+        : {}
+    },
+    wrapperClasses: function wrapperClasses () {
+      return {
+        'stepper__wrapper': true
+      }
+    }
+  },
+
+  watch: {
+    isActive: function isActive () {
+      if (!this.isVertical) {
+        return
+      }
+
+      if (this.isActive) {
+        this.enter()
+      } else {
+        this.leave()
+      }
+    }
+  },
+
+  methods: {
+    enter: function enter () {
+      var this$1 = this;
+
+      var scrollHeight = 0
+
+      // Render bug with height
+      setTimeout(function () {
+        scrollHeight = this$1.$refs.wrapper.scrollHeight
+      }, 0)
+
+      this.height = 0
+
+      setTimeout(function () { return (this$1.height = scrollHeight); }, 450)
+    },
+    leave: function leave () {
+      this.height = 0
+    },
+    toggle: function toggle (step, reverse) {
+      this.isActive = step.toString() === this.step.toString()
+      this.isReverse = reverse
+    }
+  },
+
+  render: function render (h) {
+    var contentData = {
+      'class': this.classes
+    }
+    var wrapperData = {
+      'class': this.wrapperClasses,
+      style: this.styles,
+      ref: 'wrapper'
+    }
+
+    if (!this.isVertical) {
+      contentData.directives = [{
+        name: 'show',
+        value: this.isActive
+      }]
+    }
+
+    var wrapper = h('div', wrapperData, [this.$slots.default])
+    var content = h('div', contentData, [wrapper])
+
+    return h(this.computedTransition, {}, [content])
+  }
+};
+
+
+/***/ },
+/* 85 */
+/***/ function(module, exports, __webpack_require__) {
+
+"use strict";
+/* harmony import */ var __WEBPACK_IMPORTED_MODULE_0__util_helpers__ = __webpack_require__(0);
+
+
+/* harmony default export */ exports["a"] = {
+  name: 'stepper-step',
+
+  data: function data () {
+    return {
+      isActive: false,
+      isInactive: true
+    }
+  },
+
+  props: {
+    complete: Boolean,
+    completeIcon: {
+      type: String,
+      default: 'check'
+    },
+    editIcon: {
+      type: String,
+      default: 'edit'
+    },
+    errorIcon: {
+      type: String,
+      default: 'warning'
+    },
+    editable: Boolean,
+    rules: {
+      type: Array,
+      default: function () { return []; }
+    },
+    step: [Number, String]
+  },
+
+  computed: {
+    classes: function classes () {
+      return {
+        'stepper__step': true,
+        'stepper__step--active': this.isActive,
+        'stepper__step--editable': this.editable,
+        'stepper__step--inactive': this.isInactive,
+        'stepper__step--error': this.hasError,
+        'stepper__step--complete': this.complete
+      }
+    },
+    hasError: function hasError () {
+      return this.rules.some(function (i) { return (i() !== true); })
+    },
+    stepper: function stepper () {
+      return __WEBPACK_IMPORTED_MODULE_0__util_helpers__["d" /* closestParentTag */].call(this, 'v-stepper')
+    }
+  },
+
+  methods: {
+    click: function click () {
+      if (this.editable) {
+        this.stepper.stepClick(this.step)
+      }
+    },
+    toggle: function toggle (step) {
+      this.isActive = step.toString() === this.step.toString()
+      this.isInactive = Number(step) < Number(this.step)
+    }
+  },
+
+  render: function render (h) {
+    var data = {
+      'class': this.classes,
+      directives: [{
+        name: 'ripple',
+        value: this.editable
+      }],
+      on: {
+        click: this.click
+      }
+    }
+    var stepContent
+
+    if (this.hasError) {
+      stepContent = [h('v-icon', {}, this.errorIcon)]
+    } else if (this.complete) {
+      if (this.editable) {
+        stepContent = [h('v-icon', {}, this.editIcon)]
+      } else {
+        stepContent = [h('v-icon', {}, this.completeIcon)]
+      }
+    } else {
+      stepContent = this.step
+    }
+
+    var step = h('span', { 'class': 'stepper__step__step' }, stepContent)
+    var label = h('div', { 'class': 'stepper__label' }, [this.$slots.default])
+
+    return h('div', data, [step, label])
+  }
+};
+
+
+/***/ },
+/* 86 */
+/***/ function(module, exports, __webpack_require__) {
+
+"use strict";
+/* harmony import */ var __WEBPACK_IMPORTED_MODULE_0__util_helpers__ = __webpack_require__(0);
+/* harmony import */ var __WEBPACK_IMPORTED_MODULE_1__Stepper__ = __webpack_require__(83);
+/* harmony import */ var __WEBPACK_IMPORTED_MODULE_2__StepperStep__ = __webpack_require__(85);
+/* harmony import */ var __WEBPACK_IMPORTED_MODULE_3__StepperContent__ = __webpack_require__(84);
+
+
+
+
+
+var StepperHeader = __webpack_require__.i(__WEBPACK_IMPORTED_MODULE_0__util_helpers__["c" /* createSimpleFunctional */])('stepper__header')
+
+/* harmony default export */ exports["a"] = {
+  Stepper: __WEBPACK_IMPORTED_MODULE_1__Stepper__["a" /* default */],
+  StepperContent: __WEBPACK_IMPORTED_MODULE_3__StepperContent__["a" /* default */],
+  StepperHeader: StepperHeader,
+  StepperStep: __WEBPACK_IMPORTED_MODULE_2__StepperStep__["a" /* default */]
+};
+
+
+/***/ },
+/* 87 */
+/***/ function(module, exports, __webpack_require__) {
+
+"use strict";
+/* harmony import */ var __WEBPACK_IMPORTED_MODULE_0__mixins_themeable__ = __webpack_require__(1);
+
+
+var Subheader = {
+  functional: true,
+
+  mixins: [__WEBPACK_IMPORTED_MODULE_0__mixins_themeable__["a" /* default */]],
+
+  props: {
+    inset: Boolean
+  },
+
+  render: function render (h, ref) {
+    var data = ref.data;
+    var children = ref.children;
+    var props = ref.props;
+
+    data.staticClass = data.staticClass ? ("subheader " + (data.staticClass)) : 'subheader'
+    if (props.inset) { data.staticClass += ' subheader--inset' }
+    if (props.dark && !props.light) { data.staticClass += ' subheader--dark' }
+    if (props.light) { data.staticClass += ' subheader--light' }
+
+    return h('li', data, children)
+  }
+}
+
+/* harmony default export */ exports["a"] = {
+  Subheader: Subheader
+};
+
+
+/***/ },
+/* 88 */
+/***/ function(module, exports, __webpack_require__) {
+
+"use strict";
+/* harmony import */ var __WEBPACK_IMPORTED_MODULE_0__mixins_head__ = __webpack_require__(93);
+/* harmony import */ var __WEBPACK_IMPORTED_MODULE_1__mixins_body__ = __webpack_require__(91);
+/* harmony import */ var __WEBPACK_IMPORTED_MODULE_2__mixins_foot__ = __webpack_require__(92);
+/* harmony import */ var __WEBPACK_IMPORTED_MODULE_3__mixins_progress__ = __webpack_require__(94);
+/* harmony import */ var __WEBPACK_IMPORTED_MODULE_4__util_helpers__ = __webpack_require__(0);
+
+
+
+
+
+
+/* harmony default export */ exports["a"] = {
+  name: 'datatable',
+
+  mixins: [__WEBPACK_IMPORTED_MODULE_0__mixins_head__["a" /* default */], __WEBPACK_IMPORTED_MODULE_1__mixins_body__["a" /* default */], __WEBPACK_IMPORTED_MODULE_2__mixins_foot__["a" /* default */], __WEBPACK_IMPORTED_MODULE_3__mixins_progress__["a" /* default */]],
+
+  data: function data () {
+    return {
+      all: false,
+      defaultPagination: {
+        page: 1,
+        rowsPerPage: 5,
+        descending: false,
+        totalItems: 0
+      }
+    }
+  },
+
+  props: {
+    headers: {
+      type: Array,
+      default: function () { return []; }
+    },
+    headerText: {
+      type: String,
+      default: 'text'
+    },
+    hideActions: Boolean,
+    noDataText: {
+      type: String,
+      default: 'No data available in table'
+    },
+    noResultsText: {
+      type: String,
+      default: 'No matching records found'
+    },
+    rowsPerPageItems: {
+      type: Array,
+      default: function default$1 () {
+        return [
+          5,
+          10,
+          25,
+          { text: 'All', value: -1 }
+        ]
+      }
+    },
+    rowsPerPageText: {
+      type: String,
+      default: 'Rows per page:'
+    },
+    selectAll: Boolean,
+    search: {
+      required: false
+    },
+    filter: {
+      type: Function,
+      default: function (val, search) {
+        return val !== null &&
+          ['undefined', 'boolean'].indexOf(typeof val) === -1 &&
+          val.toString().toLowerCase().indexOf(search) !== -1
+      }
+    },
+    customFilter: {
+      type: Function,
+      default: function (items, search, filter) {
+        search = search.toString().toLowerCase()
+        return items.filter(function (i) { return Object.keys(i).some(function (j) { return filter(i[j], search); }); })
+      }
+    },
+    customSort: {
+      type: Function,
+      default: function (items, index, descending) {
+        return items.sort(function (a, b) {
+          var sortA = __webpack_require__.i(__WEBPACK_IMPORTED_MODULE_4__util_helpers__["e" /* getObjectValueByPath */])(a, index)
+          var sortB = __webpack_require__.i(__WEBPACK_IMPORTED_MODULE_4__util_helpers__["e" /* getObjectValueByPath */])(b, index)
+
+          if (descending) {
+            if (!isNaN(sortA) && !isNaN(sortB)) { return sortB - sortA }
+            if (sortA < sortB) { return 1 }
+            if (sortA > sortB) { return -1 }
+            return 0
+          } else {
+            if (!isNaN(sortA) && !isNaN(sortB)) { return sortA - sortB }
+            if (sortA < sortB) { return -1 }
+            if (sortA > sortB) { return 1 }
+            return 0
+          }
+        })
+      }
+    },
+    value: {
+      type: Array,
+      default: function () { return []; }
+    },
+    items: {
+      type: Array,
+      required: true,
+      default: function () { return []; }
+    },
+    totalItems: {
+      type: Number,
+      default: null
+    },
+    loading: {
+      type: Boolean,
+      default: false
+    },
+    selectedKey: {
+      type: String,
+      default: 'id'
+    },
+    pagination: {
+      type: Object,
+      default: null
+    }
+  },
+
+  computed: {
+    computedPagination: function computedPagination () {
+      return this.pagination || this.defaultPagination
+    },
+    itemsLength: function itemsLength () {
+      return this.totalItems || this.items.length
+    },
+    indeterminate: function indeterminate () {
+      return this.selectAll && this.someItems && !this.everyItem
+    },
+    everyItem: function everyItem () {
+      var this$1 = this;
+
+      return this.filteredItems.length && this.filteredItems.every(function (i) { return this$1.isSelected(i); })
+    },
+    someItems: function someItems () {
+      var this$1 = this;
+
+      return this.filteredItems.some(function (i) { return this$1.isSelected(i); })
+    },
+    pageStart: function pageStart () {
+      var page = this.computedPagination.rowsPerPage === Object(this.computedPagination.rowsPerPage)
+        ? this.computedPagination.rowsPerPage.value
+        : this.computedPagination.rowsPerPage
+      return page === -1 ? 0 : (this.computedPagination.page - 1) * page
+    },
+    pageStop: function pageStop () {
+      var page = this.computedPagination.rowsPerPage === Object(this.computedPagination.rowsPerPage)
+        ? this.computedPagination.rowsPerPage.value
+        : this.computedPagination.rowsPerPage
+      return page === -1 ? this.itemsLength : this.computedPagination.page * page
+    },
+    filteredItems: function filteredItems () {
+      if (this.totalItems) { return this.items }
+
+      var items = this.items.slice()
+      var hasSearch = typeof this.search !== 'undefined' && this.search !== null
+
+      if (hasSearch) {
+        items = this.customFilter(items, this.search, this.filter)
+      }
+
+      items = this.customSort(items, this.computedPagination.sortBy, this.computedPagination.descending)
+
+      return this.hideActions && !this.pagination ? items : items.slice(this.pageStart, this.pageStop)
+    },
+    selected: function selected () {
+      var this$1 = this;
+
+      var selected = {}
+      this.value.forEach(function (i) { return selected[i[this$1.selectedKey]] = true; })
+      return selected
+    }
+  },
+
+  watch: {
+    indeterminate: function indeterminate (val) {
+      if (val) { this.all = true }
+    },
+    someItems: function someItems (val) {
+      if (!val) { this.all = false }
+    },
+    search: function search () {
+      this.page = 1
+    },
+    everyItem: function everyItem (val) {
+      if (val) { this.all = true }
+    },
+    itemsLength: function itemsLength () {
+      this.updatePagination({ totalItems: this.itemsLength })
+    }
+  },
+
+  methods: {
+    updatePagination: function updatePagination (val) {
+      if (this.pagination) { return this.$emit('update:pagination', Object.assign({}, this.pagination, val)) }
+      else { (this.defaultPagination = Object.assign({}, this.defaultPagination, val)) }
+    },
+    isSelected: function isSelected (item) {
+      return this.selected[item[this.selectedKey]]
+    },
+    sort: function sort (index) {
+      if (this.computedPagination.sortBy === null) {
+        this.updatePagination({ sortBy: index, descending: false })
+      } else if (this.computedPagination.sortBy === index && !this.computedPagination.descending) {
+        this.updatePagination({ descending: true })
+      } else if (this.computedPagination.sortBy !== index) {
+        this.updatePagination({ sortBy: index, descending: false })
+      } else {
+        this.updatePagination({ sortBy: null, descending: null })
+      }
+    },
+    genTR: function genTR (children, data) {
+      if ( data === void 0 ) data = {};
+
+      return this.$createElement('tr', data, children)
+    },
+    toggle: function toggle (value) {
+      var this$1 = this;
+
+      var selected = Object.assign({}, this.selected)
+      this.filteredItems.forEach(function (i) { return selected[i[this$1.selectedKey]] = value; })
+
+      this.$emit('input', this.items.filter(function (i) { return selected[i[this$1.selectedKey]]; }))
+    }
+  },
+
+  created: function created () {
+    var firstSortable = this.headers.find(function (h) { return !('sortable' in h) || h.sortable; })
+    this.defaultPagination.sortBy = firstSortable ? firstSortable.value : null
+
+    this.updatePagination(Object.assign({}, this.defaultPagination, this.pagination, { totalItems: this.itemsLength }))
+  },
+
+  render: function render (h) {
+    return h('v-table-overflow', {}, [
+      h('table', {
+        'class': {
+          'datatable table': true,
+          'datatable--select-all': this.selectAll
+        }
+      }, [
+        this.genTHead(),
+        this.genTProgress(),
+        this.genTBody(),
+        this.hideActions ? null : this.genTFoot()
+      ])
+    ])
+  }
+};
+
+
+/***/ },
+/* 89 */
+/***/ function(module, exports, __webpack_require__) {
+
+"use strict";
+/* harmony default export */ exports["a"] = {
+  name: 'edit-dialog',
+
+  data: function data () {
+    return {
+      isActive: false,
+      isSaving: false
+    }
+  },
+
+  props: {
+    cancelText: {
+      default: 'Cancel'
+    },
+    large: Boolean,
+    lazy: Boolean,
+    saveText: {
+      default: 'Save'
+    },
+    transition: {
+      type: String,
+      default: 'v-slide-x-reverse-transition'
+    }
+  },
+
+  watch: {
+    isActive: function isActive (val) {
+      val && this.$emit('open') && this.$nextTick(this.focus)
+      if (!val) {
+        !this.isSaving && this.$emit('cancel')
+        this.isSaving && this.$emit('close')
+        this.isSaving = false
+      }
+    }
+  },
+
+  methods: {
+    cancel: function cancel () {
+      this.isActive = false
+    },
+    focus: function focus () {
+      var input = this.$el.querySelector('input')
+      input && setTimeout(function () { return (input.focus()); }, 0)
+    },
+    save: function save () {
+      this.isSaving = true
+      this.isActive = false
+      this.$emit('save')
+    },
+    genButton: function genButton (fn, text) {
+      return this.$createElement('v-btn', {
+        props: {
+          flat: true,
+          primary: true,
+          light: true
+        },
+        nativeOn: { click: fn }
+      }, text)
+    },
+    genActions: function genActions () {
+      return this.$createElement('div', {
+        'class': 'small-dialog__actions',
+        directives: [{
+          name: 'show',
+          value: this.large
+        }]
+      }, [
+        this.genButton(this.cancel, this.cancelText),
+        this.genButton(this.save, this.saveText)
+      ])
+    },
+    genContent: function genContent () {
+      var this$1 = this;
+
+      return this.$createElement('div', {
+        'class': 'small-dialog__content',
+        on: {
+          keydown: function (e) {
+            e.keyCode === 27 && this$1.cancel()
+            e.keyCode === 13 && this$1.save()
+          }
+        }
+      }, [this.$slots.input])
+    }
+  },
+
+  render: function render (h) {
+    var this$1 = this;
+
+    return h('v-menu', {
+      'class': 'small-dialog',
+      props: {
+        transition: this.transition,
+        origin: 'top right',
+        right: true,
+        value: this.isActive,
+        closeOnContentClick: false,
+        lazy: this.lazy
+      },
+      on: {
+        input: function (val) { return (this$1.isActive = val); }
+      }
+    }, [
+      h('a', {
+        domProps: { href: 'javascript:;' },
+        slot: 'activator'
+      }, [this.$slots.default]),
+      this.genContent(),
+      this.genActions()
+    ])
+  }
+};
+
+
+/***/ },
+/* 90 */
+/***/ function(module, exports, __webpack_require__) {
+
+"use strict";
+/* harmony import */ var __WEBPACK_IMPORTED_MODULE_0__util_helpers__ = __webpack_require__(0);
+/* harmony import */ var __WEBPACK_IMPORTED_MODULE_1__DataTable__ = __webpack_require__(88);
+/* harmony import */ var __WEBPACK_IMPORTED_MODULE_2__EditDialog__ = __webpack_require__(89);
+
+
+
+
+var TableOverflow = __webpack_require__.i(__WEBPACK_IMPORTED_MODULE_0__util_helpers__["c" /* createSimpleFunctional */])('table__overflow')
+
+/* harmony default export */ exports["a"] = {
+  DataTable: __WEBPACK_IMPORTED_MODULE_1__DataTable__["a" /* default */],
+  EditDialog: __WEBPACK_IMPORTED_MODULE_2__EditDialog__["a" /* default */],
+  TableOverflow: TableOverflow
+};
+
+
+/***/ },
+/* 91 */
+/***/ function(module, exports, __webpack_require__) {
+
+"use strict";
+/* harmony default export */ exports["a"] = {
+  methods: {
+    genTBody: function genTBody () {
+      var this$1 = this;
+
+      var children = []
+
+      if (!this.itemsLength) {
+        children = [this.genEmptyBody(this.noDataText)]
+      } else if (!this.filteredItems.length) {
+        children = [this.genEmptyBody(this.noResultsText)]
+      } else {
+        children = this.filteredItems.map(function (item) {
+          var props = { item: item }
+
+          Object.defineProperty(props, 'selected', {
+            get: function () { return this$1.selected[item[this$1.selectedKey]]; },
+            set: function (value) {
+              var selected = this$1.value.slice()
+              value && selected.push(item) || (selected = selected.filter(function (i) { return i[this$1.selectedKey] !== item[this$1.selectedKey]; }))
+              this$1.$emit('input', selected)
+            }
+          })
+
+          return this$1.genTR(this$1.$scopedSlots.items(props), {
+            attrs: { active: this$1.isSelected(item) }
+          })
+        })
+      }
+
+      return this.$createElement('tbody', children)
+    },
+    genEmptyBody: function genEmptyBody (text) {
+      return this.genTR([this.$createElement('td', {
+        'class': 'text-xs-center',
+        attrs: { colspan: '100%' }
+      }, text)])
+    }
+  }
+};
+
+
+/***/ },
+/* 92 */
+/***/ function(module, exports, __webpack_require__) {
+
+"use strict";
+/* harmony default export */ exports["a"] = {
+  methods: {
+    genPrevIcon: function genPrevIcon () {
+      var this$1 = this;
+
+      return this.$createElement('v-btn', {
+        props: {
+          disabled: this.computedPagination.page === 1,
+          icon: true,
+          flat: true
+        },
+        nativeOn: { click: function () { return (this$1.computedPagination.page--); } }
+      }, [this.$createElement('v-icon', 'chevron_left')])
+    },
+    genNextIcon: function genNextIcon () {
+      var this$1 = this;
+
+      return this.$createElement('v-btn', {
+        props: {
+          disabled: this.computedPagination.page * this.computedPagination.rowsPerPage >= this.itemsLength || this.pageStop < 0,
+          icon: true,
+          flat: true
+        },
+        nativeOn: { click: function () { return (this$1.computedPagination.page++); } }
+      }, [this.$createElement('v-icon', 'chevron_right')])
+    },
+    genSelect: function genSelect () {
+      var this$1 = this;
+
+      return this.$createElement('div', {
+        'class': 'datatable__actions__select'
+      }, [
+        this.rowsPerPageText,
+        this.$createElement('v-select', {
+          props: {
+            items: this.rowsPerPageItems,
+            value: this.computedPagination.rowsPerPage,
+            hideDetails: true,
+            auto: true
+          },
+          on: { input: function (val) { this$1.computedPagination.rowsPerPage = val; this$1.computedPagination.page = 1 } }
+        })
+      ])
+    },
+    genPagination: function genPagination () {
+      var pagination = '&mdash;'
+
+      if (this.itemsLength) {
+        var stop = this.itemsLength < this.pageStop || this.pageStop < 0
+                ? this.itemsLength
+                : this.pageStop
+
+        pagination = (this.pageStart + 1) + "-" + stop + " of " + (this.itemsLength)
+      }
+
+      return this.$createElement('div', {
+        'class': 'datatable__actions__pagination',
+        domProps: { innerHTML: pagination }
+      })
+    },
+    genActions: function genActions () {
+      return [this.$createElement('div', {
+        'class': 'datatable__actions'
+      }, [
+        this.genSelect(),
+        this.genPagination(),
+        this.genPrevIcon(),
+        this.genNextIcon()
+      ])]
+    },
+    genTFoot: function genTFoot () {
+      return this.$createElement('tfoot', [
+        this.genTR([
+          this.$createElement('td', {
+            attrs: { colspan: '100%' }
+          }, this.genActions())
+        ])
+      ])
+    }
+  }
+};
+
+
+/***/ },
+/* 93 */
+/***/ function(module, exports, __webpack_require__) {
+
+"use strict";
+/* harmony default export */ exports["a"] = {
+  methods: {
+    genTHead: function genTHead () {
+      var this$1 = this;
+
+      var children = this.headers.map(function (o) { return this$1.genHeader(o); })
+      var checkbox = this.$createElement('v-checkbox', {
+        class: 'primary--text',
+        props: {
+          hideDetails: true,
+          inputValue: this.all,
+          indeterminate: this.indeterminate
+        },
+        on: { change: this.toggle }
+      })
+
+      this.selectAll && children.unshift(this.$createElement('th', [checkbox]))
+
+      return this.$createElement('thead', [this.genTR(children)])
+    },
+    genHeader: function genHeader (item) {
+      var array = [
+        this.$scopedSlots.headers
+          ? this.$scopedSlots.headers({ item: item })
+          : item[this.headerText]
+      ]
+
+      return (ref = this).$createElement.apply(ref, [ 'th' ].concat( this.genHeaderData(item, array) ))
+      var ref;
+    },
+    genHeaderData: function genHeaderData (item, children) {
+      var this$1 = this;
+
+      var beingSorted = false
+      var classes = ['column']
+      var data = {}
+
+      if ('sortable' in item && item.sortable || !('sortable' in item)) {
+        data.on = { click: function () { return this$1.sort(item.value); } }
+        !('value' in item) && console.warn('Data table headers must have a value property that corresponds to a value in the v-model array')
+
+        classes.push('sortable')
+        var icon = this.$createElement('v-icon', 'arrow_upward')
+        item.left && children.push(icon) || children.unshift(icon)
+
+        beingSorted = this.computedPagination.sortBy === item.value
+        beingSorted && classes.push('active')
+        beingSorted && this.computedPagination.descending && classes.push('desc') || classes.push('asc')
+      }
+
+      item.left && classes.push('text-xs-left') || classes.push('text-xs-right')
+
+      data.class = classes
+
+      return [data, children]
+    }
+  }
+};
+
+
+/***/ },
+/* 94 */
+/***/ function(module, exports, __webpack_require__) {
+
+"use strict";
+/* harmony default export */ exports["a"] = {
+  methods: {
+    genTProgress: function genTProgress () {
+      var loader = this.$createElement('v-progress-linear', {
+        props: {
+          indeterminate: true,
+          height: 3,
+          active: this.loading
+        }
+      })
+
+      var col = this.$createElement('th', {
+        class: 'column',
+        attrs: {
+          colspan: '100%'
+        }
+      }, [loader])
+
+      return this.$createElement('thead', { class: 'datatable__progress' }, [this.genTR([col])])
+    }
+  }
+};
+
+
+/***/ },
+/* 95 */
+/***/ function(module, exports, __webpack_require__) {
+
+"use strict";
+/* harmony import */ var __WEBPACK_IMPORTED_MODULE_0__mixins_bootable__ = __webpack_require__(7);
+/* harmony import */ var __WEBPACK_IMPORTED_MODULE_1__mixins_themeable__ = __webpack_require__(1);
+
+
+
+/* harmony default export */ exports["a"] = {
+  name: 'tabs',
+
+  mixins: [__WEBPACK_IMPORTED_MODULE_0__mixins_bootable__["a" /* default */], __WEBPACK_IMPORTED_MODULE_1__mixins_themeable__["a" /* default */]],
+
+  data: function data () {
+    return {
+      activators: [],
+      activeIndex: null,
+      isMobile: false,
+      reverse: false,
+      target: null,
+      resizeDebounce: {},
+      tabsSlider: null,
+      targetEl: null
+    }
+  },
+
+  props: {
+    centered: Boolean,
+    grow: Boolean,
+    icons: Boolean,
+    mobileBreakPoint: {
+      type: [Number, String],
+      default: 1024
+    },
+    scrollBars: Boolean,
+    value: String
+  },
+
+  computed: {
+    classes: function classes () {
+      return {
+        'tabs': true,
+        'tabs--centered': this.centered,
+        'tabs--grow': this.grow,
+        'tabs--icons': this.icons,
+        'tabs--scroll-bars': this.scrollBars,
+        'tabs--dark': !this.light && this.dark,
+        'tabs--light': this.light || !this.dark
+      }
+    }
+  },
+
+  watch: {
+    value: function value () {
+      this.tabClick(this.value)
+    },
+    activeIndex: function activeIndex () {
+      var this$1 = this;
+
+      if (this.isBooted) { this.overflow = true }
+
+      var activators = this.$slots.activators
+
+      if (!activators || !activators.length || !activators[0].componentInstance.$children) { return }
+
+      activators[0].componentInstance.$children
+        .filter(function (i) { return i.$options._componentTag === 'v-tabs-item'; })
+        .forEach(function (i) { return i.toggle(this$1.target); })
+
+      this.$refs.content && this.$refs.content.$children.forEach(function (i) { return i.toggle(this$1.target, this$1.reverse, this$1.isBooted); })
+      this.$emit('input', this.target)
+      this.isBooted = true
+    }
+  },
+
+  mounted: function mounted () {
+    var this$1 = this;
+
+    this.$vuetify.load(function () {
+      window.addEventListener('resize', this$1.resize, false)
+
+      var activators = this$1.$slots.activators
+
+      if (!activators || !activators.length || !activators[0].componentInstance.$children) { return }
+
+      var bar = activators[0].componentInstance.$children
+      // // This is a workaround to detect if link is active
+      // // when being used as a router or nuxt link
+      var i = bar.findIndex(function (t) {
+        return t.$el.firstChild.classList.contains('tabs__item--active')
+      })
+
+      var tab = this$1.value || (bar[i !== -1 ? i : 0] || {}).action
+
+      tab && this$1.tabClick(tab) && this$1.resize()
+    })
+  },
+
+  beforeDestroy: function beforeDestroy () {
+    window.removeEventListener('resize', this.resize, false)
+  },
+
+  methods: {
+    resize: function resize () {
+      var this$1 = this;
+
+      clearTimeout(this.resizeDebounce)
+
+      this.resizeDebounce = setTimeout(function () {
+        this$1.isMobile = window.innerWidth < this$1.mobileBreakPoint
+      }, 0)
+    },
+    slider: function slider (el) {
+      var this$1 = this;
+
+      this.tabsSlider = this.tabsSlider || this.$el.querySelector('.tabs__slider')
+
+      if (!this.tabsSlider) { return }
+
+      this.targetEl = el || this.targetEl
+
+      if (!this.targetEl) { return }
+
+      // Gives DOM time to paint when
+      // processing slider for
+      // dynamic tabs
+      this.$nextTick(function () {
+        this$1.tabsSlider.style.width = (this$1.targetEl.scrollWidth) + "px"
+        this$1.tabsSlider.style.left = (this$1.targetEl.offsetLeft) + "px"
+      })
+    },
+    tabClick: function tabClick (target) {
+      var this$1 = this;
+
+      this.target = target
+
+      if (!this.$refs.content) {
+        this.activeIndex = target
+        return
+      }
+
+      this.$nextTick(function () {
+        var nextIndex = this$1.$refs.content.$children.findIndex(function (i) { return i.id === this$1.target; })
+        this$1.reverse = nextIndex < this$1.activeIndex
+        this$1.activeIndex = nextIndex
+      })
+    }
+  },
+
+  render: function render (h) {
+    var content = []
+    var slot = []
+    var iter = (this.$slots.default || [])
+
+    iter.forEach(function (c) {
+      if (!c.componentOptions) { slot.push(c) }
+      else if (c.componentOptions.tag === 'v-tabs-content') { content.push(c) }
+      else { slot.push(c) }
+    })
+
+    var tabs = content.length ? h('v-tabs-items', {
+      ref: 'content'
+    }, content) : null
+
+    return h('div', {
+      'class': this.classes
+    }, [slot, this.$slots.activators, tabs])
+  }
+};
+
+
+/***/ },
+/* 96 */
+/***/ function(module, exports, __webpack_require__) {
+
+"use strict";
+/* harmony default export */ exports["a"] = {
+  name: 'tabs-bar',
+
+  props: {
+    mobile: Boolean
+  },
+
+  computed: {
+    classes: function classes () {
+      return {
+        'tabs__bar': true,
+        'tabs__bar--mobile': this.mobile
+      }
+    }
+  },
+
+  methods: {
+    scrollLeft: function scrollLeft () {
+      this.$refs.container.scrollLeft -= 75
+    },
+    scrollRight: function scrollRight () {
+      this.$refs.container.scrollLeft += 75
+    }
+  },
+
+  render: function render (h) {
+    var container = h('ul', {
+      'class': 'tabs__container',
+      ref: 'container'
+    }, this.$slots.default)
+
+    var left = h('v-icon', {
+      props: {
+        left: true
+      },
+      directives: [{
+        name: 'ripple',
+        value: ''
+      }],
+      on: {
+        click: this.scrollLeft
+      }
+    }, 'chevron_left')
+
+    var right = h('v-icon', {
+      props: {
+        right: true
+      },
+      directives: [{
+        name: 'ripple',
+        value: ''
+      }],
+      on: {
+        click: this.scrollRight
+      }
+    }, 'chevron_right')
+
+    return h('div', {
+      'class': this.classes
+    }, [container, left, right])
+  }
+};
+
+
+/***/ },
+/* 97 */
+/***/ function(module, exports, __webpack_require__) {
+
+"use strict";
+/* harmony import */ var __WEBPACK_IMPORTED_MODULE_0__util_helpers__ = __webpack_require__(0);
+
+
+/* harmony default export */ exports["a"] = {
+  name: 'tabs-content',
+
+  data: function data () {
+    return {
+      isActive: false,
+      reverse: false
+    }
+  },
+
+  props: {
+    id: {
+      type: String,
+      required: true
+    },
+    transition: {
+      type: String,
+      default: 'v-tab-transition'
+    },
+    reverseTransition: {
+      type: String,
+      default: 'v-tab-reverse-transition'
+    }
+  },
+
+  computed: {
+    computedTransition: function computedTransition () {
+      return this.reverse ? this.reverseTransition : this.transition
+    },
+
+    tabs: function tabs () {
+      return __WEBPACK_IMPORTED_MODULE_0__util_helpers__["d" /* closestParentTag */].call(this, 'v-tabs')
+    }
+  },
+
+  methods: {
+    toggle: function toggle (target, reverse, showTransition) {
+      this.$el.style.transition = !showTransition ? 'none' : null
+      this.reverse = reverse
+      this.isActive = this.id === target
+    }
+  },
+
+  render: function render (h) {
+    return h(this.computedTransition, {}, [
+      h('div', {
+        'class': 'tabs__content',
+        domProps: { id: this.id },
+        directives: [{
+          name: 'show',
+          value: this.isActive
+        }]
+      }, [this.$slots.default])])
+  }
+};
+
+
+/***/ },
+/* 98 */
+/***/ function(module, exports, __webpack_require__) {
+
+"use strict";
+/* harmony import */ var __WEBPACK_IMPORTED_MODULE_0__util_helpers__ = __webpack_require__(0);
+/* harmony import */ var __WEBPACK_IMPORTED_MODULE_1__mixins_route_link__ = __webpack_require__(5);
+
+
+
+/* harmony default export */ exports["a"] = {
+  name: 'tabs-item',
+
+  mixins: [__WEBPACK_IMPORTED_MODULE_1__mixins_route_link__["a" /* default */]],
+
+  data: function data () {
+    return {
+      isActive: false,
+      defaultActiveClass: 'tabs__item--active'
+    }
+  },
+
+  props: {
+    activeClass: {
+      type: String,
+      default: 'tabs__item--active'
+    }
+  },
+
+  computed: {
+    classes: function classes () {
+      return {
+        'tabs__item': true,
+        'tabs__item--active': !this.router && this.isActive,
+        'tabs__item--disabled': this.disabled
+      }
+    },
+
+    action: function action () {
+      var to = this.to || this.href
+
+      if (to === Object(to)) { return this._uid }
+
+      return to.replace('#', '')
+    },
+
+    tabs: function tabs () {
+      return __WEBPACK_IMPORTED_MODULE_0__util_helpers__["d" /* closestParentTag */].call(this, 'v-tabs')
+    }
+  },
+
+  methods: {
+    click: function click (e) {
+      e.preventDefault()
+
+      this.tabs.tabClick(this.action)
+    },
+
+    toggle: function toggle (action) {
+      var this$1 = this;
+
+      this.isActive = this.action === action
+      this.$nextTick(function () {
+        this$1.isActive && this$1.tabs.slider(this$1.$el)
+      })
+    }
+  },
+
+  render: function render (h) {
+    var ref = this.generateRouteLink();
+    var tag = ref.tag;
+    var data = ref.data;
+
+    return h('li', {}, [h(tag, data, [this.$slots.default])])
+  }
+};
+
+
+/***/ },
+/* 99 */
+/***/ function(module, exports, __webpack_require__) {
+
+"use strict";
+/* harmony import */ var __WEBPACK_IMPORTED_MODULE_0__util_helpers__ = __webpack_require__(0);
+/* harmony import */ var __WEBPACK_IMPORTED_MODULE_1__Tabs__ = __webpack_require__(95);
+/* harmony import */ var __WEBPACK_IMPORTED_MODULE_2__TabsItem__ = __webpack_require__(98);
+/* harmony import */ var __WEBPACK_IMPORTED_MODULE_3__TabsContent__ = __webpack_require__(97);
+/* harmony import */ var __WEBPACK_IMPORTED_MODULE_4__TabsBar__ = __webpack_require__(96);
+
+
+
+
+
+
+var TabsSlider = __webpack_require__.i(__WEBPACK_IMPORTED_MODULE_0__util_helpers__["c" /* createSimpleFunctional */])('tabs__slider', 'li')
+
+var TabsItems = {
+  name: 'tabs-items',
+
+  render: function render (h) {
+    return h('div', { 'class': { 'tabs__items': true }}, [this.$slots.default])
+  }
+}
+
+/* harmony default export */ exports["a"] = {
+  TabsItem: __WEBPACK_IMPORTED_MODULE_2__TabsItem__["a" /* default */],
+  TabsItems: TabsItems,
+  Tabs: __WEBPACK_IMPORTED_MODULE_1__Tabs__["a" /* default */],
+  TabsContent: __WEBPACK_IMPORTED_MODULE_3__TabsContent__["a" /* default */],
+  TabsBar: __WEBPACK_IMPORTED_MODULE_4__TabsBar__["a" /* default */],
+  TabsSlider: TabsSlider
+};
+
+
+/***/ },
+/* 100 */
+/***/ function(module, exports, __webpack_require__) {
+
+"use strict";
+/* harmony import */ var __WEBPACK_IMPORTED_MODULE_0__mixins_themeable__ = __webpack_require__(1);
+
+
+/* harmony default export */ exports["a"] = {
+  functional: true,
+
+  mixins: [__WEBPACK_IMPORTED_MODULE_0__mixins_themeable__["a" /* default */]],
+
+  props: {
+    fixed: Boolean
+  },
+
+  render: function render (h, ref) {
+    var data = ref.data;
+    var children = ref.children;
+    var props = ref.props;
+
+    data.staticClass = data.staticClass ? ("toolbar " + (data.staticClass)) : 'toolbar'
+    if (props.fixed) { data.staticClass += ' toolbar--fixed' }
+    if (props.dark) { data.staticClass += ' toolbar--dark' }
+    if (props.light) { data.staticClass += ' toolbar--light' }
+
+    return h('nav', data, children)
+  }
+};
+
+
+/***/ },
+/* 101 */
+/***/ function(module, exports, __webpack_require__) {
+
+"use strict";
+/* harmony import */ var __WEBPACK_IMPORTED_MODULE_0__util_helpers__ = __webpack_require__(0);
+/* harmony import */ var __WEBPACK_IMPORTED_MODULE_1__mixins_route_link__ = __webpack_require__(5);
+
+
+
+/* harmony default export */ exports["a"] = {
+  name: 'toolbar-item',
+
+  mixins: [__WEBPACK_IMPORTED_MODULE_1__mixins_route_link__["a" /* default */]],
+
+  props: {
+    activeClass: {
+      type: String,
+      default: 'toolbar__item--active'
+    }
+  },
+
+  computed: {
+    classes: function classes () {
+      return {
+        'toolbar__item': true,
+        'toolbar__item--disabled': this.disabled
+      }
+    },
+
+    listUID: function listUID () {
+      return __WEBPACK_IMPORTED_MODULE_0__util_helpers__["d" /* closestParentTag */].call(this, 'v-list')
+    }
+  },
+
+  render: function render (h) {
+    var ref = this.generateRouteLink();
+    var tag = ref.tag;
+    var data = ref.data;
+
+    return h('li', {}, [h(tag, data, [this.$slots.default])])
+  }
+};
+
+
+/***/ },
+/* 102 */
+/***/ function(module, exports, __webpack_require__) {
+
+"use strict";
+/* harmony import */ var __WEBPACK_IMPORTED_MODULE_0__Toolbar__ = __webpack_require__(100);
+/* harmony import */ var __WEBPACK_IMPORTED_MODULE_1__ToolbarItem__ = __webpack_require__(101);
+/* harmony import */ var __WEBPACK_IMPORTED_MODULE_2__util_helpers__ = __webpack_require__(0);
+
+
+
+
+
+var ToolbarLogo = __webpack_require__.i(__WEBPACK_IMPORTED_MODULE_2__util_helpers__["c" /* createSimpleFunctional */])('toolbar__logo')
+var ToolbarTitle = __webpack_require__.i(__WEBPACK_IMPORTED_MODULE_2__util_helpers__["c" /* createSimpleFunctional */])('toolbar__title')
+var ToolbarSub = __webpack_require__.i(__WEBPACK_IMPORTED_MODULE_2__util_helpers__["c" /* createSimpleFunctional */])('toolbar__sub')
+var ToolbarItems = __webpack_require__.i(__WEBPACK_IMPORTED_MODULE_2__util_helpers__["c" /* createSimpleFunctional */])('toolbar__items', 'ul')
+var ToolbarSideIcon = {
+  functional: true,
+
+  render: function render (h, ref) {
+    var data = ref.data;
+    var children = ref.children;
+
+    data.staticClass = data.staticClass ? ("toolbar__side-icon " + (data.staticClass)) : 'toolbar__side-icon'
+    data.props = {
+      icon: true,
+      dark: true
+    }
+
+    return h('v-btn', data, [h('v-icon', 'menu')])
+  }
+}
+
+/* harmony default export */ exports["a"] = {
+  Toolbar: __WEBPACK_IMPORTED_MODULE_0__Toolbar__["a" /* default */],
+  ToolbarItem: __WEBPACK_IMPORTED_MODULE_1__ToolbarItem__["a" /* default */],
+  ToolbarItems: ToolbarItems,
+  ToolbarLogo: ToolbarLogo,
+  ToolbarTitle: ToolbarTitle,
+  ToolbarSideIcon: ToolbarSideIcon,
+  ToolbarSub: ToolbarSub
+};
+
+
+/***/ },
+/* 103 */
+/***/ function(module, exports, __webpack_require__) {
+
+"use strict";
+/* harmony import */ var __WEBPACK_IMPORTED_MODULE_0__util_helpers__ = __webpack_require__(0);
+
+
+var SlideXTransition = __webpack_require__.i(__WEBPACK_IMPORTED_MODULE_0__util_helpers__["b" /* createSimpleTransition */])('slide-x-transition')
+var SlideXReverseTransition = __webpack_require__.i(__WEBPACK_IMPORTED_MODULE_0__util_helpers__["b" /* createSimpleTransition */])('slide-x-reverse-transition')
+var SlideYTransition = __webpack_require__.i(__WEBPACK_IMPORTED_MODULE_0__util_helpers__["b" /* createSimpleTransition */])('slide-y-transition')
+var SlideYReverseTransition = __webpack_require__.i(__WEBPACK_IMPORTED_MODULE_0__util_helpers__["b" /* createSimpleTransition */])('slide-y-reverse-transition')
+var ScaleTransition = __webpack_require__.i(__WEBPACK_IMPORTED_MODULE_0__util_helpers__["b" /* createSimpleTransition */])('scale-transition')
+var TabTransition = __webpack_require__.i(__WEBPACK_IMPORTED_MODULE_0__util_helpers__["b" /* createSimpleTransition */])('tab-transition')
+var TabReverseTransition = __webpack_require__.i(__WEBPACK_IMPORTED_MODULE_0__util_helpers__["b" /* createSimpleTransition */])('tab-reverse-transition')
+var CarouselTransition = __webpack_require__.i(__WEBPACK_IMPORTED_MODULE_0__util_helpers__["b" /* createSimpleTransition */])('carousel-transition')
+var CarouselReverseTransition = __webpack_require__.i(__WEBPACK_IMPORTED_MODULE_0__util_helpers__["b" /* createSimpleTransition */])('carousel-reverse-transition')
+var DialogTransition = __webpack_require__.i(__WEBPACK_IMPORTED_MODULE_0__util_helpers__["b" /* createSimpleTransition */])('dialog-transition')
+var DialogBottomTransition = __webpack_require__.i(__WEBPACK_IMPORTED_MODULE_0__util_helpers__["b" /* createSimpleTransition */])('dialog-bottom-transition')
+var FadeTransition = __webpack_require__.i(__WEBPACK_IMPORTED_MODULE_0__util_helpers__["b" /* createSimpleTransition */])('fade-transition')
+var MenuTransition = __webpack_require__.i(__WEBPACK_IMPORTED_MODULE_0__util_helpers__["b" /* createSimpleTransition */])('menu-transition')
+
+/* harmony default export */ exports["a"] = {
+  SlideXTransition: SlideXTransition,
+  SlideXReverseTransition: SlideXReverseTransition,
+  SlideYTransition: SlideYTransition,
+  SlideYReverseTransition: SlideYReverseTransition,
+  ScaleTransition: ScaleTransition,
+  FadeTransition: FadeTransition,
+  TabTransition: TabTransition,
+  TabReverseTransition: TabReverseTransition,
+  DialogTransition: DialogTransition,
+  DialogBottomTransition: DialogBottomTransition,
+  MenuTransition: MenuTransition,
+  CarouselTransition: CarouselTransition,
+  CarouselReverseTransition: CarouselReverseTransition
+};
+
+
+/***/ },
+/* 104 */
+/***/ function(module, exports, __webpack_require__) {
+
+"use strict";
+/* harmony import */ var __WEBPACK_IMPORTED_MODULE_0__util_helpers__ = __webpack_require__(0);
+
+
+function directive (el, binding) {
+  var config = __webpack_require__.i(__WEBPACK_IMPORTED_MODULE_0__util_helpers__["a" /* directiveConfig */])(
+    binding,
+    {
+      icon: false,
+      left: false,
+      overlap: false
+    }
+  )
+
+  if (config.overlap) { el.classList.add('badge--overlap') }
+  if (config.icon) { el.classList.add('badge--icon') }
+  if (config.left) { el.classList.add('badge--left') }
+
+  el.dataset.badge = config.value
+  el.classList.add('badge')
+}
+
+/* harmony default export */ exports["a"] = {
+  bind: directive,
+  updated: directive,
+  componentUpdated: directive,
+  unbind: function (el) {
+    el.removeAttribute('data-badge')
+    el.classList.remove('badge')
+  }
+};
+
+
+/***/ },
+/* 105 */
+/***/ function(module, exports, __webpack_require__) {
+
+"use strict";
+function directive (e, el, binding, v) {
+  var cb = function () { return true; }
+
+  if (binding.value) { cb = binding.value }
+
+  if ((e && e.target) &&
+    (e.target !== el && !el.contains(e.target)) &&
+    cb(e)
+  ) {
+    v.context.isActive = false
+  }
+}
+
+/* harmony default export */ exports["a"] = {
+  bind: function bind (el, binding, v) {
+    v.context.$vuetify.load(function () {
+      var outside = document.querySelector('[data-app]') || document.body
+      var click = function (e) { return directive(e, el, binding, v); }
+      outside.addEventListener('click', click, false)
+      el._clickOutside = click
+    })
+  },
+
+  unbind: function unbind (el) {
+    var outside = document.querySelector('[data-app]') || document.body
+    outside.removeEventListener('click', el._clickOutside, false)
+  }
+};
+
+
+/***/ },
+/* 106 */
+/***/ function(module, exports, __webpack_require__) {
+
+"use strict";
+function style (el, value) {
+  [
+    'transform',
+    'webkitTransform'
+  ].forEach(function (i) {
+    el.style[i] = value
+  })
+}
+
+var ripple = {
+  show: function (e, el, ref) {
+    var value = ref.value; if ( value === void 0 ) value = {};
+
+    var container = document.createElement('span')
+    var animation = document.createElement('span')
+
+    container.appendChild(animation)
+    container.className = 'ripple__container'
+
+    if (value.class) {
+      container.className += " " + (value.class)
+    }
+
+    var size = el.clientWidth > el.clientHeight ? el.clientWidth : el.clientHeight
+    animation.className = 'ripple__animation'
+    animation.style.width = (size * (value.center ? 1 : 2)) + "px"
+    animation.style.height = animation.style.width
+
+    el.appendChild(container)
+
+    var offset = el.getBoundingClientRect()
+    var x = value.center ? '50%' : ((e.clientX - offset.left) + "px")
+    var y = value.center ? '50%' : ((e.clientY - offset.top) + "px")
+
+    animation.classList.add('ripple__animation--enter')
+    animation.classList.add('ripple__animation--visible')
+    style(animation, ("translate(-50%, -50%) translate(" + x + ", " + y + ") scale3d(0.01,0.01,0.01)"))
+    animation.dataset.activated = Date.now()
+
+    setTimeout(function () {
+      animation.classList.remove('ripple__animation--enter')
+      style(animation, ("translate(-50%, -50%) translate(" + x + ", " + y + ")  scale3d(0.99,0.99,0.99)"))
+    }, 0)
+  },
+
+  hide: function (el) {
+    var ripples = el.getElementsByClassName('ripple__animation')
+
+    if (ripples.length === 0) { return }
+    var animation = ripples[ripples.length - 1]
+    var diff = Date.now() - Number(animation.dataset.activated)
+    var delay = 400 - diff
+
+    delay = delay < 0 ? 0 : delay
+
+    setTimeout(function () {
+      animation.classList.remove('ripple__animation--visible')
+
+      setTimeout(function () {
+        // Need to figure out a new way to do this
+        try {
+          animation.parentNode && el.removeChild(animation.parentNode)
+        } catch (e) {}
+      }, 300)
+    }, delay)
+  }
+}
+
+function directive (el, binding, v) {
+  if (binding.value === false) { return }
+
+  if ('ontouchstart' in window) {
+    el.addEventListener('touchend', function () { return ripple.hide(el); }, false)
+    el.addEventListener('touchcancel', function () { return ripple.hide(el); }, false)
+  }
+
+  el.addEventListener('mousedown', function (e) { return ripple.show(e, el, binding); }, false)
+  el.addEventListener('mouseup', function () { return ripple.hide(el); }, false)
+  el.addEventListener('mouseleave', function () { return ripple.hide(el); }, false)
+}
+
+function unbind (el, binding) {
+  el.removeEventListener('touchstart', function (e) { return ripple.show(e, el, binding); }, false)
+  el.removeEventListener('mousedown', function (e) { return ripple.show(e, el, binding); }, false)
+  el.removeEventListener('touchend', function () { return ripple.hide(el); }, false)
+  el.removeEventListener('touchcancel', function () { return ripple.hide(el); }, false)
+  el.removeEventListener('mouseup', function () { return ripple.hide(el); }, false)
+  el.removeEventListener('mouseleave', function () { return ripple.hide(el); }, false)
+}
+
+/* harmony default export */ exports["a"] = {
+  bind: directive,
+  unbind: unbind
+};
+
+
+/***/ },
+/* 107 */
+/***/ function(module, exports, __webpack_require__) {
+
+"use strict";
+/* harmony import */ var __WEBPACK_IMPORTED_MODULE_0__util_helpers__ = __webpack_require__(0);
+
+
+function directive (el, binding) {
+  var config = __webpack_require__.i(__WEBPACK_IMPORTED_MODULE_0__util_helpers__["a" /* directiveConfig */])(
+    binding,
+    { top: true }
+  )
+
+  unbind(el, binding, config)
+
+  el.dataset.tooltip = config.html
+  el.dataset['tooltipLocation'] = config.value
+}
+
+function unbind (el) {
+  el.removeAttribute('data-tooltip')
+  el.removeAttribute('data-tooltip-location')
+}
+
+/* harmony default export */ exports["a"] = {
+  bind: directive,
+  updated: directive,
+  componentUpdated: directive,
+  unbind: unbind
+};
+
+
+/***/ },
+/* 108 */
+/***/ function(module, exports, __webpack_require__) {
+
+"use strict";
+/* harmony default export */ exports["a"] = {
+  data: function data () {
+    return {
+      parallax: null,
+      parallaxDist: null,
+      elOffsetTop: null,
+      percentScrolled: null,
+      scrollTop: null,
+      windowHeight: null,
+      windowBottom: null
+    }
+  },
+
+  computed: {
+    normalizedHeight: function normalizedHeight () {
+      return Number(this.height.toString().replace(/(^[0-9]*$)/, '$1'))
+    },
+
+    imgHeight: function imgHeight () {
+      return this.objHeight()
+    }
+  },
+
+  mounted: function mounted () {
+    this.$vuetify.load(this.init)
+  },
+
+  beforeDestroy: function beforeDestroy () {
+    window.removeEventListener('scroll', this.translate, false)
+    document.removeEventListener('resize', this.translate, false)
+  },
+
+  methods: {
+    listeners: function listeners () {
+      window.addEventListener('scroll', this.translate, false)
+      document.addEventListener('resize', this.translate, false)
+    },
+
+    translate: function translate () {
+      this.calcDimensions()
+
+      this.percentScrolled = (
+        (this.windowBottom - this.elOffsetTop) / (this.normalizedHeight + this.windowHeight)
+      )
+
+      this.parallax = Math.round(this.parallaxDist * this.percentScrolled)
+
+      if (this.translated) {
+        this.translated()
+      }
+    },
+
+    calcDimensions: function calcDimensions () {
+      var offset = this.$el.getBoundingClientRect()
+
+      this.scrollTop = window.pageYOffset
+      this.parallaxDist = this.imgHeight - this.normalizedHeight
+      this.elOffsetTop = offset.top + this.scrollTop
+      this.windowHeight = window.innerHeight
+      this.windowBottom = this.scrollTop + this.windowHeight
+    }
+  }
+};
+
+
+/***/ },
+/* 109 */
+/***/ function(module, exports, __webpack_require__) {
+
+"use strict";
+Object.defineProperty(exports, "__esModule", { value: true });
+/* harmony import */ var __WEBPACK_IMPORTED_MODULE_0__mixins_themeable__ = __webpack_require__(1);
+//
+//
+//
+//
+//
+//
+//
+//
+//
+//
+//
+//
+//
+//
+//
+//
+//
+//
+//
+//
+//
+//
+//
+//
+//
+//
+//
+//
+//
+//
+//
+//
+//
+//
+//
+//
+//
+//
+//
+//
+
+
+
+/* harmony default export */ exports["default"] = {
+  name: 'button-dropdown',
+
+  mixins: [__WEBPACK_IMPORTED_MODULE_0__mixins_themeable__["a" /* default */]],
+
+  data: function data () {
+    return {
+      isActive: false,
+      inputValue: this.value,
+      editableValue: null
+    }
+  },
+
+  props: {
+    editable: Boolean,
+    options: {
+      type: Array,
+      default: function () { return []; }
+    },
+    maxHeight: {
+      type: [String, Number],
+      default: 200
+    },
+    overflow: Boolean,
+    label: {
+      type: String,
+      default: 'Select'
+    },
+    segmented: Boolean,
+    value: {
+      required: false
+    }
+  },
+
+  computed: {
+    classes: function classes () {
+      return {
+        'btn-dropdown--editable': this.editable,
+        'btn-dropdown--overflow': this.overflow || this.segmented || this.editable,
+        'btn-dropdown--segmented': this.segmented,
+        'btn-dropdown--light': this.light || !this.dark,
+        'btn-dropdown--dark': !this.light && this.dark
+      }
+    },
+
+    computedItems: function computedItems () {
+      var this$1 = this;
+
+      if (this.editable) {
+        return this.options
+      }
+
+      if (this.index !== -1 &&
+        (this.overflow || this.segmented)
+      ) {
+        return this.options.filter(function (obj, i) { return i !== this$1.index; })
+      }
+
+      return this.options
+    },
+
+    index: function index () {
+      var this$1 = this;
+
+      return this.options.findIndex(function (i) { return i === this$1.inputValue; })
+    }
+  },
+
+  mounted: function mounted () {
+    if (this.inputValue) {
+      this.editableValue = this.inputValue.text
+    }
+  },
+
+  watch: {
+    inputValue: function inputValue () {
+      this.$emit('input', this.inputValue)
+    },
+
+    value: function value () {
+      this.inputValue = typeof this.value === 'string' ? { text: this.value } : this.value
+      this.editableValue = this.inputValue.text
+    }
+  },
+
+  methods: {
+    toggle: function toggle (active) {
+      this.isActive = active
+    },
+
+    updateValue: function updateValue (e, obj) {
+      if (e.keyCode === 13) {
+        this.$refs.input.$el.querySelector('input').blur()
+        this.isActive = false
+      }
+
+      if (typeof obj === 'string') {
+        obj = { text: obj }
+      }
+
+      this.inputValue = obj
+      this.editableValue = obj.text || obj.action
+      this.isActive = false
+    }
+  }
+};
+
+
+/***/ },
+/* 110 */
+/***/ function(module, exports, __webpack_require__) {
+
+"use strict";
+Object.defineProperty(exports, "__esModule", { value: true });
+/* harmony import */ var __WEBPACK_IMPORTED_MODULE_0__mixins_themeable__ = __webpack_require__(1);
+//
+//
+//
+//
+//
+//
+//
+//
+//
+//
+//
+//
+//
+//
+//
+//
+//
+//
+//
+
+
+
+/* harmony default export */ exports["default"] = {
+  name: 'button-toggle',
+
+  mixins: [__WEBPACK_IMPORTED_MODULE_0__mixins_themeable__["a" /* default */]],
+
+  data: function data () {
+    return {
+      inputValue: this.value
+    }
+  },
+
+  props: {
+    options: {
+      type: Array,
+      default: function () { return []; }
+    },
+
+    multiple: Boolean,
+
+    value: {
+      required: false
+    }
+  },
+
+  computed: {
+    classes: function classes () {
+      return {
+        'btn-toggle--selected': this.inputValue && !this.multiple || this.inputValue && this.inputValue.length > 0
+      }
+    }
+  },
+
+  watch: {
+    value: function value () {
+      this.inputValue = this.value
+    }
+  },
+
+  methods: {
+    isSelected: function isSelected (item) {
+      if (!this.multiple) {
+        return this.inputValue === item.value
+      }
+
+      return this.inputValue.includes(item.value)
+    },
+
+    updateValue: function updateValue (item) {
+      if (!this.multiple) {
+        return this.$emit('input', this.inputValue === item.value ? null : item.value)
+      }
+
+      var items = this.inputValue.slice()
+
+      var i = items.indexOf(item.value)
+      if (i !== -1) {
+        items.splice(i, 1)
+      } else {
+        items.push(item.value)
+      }
+
+      this.$emit('input', items)
+    }
+  }
+};
+
+
+/***/ },
+/* 111 */
+/***/ function(module, exports, __webpack_require__) {
+
+"use strict";
+Object.defineProperty(exports, "__esModule", { value: true });
+/* harmony import */ var __WEBPACK_IMPORTED_MODULE_0__mixins_bootable__ = __webpack_require__(7);
+//
+//
+//
+//
+//
+//
+//
+//
+//
+//
+//
+//
+//
+//
+//
+//
+//
+//
+//
+//
+//
+//
+
+
+
+/* harmony default export */ exports["default"] = {
+  name: 'carousel',
+
+  mixins: [__WEBPACK_IMPORTED_MODULE_0__mixins_bootable__["a" /* default */]],
+
+  data: function data () {
+    return {
+      current: null,
+      items: [],
+      slideInterval: {},
+      reverse: false
+    }
+  },
+
+  props: {
+    cycle: {
+      type: Boolean,
+      default: true
+    },
+
+    icon: {
+      type: String,
+      default: 'fiber_manual_record'
+    },
+
+    interval: {
+      type: Number,
+      default: 6000
+    }
+  },
+
+  computed: {
+    defaultState: function defaultState () {
+      return {
+        current: null,
+        reverse: false
+      }
+    }
+  },
+
+  watch: {
+    current: function current () {
+      var this$1 = this;
+
+      // Evaluate items when current changes to account for
+      // dynamic changing of children
+      this.items = this.$children.filter(function (i) {
+        return i.$el.classList && i.$el.classList.contains('carousel__item')
+      })
+
+      this.items.forEach(function (i) { return i.open(this$1.items[this$1.current]._uid, this$1.reverse); })
+
+      !this.isBooted && this.cycle && this.restartInterval()
+      this.isBooted = true
+    },
+    cycle: function cycle (val) {
+      val && this.restartInterval() || clearInterval(this.slideInterval)
+    }
+  },
+
+  mounted: function mounted () {
+    this.init()
+  },
+
+  methods: {
+    restartInterval: function restartInterval () {
+      clearInterval(this.slideInterval)
+      this.$nextTick(this.startInterval)
+    },
+    init: function init () {
+      this.current = 0
+    },
+    next: function next () {
+      this.reverse = false
+
+      if (this.current + 1 === this.items.length) {
+        return (this.current = 0)
+      }
+
+      this.current++
+    },
+    prev: function prev () {
+      this.reverse = true
+
+      if (this.current - 1 < 0) {
+        return (this.current = this.items.length - 1)
+      }
+
+      this.current--
+    },
+    select: function select (index) {
+      this.reverse = index < this.current
+      this.current = index
+    },
+    startInterval: function startInterval () {
+      this.slideInterval = setInterval(this.next, this.interval)
+    }
+  }
+};
+
+
+/***/ },
+/* 112 */
+/***/ function(module, exports, __webpack_require__) {
+
+"use strict";
+Object.defineProperty(exports, "__esModule", { value: true });
+//
+//
+//
+//
+//
+//
+//
+//
+//
+//
+//
+//
+//
+
+/* harmony default export */ exports["default"] = {
+  name: 'carousel-item',
+
+  data: function data () {
+    return {
+      active: false,
+      reverse: false
+    }
+  },
+
+  props: {
+    src: {
+      type: String,
+      required: true
+    },
+
+    transition: {
+      type: String,
+      default: 'v-tab-transition'
+    },
+
+    reverseTransition: {
+      type: String,
+      default: 'v-tab-reverse-transition'
+    }
+  },
+
+  computed: {
+    computedTransition: function computedTransition () {
+      return this.reverse ? this.reverseTransition : this.transition
+    },
+
+    styles: function styles () {
+      return {
+        backgroundImage: ("url(" + (this.src) + ")")
+      }
+    }
+  },
+
+  methods: {
+    open: function open (id, reverse) {
+      this.active = this._uid === id
+      this.reverse = reverse
+    }
+  }
+};
+
+
+/***/ },
+/* 113 */
+/***/ function(module, exports, __webpack_require__) {
+
+"use strict";
+Object.defineProperty(exports, "__esModule", { value: true });
+/* harmony import */ var __WEBPACK_IMPORTED_MODULE_0__mixins_expand_transition__ = __webpack_require__(9);
+/* harmony import */ var __WEBPACK_IMPORTED_MODULE_1__mixins_toggleable__ = __webpack_require__(2);
+//
+//
+//
+//
+//
+//
+//
+//
+//
+//
+//
+//
+//
+//
+//
+//
+//
+//
+//
+//
+//
+//
+//
+//
+//
+
+
+
+
+/* harmony default export */ exports["default"] = {
+  name: 'expansion-panel-content',
+
+  mixins: [__WEBPACK_IMPORTED_MODULE_0__mixins_expand_transition__["a" /* default */], __WEBPACK_IMPORTED_MODULE_1__mixins_toggleable__["a" /* default */]],
+
+  data: function data () {
+    return {
+      height: 'auto'
+    }
+  },
+
+  props: {
+    ripple: Boolean
+  },
+
+  computed: {
+    classes: function classes () {
+      return {
+        'expansion-panel__header--active': this.isActive
+      }
+    }
+  },
+
+  mounted: function mounted () {
+    var this$1 = this;
+
+    // TODO: This is temporary, replace
+    if (this.value) {
+      this.$vuetify.load(function () {
+        setTimeout(function () {
+          this$1.$refs.body.style.height = (this$1.$refs.body.clientHeight) + "px"
+        }, 1000)
+      })
+    }
+  },
+
+  methods: {
+    closeConditional: function closeConditional (e) {
+      return this.$parent.$el.contains(e.target) && 
+        !this.$parent.expand &&
+        !this.$el.contains(e.target)
+    },
+
+    toggle: function toggle () {
+      this.isActive = !this.isActive
+    }
+  }
+};
+
+
+/***/ },
+/* 114 */
+/***/ function(module, exports, __webpack_require__) {
+
+"use strict";
+Object.defineProperty(exports, "__esModule", { value: true });
+//
+//
+//
+//
+//
+//
+//
+//
+//
+//
+//
+//
+//
+//
+//
+//
+//
+//
+//
+//
+//
+//
+//
+//
+//
+//
+//
+//
+//
+//
+//
+//
+//
+//
+//
+//
+//
+
+/* harmony default export */ exports["default"] = {
+  name: 'pagination',
+
+  props: {
+    circle: Boolean,
+
+    disabled: Boolean,
+
+    length: {
+      type: Number,
+      default: 0
+    },
+
+    value: {
+      type: Number,
+      default: 0
+    }
+  },
+
+  watch: {
+    value: function value () {
+      this.init()
+    }
+  },
+
+  computed: {
+    classes: function classes () {
+      return {
+        'pagination--circle': this.circle,
+        'pagination--disabled': this.disabled
+      }
+    },
+
+    items: function items () {
+      if (this.length <= 5) {
+        return this.range(1, this.length)
+      }
+
+      var min = this.value - 3
+      min = min > 0 ? min : 1
+
+      var max = min + 6
+      max = max <= this.length ? max : this.length
+
+      if (max === this.length) {
+        min = this.length - 6
+      }
+
+      var range = this.range(min, max)
+
+      if (this.value >= 4 && this.length > 6) {
+        range.splice(0, 2, 1, '...')
+      }
+
+      if (this.value + 3 < this.length && this.length > 6) {
+        range.splice(range.length - 2, 2, '...', this.length)
+      }
+
+      return range
+    }
+  },
+
+  mounted: function mounted () {
+    this.$vuetify.load.call(this, this.init)
+  },
+
+  methods: {
+    init: function init () {
+      var this$1 = this;
+
+      this.selected = null
+
+      // Change this
+      setTimeout(function () { return (this$1.selected = this$1.value); }, 100)
+    },
+
+    range: function range (from, to) {
+      var range = []
+
+      from = from > 0 ? from : 1
+
+      for (var i = from; i <= to; i++) {
+        range.push(i)
+      }
+
+      return range
+    }
+  }
+};
+
+
+/***/ },
+/* 115 */
+/***/ function(module, exports, __webpack_require__) {
+
+"use strict";
+Object.defineProperty(exports, "__esModule", { value: true });
+/* harmony import */ var __WEBPACK_IMPORTED_MODULE_0__mixins_translatable__ = __webpack_require__(108);
+//
+//
+//
+//
+//
+//
+//
+//
+//
+//
+//
+//
+//
+//
+//
+//
+
+
+
+/* harmony default export */ exports["default"] = {
+  name: 'parallax',
+
+  mixins: [__WEBPACK_IMPORTED_MODULE_0__mixins_translatable__["a" /* default */]],
+
+  props: {
+    height: {
+      type: [String, Number],
+      default: 500
+    },
+
+    src: {
+      type: String,
+      required: true
+    }
+  },
+
+  computed: {
+    styles: function styles () {
+      return {
+        display: 'block',
+        transform: ("translate3d(-50%, " + (this.parallax) + "px, 0)")
+      }
+    }
+  },
+
+  methods: {
+    init: function init () {
+      var this$1 = this;
+
+      if (this.$refs.img.complete) {
+        this.translate()
+        this.listeners()
+      }
+
+      this.$refs.img.addEventListener('load', function () {
+        this$1.translate()
+        this$1.listeners()
+      }, false)
+    },
+
+    objHeight: function objHeight () {
+      return this.$refs.img.naturalHeight
+    },
+
+    elOffsetTop: function elOffsetTop () {
+      return this.$el.offsetTop
+    }
+  }
+};
+
+
+/***/ },
+/* 116 */
+/***/ function(module, exports, __webpack_require__) {
+
+"use strict";
+Object.defineProperty(exports, "__esModule", { value: true });
+
+var this$1 = this;
+//
+//
+//
+//
+//
+//
+//
+//
+//
+//
+//
+//
+//
+//
+//
+//
+//
+//
+//
+//
+//
+//
+//
+//
+//
+//
+//
+//
+//
+//
+//
+//
+//
+//
+//
+//
+//
+//
+
+/* harmony default export */ exports["default"] = {
+  name: 'progress-circular',
+
+  props: {
+    button: Boolean,
+
+    fill: {
+      type: String,
+      default: function () { return this$1.indeterminate ? 'none' : 'transparent'; }
+    },
+
+    indeterminate: Boolean,
+
+    rotate: {
+      type: Number,
+      default: 0
+    },
+
+    size: {
+      type: [Number, String],
+      default: 32
+    },
+
+    width: {
+      type: Number,
+      default: 4
+    },
+
+    value: {
+      type: Number,
+      default: 0
+    }
+  },
+
+  computed: {
+    calculatedSize: function calculatedSize () {
+      var size = Number(this.size)
+
+      if (this.button) {
+        size += 8
+      }
+
+      return size
+    },
+
+    circumference: function circumference () {
+      return 2 * Math.PI * this.radius
+    },
+
+    classes: function classes () {
+      return {
+        'progress-circular--indeterminate': this.indeterminate,
+        'progress-circular--button': this.button
+      }
+    },
+
+    cxy: function cxy () {
+      return this.indeterminate && !this.button ? 50 : this.calculatedSize / 2
+    },
+
+    normalizedValue: function normalizedValue () {
+      if (this.value < 0) {
+        return 0
+      }
+
+      if (this.value > 100) {
+        return 100
+      }
+
+      return this.value
+    },
+
+    radius: function radius () {
+      return this.indeterminate && !this.button ? 20 : (this.calculatedSize - this.width) / 2
+    },
+
+    strokeDashArray: function strokeDashArray () {
+      return Math.round(this.circumference * 1000) / 1000
+    },
+
+    strokeDashOffset: function strokeDashOffset () {
+      return ((100 - this.normalizedValue) / 100) * this.circumference + 'px'
+    },
+
+    styles: function styles () {
+      return {
+        height: ((this.calculatedSize) + "px"),
+        width: ((this.calculatedSize) + "px")
+      }
+    },
+
+    svgSize: function svgSize () {
+      return this.indeterminate ? false : this.calculatedSize
+    },
+
+    svgStyles: function svgStyles () {
+      return {
+        transform: ("rotate(" + (this.rotate) + "deg)")
+      }
+    },
+
+    viewBox: function viewBox () {
+      return this.indeterminate ? '25 25 50 50' : false
+    }
+  }
+};
+
+
+/***/ },
+/* 117 */
+/***/ function(module, exports, __webpack_require__) {
+
+"use strict";
+Object.defineProperty(exports, "__esModule", { value: true });
+//
+//
+//
+//
+//
+//
+//
+//
+//
+//
+//
+//
+//
+//
+//
+//
+//
+
+/* harmony default export */ exports["default"] = {
+  name: 'progress',
+
+  props: {
+    active: {
+      type: Boolean,
+      default: true
+    },
+
+    buffer: Boolean,
+
+    bufferValue: Number,
+
+    error: Boolean,
+
+    height: {
+      type: [Number, String],
+      default: 7
+    },
+
+    indeterminate: Boolean,
+
+    info: Boolean,
+
+    secondary: Boolean,
+
+    success: Boolean,
+
+    query: Boolean,
+
+    warning: Boolean,
+
+    value: {
+      type: [Number, String],
+      default: 0
+    }
+  },
+
+  computed: {
+    classes: function classes () {
+      return {
+        'progress-linear--query': this.query,
+        'progress-linear--secondary': this.secondary,
+        'progress-linear--success': this.success,
+        'progress-linear--info': this.info,
+        'progress-linear--warning': this.warning,
+        'progress-linear--error': this.error
+      }
+    },
+
+    styles: function styles () {
+      var styles = {}
+
+      if (!this.active) {
+        styles.height = 0
+      }
+
+      if (this.buffer) {
+        styles.width = (this.bufferValue) + "%"
+      }
+
+      return styles
+    },
+
+    bufferStyles: function bufferStyles () {
+      var styles = {}
+
+      if (!this.active) {
+        styles.height = 0
+      }
+
+      return styles
+    }
+  }
+};
+
+
+/***/ },
+/* 118 */
+/***/ function(module, exports, __webpack_require__) {
+
+var Component = __webpack_require__(3)(
+  /* script */
+  __webpack_require__(109),
+  /* template */
+  __webpack_require__(127),
+  /* scopeId */
+  null,
+  /* cssModules */
+  null
+)
+
+module.exports = Component.exports
+
+
+/***/ },
+/* 119 */
+/***/ function(module, exports, __webpack_require__) {
+
+var Component = __webpack_require__(3)(
+  /* script */
+  __webpack_require__(110),
+  /* template */
+  __webpack_require__(135),
+  /* scopeId */
+  null,
+  /* cssModules */
+  null
+)
+
+module.exports = Component.exports
+
+
+/***/ },
+/* 120 */
+/***/ function(module, exports, __webpack_require__) {
+
+var Component = __webpack_require__(3)(
+  /* script */
+  __webpack_require__(111),
+  /* template */
+  __webpack_require__(130),
+  /* scopeId */
+  null,
+  /* cssModules */
+  null
+)
+
+module.exports = Component.exports
+
+
+/***/ },
+/* 121 */
+/***/ function(module, exports, __webpack_require__) {
+
+var Component = __webpack_require__(3)(
+  /* script */
+  __webpack_require__(112),
+  /* template */
+  __webpack_require__(129),
+  /* scopeId */
+  null,
+  /* cssModules */
+  null
+)
+
+module.exports = Component.exports
+
+
+/***/ },
+/* 122 */
+/***/ function(module, exports, __webpack_require__) {
+
+var Component = __webpack_require__(3)(
+  /* script */
+  __webpack_require__(113),
+  /* template */
+  __webpack_require__(131),
+  /* scopeId */
+  null,
+  /* cssModules */
+  null
+)
+
+module.exports = Component.exports
+
+
+/***/ },
+/* 123 */
+/***/ function(module, exports, __webpack_require__) {
+
+var Component = __webpack_require__(3)(
+  /* script */
+  __webpack_require__(114),
+  /* template */
+  __webpack_require__(132),
+  /* scopeId */
+  null,
+  /* cssModules */
+  null
+)
+
+module.exports = Component.exports
+
+
+/***/ },
+/* 124 */
+/***/ function(module, exports, __webpack_require__) {
+
+var Component = __webpack_require__(3)(
+  /* script */
+  __webpack_require__(115),
+  /* template */
+  __webpack_require__(133),
+  /* scopeId */
+  null,
+  /* cssModules */
+  null
+)
+
+module.exports = Component.exports
+
+
+/***/ },
+/* 125 */
+/***/ function(module, exports, __webpack_require__) {
+
+var Component = __webpack_require__(3)(
+  /* script */
+  __webpack_require__(116),
+  /* template */
+  __webpack_require__(128),
+  /* scopeId */
+  null,
+  /* cssModules */
+  null
+)
+
+module.exports = Component.exports
+
+
+/***/ },
+/* 126 */
+/***/ function(module, exports, __webpack_require__) {
+
+var Component = __webpack_require__(3)(
+  /* script */
+  __webpack_require__(117),
+  /* template */
+  __webpack_require__(134),
+  /* scopeId */
+  null,
+  /* cssModules */
+  null
+)
+
+module.exports = Component.exports
+
+
+/***/ },
+/* 127 */
+/***/ function(module, exports) {
+
+module.exports={render:function (){var _vm=this;var _h=_vm.$createElement;var _c=_vm._self._c||_h;
+  return _c('div', {
+    staticClass: "btn-dropdown",
+    class: _vm.classes
+  }, [_c('v-menu', {
+    attrs: {
+      "auto": !_vm.overflow && !_vm.segmented && !_vm.editable,
+      "right": !_vm.overflow && !_vm.segmented && !_vm.editable,
+      "max-height": _vm.maxHeight,
+      "offset-y": _vm.overflow || _vm.segmented || _vm.editable,
+      "close-on-click": _vm.isActive,
+      "open-on-click": !_vm.isActive,
+      "bottom": "bottom"
+    },
+    model: {
+      value: (_vm.isActive),
+      callback: function($$v) {
+        _vm.isActive = $$v
+      },
+      expression: "isActive"
+    }
+  }, [_c('v-text-field', {
+    ref: "input",
+    attrs: {
+      "type": _vm.editable ? 'text' : 'button',
+      "label": _vm.label,
+      "light": _vm.light || !_vm.dark,
+      "dark": !_vm.light && _vm.dark,
+      "single-line": "single-line",
+      "append-icon": "arrow_drop_down"
+    },
+    on: {
+      "focus": function($event) {
+        _vm.isActive = arguments[0]
+      }
+    },
+    nativeOn: {
+      "keyup": function($event) {
+        if (!('button' in $event) && _vm._k($event.keyCode, "enter", 13)) { return null; }
+        (function (e) { return _vm.updateValue(e, _vm.editableValue); })($event)
+      }
+    },
+    slot: "activator",
+    model: {
+      value: (_vm.editableValue),
+      callback: function($$v) {
+        _vm.editableValue = $$v
+      },
+      expression: "editableValue"
+    }
+  }), _c('v-list', _vm._l((_vm.options), function(option, index) {
+    return _c('v-list-item', [_c('v-list-tile', {
+      class: {
+        'list__tile--active': _vm.inputValue === option
+      },
+      nativeOn: {
+        "click": function($event) {
+          (function (e) { return _vm.updateValue(e, option); })($event)
+        }
+      }
+    }, [(option.action) ? _c('v-list-tile-action', [_c('v-icon', {
+      attrs: {
+        "light": _vm.light || !_vm.dark,
+        "dark": !_vm.light && _vm.dark
+      }
+    }, [_vm._v(_vm._s(option.action))])], 1) : _vm._e(), (option.text) ? _c('v-list-tile-content', [_c('v-list-tile-title', [_vm._v(_vm._s(option.text))])], 1) : _vm._e()], 1)], 1)
+  }))], 1)], 1)
+},staticRenderFns: []}
+
+/***/ },
+/* 128 */
+/***/ function(module, exports) {
+
+module.exports={render:function (){var _vm=this;var _h=_vm.$createElement;var _c=_vm._self._c||_h;
+  return _c('div', {
+    staticClass: "progress-circular",
+    class: _vm.classes,
+    style: (_vm.styles)
+  }, [_c('svg', {
+    style: (_vm.svgStyles),
+    attrs: {
+      "xmlns": "http://www.w3.org/2000/svg",
+      "height": _vm.svgSize,
+      "width": _vm.svgSize,
+      "viewBox": _vm.viewBox
+    }
+  }, [(!_vm.indeterminate) ? _c('circle', {
+    staticClass: "progress-circular__underlay",
+    attrs: {
+      "fill": "transparent",
+      "cx": _vm.cxy,
+      "cy": _vm.cxy,
+      "r": _vm.radius,
+      "stroke-width": _vm.width,
+      "stroke-dasharray": _vm.strokeDashArray,
+      "stroke-dashoffset": 0
+    }
+  }) : _vm._e(), _c('circle', {
+    staticClass: "progress-circular__overlay",
+    attrs: {
+      "fill": _vm.fill,
+      "cx": _vm.cxy,
+      "cy": _vm.cxy,
+      "r": _vm.radius,
+      "stroke-width": _vm.width,
+      "stroke-dasharray": _vm.strokeDashArray,
+      "stroke-dashoffset": _vm.strokeDashOffset
+    }
+  })]), _c('div', {
+    staticClass: "progress-circular__info"
+  }, [_vm._t("default")], 2)])
+},staticRenderFns: []}
+
+/***/ },
+/* 129 */
+/***/ function(module, exports) {
+
+module.exports={render:function (){var _vm=this;var _h=_vm.$createElement;var _c=_vm._self._c||_h;
+  return _c(_vm.computedTransition, {
+    tag: "component"
+  }, [_c('div', {
+    directives: [{
+      name: "show",
+      rawName: "v-show",
+      value: (_vm.active),
+      expression: "active"
+    }],
+    staticClass: "carousel__item",
+    class: {
+      'reverse': _vm.reverse
+    },
+    style: (_vm.styles)
+  }, [_vm._t("default")], 2)])
+},staticRenderFns: []}
+
+/***/ },
+/* 130 */
+/***/ function(module, exports) {
+
+module.exports={render:function (){var _vm=this;var _h=_vm.$createElement;var _c=_vm._self._c||_h;
+  return _c('div', {
+    staticClass: "carousel"
+  }, [_c('div', {
+    staticClass: "carousel__left"
+  }, [_c('v-btn', {
+    attrs: {
+      "icon": "icon"
+    },
+    nativeOn: {
+      "click": function($event) {
+        $event.stopPropagation();
+        _vm.prev($event)
+      }
+    }
+  }, [_c('v-icon', [_vm._v("chevron_left")])], 1)], 1), _c('div', {
+    staticClass: "carousel__right"
+  }, [_c('v-btn', {
+    attrs: {
+      "icon": "icon"
+    },
+    nativeOn: {
+      "click": function($event) {
+        $event.stopPropagation();
+        _vm.next($event)
+      }
+    }
+  }, [_c('v-icon', [_vm._v("chevron_right")])], 1)], 1), _c('div', {
+    staticClass: "carousel__controls"
+  }, _vm._l((_vm.items), function(item, index) {
+    return _c('v-btn', {
+      staticClass: "carousel__controls__item",
+      class: {
+        'carousel__controls__item--active': index === _vm.current
+      },
+      attrs: {
+        "icon": "icon"
+      },
+      nativeOn: {
+        "click": function($event) {
+          $event.stopPropagation();
+          _vm.select(index)
+        }
+      }
+    }, [_c('v-icon', [_vm._v(_vm._s(_vm.icon))])], 1)
+  })), _vm._t("default")], 2)
+},staticRenderFns: []}
+
+/***/ },
+/* 131 */
+/***/ function(module, exports) {
+
+module.exports={render:function (){var _vm=this;var _h=_vm.$createElement;var _c=_vm._self._c||_h;
+  return _c('li', [(_vm.$slots.header) ? _c('div', {
+    directives: [{
+      name: "click-outside",
+      rawName: "v-click-outside",
+      value: (_vm.closeConditional),
+      expression: "closeConditional"
+    }, {
+      name: "ripple",
+      rawName: "v-ripple",
+      value: (_vm.ripple),
+      expression: "ripple"
+    }],
+    staticClass: "expansion-panel__header",
+    class: _vm.classes,
+    on: {
+      "click": function($event) {
+        _vm.isActive = !_vm.isActive
+      }
+    }
+  }, [_vm._t("header")], 2) : _vm._e(), _c('transition', {
+    on: {
+      "enter": _vm.enter,
+      "after-enter": _vm.afterEnter,
+      "leave": _vm.leave
+    }
+  }, [_c('div', {
+    directives: [{
+      name: "show",
+      rawName: "v-show",
+      value: (_vm.isActive),
+      expression: "isActive"
+    }],
+    ref: "body",
+    staticClass: "expansion-panel__body"
+  }, [_vm._t("default")], 2)])], 1)
+},staticRenderFns: []}
+
+/***/ },
+/* 132 */
+/***/ function(module, exports) {
+
+module.exports={render:function (){var _vm=this;var _h=_vm.$createElement;var _c=_vm._self._c||_h;
+  return _c('ul', {
+    staticClass: "pagination",
+    class: _vm.classes
+  }, [_c('li', [_c('a', {
+    staticClass: "pagination__navigation",
+    class: {
+      'pagination__navigation--disabled': _vm.value === 1
+    },
+    attrs: {
+      "href": "#!"
+    },
+    on: {
+      "click": function($event) {
+        $event.preventDefault();
+        _vm.$emit('input', _vm.value - 1)
+      }
+    }
+  }, [_c('v-icon', [_vm._v("chevron_left")])], 1)]), _vm._l((_vm.items), function(n) {
+    return _c('li', [(!isNaN(n)) ? _c('a', {
+      staticClass: "pagination__item",
+      class: {
+        'pagination__item--active': n === _vm.value
+      },
+      attrs: {
+        "href": "#!"
+      },
+      domProps: {
+        "textContent": _vm._s(n)
+      },
+      on: {
+        "click": function($event) {
+          $event.preventDefault();
+          _vm.$emit('input', n)
+        }
+      }
+    }) : _c('span', {
+      staticClass: "pagination__more",
+      domProps: {
+        "textContent": _vm._s(n)
+      }
+    })])
+  }), _c('li', [_c('a', {
+    staticClass: "pagination__navigation",
+    class: {
+      'pagination__navigation--disabled': _vm.value === _vm.length
+    },
+    attrs: {
+      "href": "#!"
+    },
+    on: {
+      "click": function($event) {
+        $event.preventDefault();
+        _vm.$emit('input', _vm.value + 1)
+      }
+    }
+  }, [_c('v-icon', [_vm._v("chevron_right")])], 1)])], 2)
+},staticRenderFns: []}
+
+/***/ },
+/* 133 */
+/***/ function(module, exports) {
+
+module.exports={render:function (){var _vm=this;var _h=_vm.$createElement;var _c=_vm._self._c||_h;
+  return _c('div', {
+    staticClass: "parallax",
+    style: ({
+      height: this.normalizedHeight + 'px'
+    })
+  }, [_c('div', {
+    staticClass: "parallax__image-container"
+  }, [_c('img', {
+    ref: "img",
+    staticClass: "parallax__image",
+    style: (_vm.styles),
+    attrs: {
+      "src": _vm.src
+    }
+  })]), _c('div', {
+    staticClass: "parallax__content"
+  }, [_vm._t("default")], 2)])
+},staticRenderFns: []}
+
+/***/ },
+/* 134 */
+/***/ function(module, exports) {
+
+module.exports={render:function (){var _vm=this;var _h=_vm.$createElement;var _c=_vm._self._c||_h;
+  return _c('div', {
+    staticClass: "progress-linear",
+    class: _vm.classes,
+    style: ({
+      height: _vm.height + 'px'
+    })
+  }, [_c('div', {
+    staticClass: "progress-linear__bar",
+    style: (_vm.styles)
+  }, [_c('v-fade-transition', [(_vm.indeterminate) ? _c('div', {
+    staticClass: "progress-linear__bar__indeterminate"
+  }) : _vm._e()]), _c('v-slide-x-transition', [(!_vm.indeterminate) ? _c('div', {
+    staticClass: "progress-linear__bar__determinate",
+    style: ({
+      width: _vm.value + '%'
+    })
+  }) : _vm._e()])], 1)])
+},staticRenderFns: []}
+
+/***/ },
+/* 135 */
+/***/ function(module, exports) {
+
+module.exports={render:function (){var _vm=this;var _h=_vm.$createElement;var _c=_vm._self._c||_h;
+  return _c('div', {
+    staticClass: "btn-toggle",
+    class: _vm.classes
+  }, _vm._l((_vm.options), function(option, index) {
+    return _c('v-btn', {
+      attrs: {
+        "dark": _vm.dark,
+        "light": _vm.light,
+        "data-selected": _vm.isSelected(option),
+        "data-index": index,
+        "data-only-child": _vm.isSelected(option) && (!_vm.multiple || _vm.inputValue.length === 1),
+        "flat": "flat"
+      },
+      nativeOn: {
+        "click": function($event) {
+          $event.stopPropagation();
+          _vm.updateValue(option)
+        }
+      }
+    }, [(option.text) ? _c('span', {
+      domProps: {
+        "textContent": _vm._s(option.text)
+      }
+    }) : _vm._e(), (option.icon) ? _c('v-icon', {
+      attrs: {
+        "dark": _vm.dark,
+        "light": _vm.light
+      }
+    }, [_vm._v(_vm._s(option.icon))]) : _vm._e()], 1)
+  }))
+},staticRenderFns: []}
+
+/***/ },
+/* 136 */
+/***/ function(module, exports, __webpack_require__) {
+
+"use strict";
+Object.defineProperty(exports, "__esModule", { value: true });
+/* harmony import */ var __WEBPACK_IMPORTED_MODULE_0__components_index__ = __webpack_require__(12);
+/* harmony import */ var __WEBPACK_IMPORTED_MODULE_1__directives_index__ = __webpack_require__(13);
+/* harmony import */ var __WEBPACK_IMPORTED_MODULE_2__util_load__ = __webpack_require__(14);
+__webpack_require__(15)
+
+
+
+
+
+function plugin (Vue) {
+  Object.keys(__WEBPACK_IMPORTED_MODULE_0__components_index__["a" /* default */]).forEach(function (key) {
+    Vue.component(("V" + key), __WEBPACK_IMPORTED_MODULE_0__components_index__["a" /* default */][key])
+  })
+
+  Object.keys(__WEBPACK_IMPORTED_MODULE_1__directives_index__["a" /* default */]).forEach(function (key) {
+    Vue.directive(key, __WEBPACK_IMPORTED_MODULE_1__directives_index__["a" /* default */][key])
+  })
+
+  Vue.prototype.$vuetify = {
+    load: __WEBPACK_IMPORTED_MODULE_2__util_load__["a" /* default */]
+  }
+}
+
+if (typeof window !== 'undefined' && window.Vue) {
+  window.Vue.use(plugin)
+}
+
+/* harmony default export */ exports["default"] = plugin;
+
+
+/***/ }
+/******/ ]);
+});
+//# sourceMappingURL=vuetify.js.map